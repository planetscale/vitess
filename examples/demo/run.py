--- conflicted
+++ resolved
@@ -56,14 +56,9 @@
           '--port', '12345',
           '--proto_topo', text_format.MessageToString(topology,
                                                       as_one_line=True),
-<<<<<<< HEAD
-          '--web_dir', os.path.join(vtroot, 'web/vtctld'),
-          '--schema_dir', os.path.join(vtroot, 'examples/demo/schema')]
-=======
           '--web_dir', os.path.join(vttop, 'web/vtctld'),
           '--schema_dir', os.path.join(vttop, 'examples/demo/schema'),
           '--mysql_server_bind_address', '0.0.0.0']
->>>>>>> 4a9ec5a0
   sp = subprocess.Popen(args, stdin=subprocess.PIPE, stdout=subprocess.PIPE)
 
   # This load will make us wait for vitess to come up.
