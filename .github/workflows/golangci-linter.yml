--- conflicted
+++ resolved
@@ -5,22 +5,14 @@
     name: Build
     runs-on: ubuntu-latest
     steps:
-      - name: Set up Go 1.13
+      - name: Set up Go 1.15
         uses: actions/setup-go@v1
         with:
-          go-version: 1.13
+          go-version: 1.15
         id: go
 
-<<<<<<< HEAD
       - name: Check out code into the Go module directory
         uses: actions/checkout@v1
-=======
-    - name: Set up Go 1.15
-      uses: actions/setup-go@v1
-      with:
-        go-version: 1.15
-      id: go
->>>>>>> 9b5a2a5c
 
       - name: Install golangci-lint
         run: curl -sfL https://raw.githubusercontent.com/golangci/golangci-lint/master/install.sh| sh -s -- -b $(go env GOPATH)/bin v1.34.1
