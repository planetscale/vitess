--- conflicted
+++ resolved
@@ -20,10 +20,6 @@
 # 0. Initialization and helper methods.
 # 1. Installation of dependencies.
 # 2. Installation of Go tools and vendored Go dependencies.
-<<<<<<< HEAD
-# 3. Installation of development related steps e.g. creating Git hooks.
-=======
->>>>>>> 1b9b36b4
 
 BUILD_TESTS=${BUILD_TESTS:-1}
 BUILD_PYTHON=${BUILD_PYTHON:-1}
@@ -333,30 +329,5 @@
 echo "Updating govendor dependencies..."
 govendor sync || fail "Failed to download/update dependencies with govendor. Please re-run bootstrap.sh in case of transient errors."
 
-<<<<<<< HEAD
-if [ "$BUILD_PYTHON" == 1 ] ; then
-  PYTHONPATH='' $PIP install mysql-connector-python
-fi
-
-#
-# 3. Installation of development related steps e.g. creating Git hooks.
-#
-
-if [ "$BUILD_TESTS" == 1 ] ; then
- # Create the Git hooks.
- echo "creating git hooks"
- mkdir -p "$VTTOP/.git/hooks"
- ln -sf "$VTTOP/misc/git/pre-commit" "$VTTOP/.git/hooks/pre-commit"
- ln -sf "$VTTOP/misc/git/prepare-commit-msg.bugnumber" "$VTTOP/.git/hooks/prepare-commit-msg"
- ln -sf "$VTTOP/misc/git/commit-msg" "$VTTOP/.git/hooks/commit-msg"
- (cd "$VTTOP" && git config core.hooksPath "$VTTOP/.git/hooks")
- echo
- echo "bootstrap finished - run 'source dev.env' in your shell before building."
-else
- echo
- echo "bootstrap finished - run 'source build.env' in your shell before building."
-fi
-=======
 echo
-echo "bootstrap finished - run 'source dev.env' or 'source build.env' in your shell before building."
->>>>>>> 1b9b36b4
+echo "bootstrap finished - run 'source dev.env' or 'source build.env' in your shell before building."