#!/bin/bash
# shellcheck disable=SC2164

# Copyright 2019 The Vitess Authors.
#
# Licensed under the Apache License, Version 2.0 (the "License");
# you may not use this file except in compliance with the License.
# You may obtain a copy of the License at
#
#     http://www.apache.org/licenses/LICENSE-2.0
#
# Unless required by applicable law or agreed to in writing, software
# distributed under the License is distributed on an "AS IS" BASIS,
# WITHOUT WARRANTIES OR CONDITIONS OF ANY KIND, either express or implied.
# See the License for the specific language governing permissions and
# limitations under the License.


# Outline of this file.
# 0. Initialization and helper methods.
# 1. Installation of dependencies.

BUILD_TESTS=${BUILD_TESTS:-1}
BUILD_PYTHON=${BUILD_PYTHON:-1}
BUILD_JAVA=${BUILD_JAVA:-1}

#
# 0. Initialization and helper methods.
#

function fail() {
  echo "ERROR: $1"
  exit 1
}

[[ "$(dirname "$0")" = "." ]] || fail "bootstrap.sh must be run from its current directory"

# Create main directories.
<<<<<<< HEAD

mkdir -p "dist"
mkdir -p "bin"
mkdir -p "lib"
mkdir -p "vthook"

# temporary
rm -rf lib/*
rm -rf vthook/*
=======
VTROOT="${VTROOT:-${PWD/\/src\/vitess.io\/vitess/}}"
mkdir -p "$VTROOT/dist"
mkdir -p "$VTROOT/bin"
mkdir -p "$VTROOT/lib"
mkdir -p "$VTROOT/vthook"
>>>>>>> 4b6934fe

# This is required for VIRTUALENV
# Used by Python below

source ./dev.env

go version &>/dev/null  || fail "Go is not installed or is not on \$PATH"
goversion_min 1.12 || fail "Go is not version 1.12+"

<<<<<<< HEAD
# Set up required soft links.
# TODO(mberlin): Which of these can be deleted?
ln -snf "$VTROOT/py" "$VTROOT/py-vtdb"
ln -snf "$VTROOT/go/vt/zkctl/zksrv.sh" "$VTROOT/bin/zksrv.sh"
ln -snf "$VTROOT/test/vthook-test.sh" "$VTROOT/vthook/test.sh"
ln -snf "$VTROOT/test/vthook-test_backup_error" "$VTROOT/vthook/test_backup_error"
ln -snf "$VTROOT/test/vthook-test_backup_transform" "$VTROOT/vthook/test_backup_transform"
=======
if [ "$BUILD_TESTS" == 1 ] ; then
    # Set up required soft links.
    # TODO(mberlin): Which of these can be deleted?
    ln -snf "$VTTOP/config" "$VTROOT/config"
    ln -snf "$VTTOP/data" "$VTROOT/data"
    ln -snf "$VTTOP/py" "$VTROOT/py-vtdb"
    ln -snf "$VTTOP/go/vt/zkctl/zksrv.sh" "$VTROOT/bin/zksrv.sh"
    ln -snf "$VTTOP/test/vthook-test.sh" "$VTROOT/vthook/test.sh"
    ln -snf "$VTTOP/test/vthook-test_backup_error" "$VTROOT/vthook/test_backup_error"
    ln -snf "$VTTOP/test/vthook-test_backup_transform" "$VTROOT/vthook/test_backup_transform"
else
    ln -snf "$VTTOP/config" "$VTROOT/config"
    ln -snf "$VTTOP/data" "$VTROOT/data"
    ln -snf "$VTTOP/go/vt/zkctl/zksrv.sh" "$VTROOT/bin/zksrv.sh"
fi
>>>>>>> 4b6934fe

# git hooks are only required if someone intends to contribute.

echo "creating git hooks"
mkdir -p "$VTROOT/.git/hooks"
ln -sf "$VTROOT/misc/git/pre-commit" "$VTROOT/.git/hooks/pre-commit"
ln -sf "$VTROOT/misc/git/commit-msg" "$VTROOT/.git/hooks/commit-msg"
(cd "$VTROOT" && git config core.hooksPath "$VTROOT/.git/hooks")

# install_dep is a helper function to generalize the download and installation of dependencies.
#
# If the installation is successful, it puts the installed version string into
# the $dist/.installed_version file. If the version has not changed, bootstrap
# will skip future installations.
function install_dep() {
  if [[ $# != 4 ]]; then
    fail "install_dep function requires exactly 4 parameters (and not $#). Parameters: $*"
  fi
  local name="$1"
  local version="$2"
  local dist="$3"
  local install_func="$4"

  version_file="$dist/.installed_version"
  if [[ -f "$version_file" && "$(cat "$version_file")" == "$version" ]]; then
    echo "skipping $name install. remove $dist to force re-install."
    return
  fi

  echo "installing $name $version"

  # shellcheck disable=SC2064
  trap "fail '$name build failed'; exit 1" ERR

  # Cleanup any existing data and re-create the directory.
  rm -rf "$dist"
  mkdir -p "$dist"

  # Change $CWD to $dist before calling "install_func".
  pushd "$dist" >/dev/null
  # -E (same as "set -o errtrace") makes sure that "install_func" inherits the
  # trap. If here's an error, the trap will be called which will exit this
  # script.
  set -E
  $install_func "$version" "$dist"
  set +E
  popd >/dev/null

  trap - ERR

  echo "$version" > "$version_file"
}


#
# 1. Installation of dependencies.
#

# Wrapper around the `arch` command which plays nice with OS X
function get_arch() {
  case $(uname) in
    Linux) arch;;
    Darwin) uname -m;;
  esac
}


# Install the gRPC Python library (grpcio) and the protobuf gRPC Python plugin (grpcio-tools) from PyPI.
# Dependencies like the Python protobuf package will be installed automatically.
function install_grpc() {
  local version="$1"
  local dist="$2"

  # Python requires a very recent version of virtualenv.
  # We also require a recent version of pip, as we use it to
  # upgrade the other tools.
  # For instance, setuptools doesn't work with pip 6.0:
  # https://github.com/pypa/setuptools/issues/945
  # (and setuptools is used by grpc install).
  grpc_virtualenv="$dist/usr/local"
  $VIRTUALENV -v "$grpc_virtualenv"
  PIP=$grpc_virtualenv/bin/pip
  $PIP install --upgrade pip
  $PIP install --upgrade --ignore-installed virtualenv
  $PIP install mysql-connector-python

  grpcio_ver=$version
  $PIP install --upgrade grpcio=="$grpcio_ver" grpcio-tools=="$grpcio_ver"
}

if [ "$BUILD_PYTHON" == 1 ] ; then
    install_dep "gRPC" "1.16.0" "$VTROOT/dist/grpc" install_grpc
fi

# Install protoc.
function install_protoc() {
  local version="$1"
  local dist="$2"

  case $(uname) in
    Linux)  local platform=linux;;
    Darwin) local platform=osx;;
  esac

  case $(get_arch) in
      aarch64)  local target=aarch_64;;
      x86_64)  local target=x86_64;;
      *)   echo "ERROR: unsupported architecture"; exit 1;;
  esac

  wget https://github.com/protocolbuffers/protobuf/releases/download/v$version/protoc-$version-$platform-${target}.zip
  unzip "protoc-$version-$platform-${target}.zip"
  ln -snf "$dist/bin/protoc" "$VTROOT/bin/protoc"
}
protoc_ver=3.6.1
install_dep "protoc" "$protoc_ver" "$VTROOT/dist/vt-protoc-$protoc_ver" install_protoc


# Install Zookeeper.
function install_zookeeper() {
  local version="$1"
  local dist="$2"

  zk="zookeeper-$version"
  wget "https://apache.org/dist/zookeeper/$zk/$zk.tar.gz"
  tar -xzf "$zk.tar.gz"
  ant -f "$zk/build.xml" package
  ant -f "$zk/zookeeper-contrib/zookeeper-contrib-fatjar/build.xml" jar
  mkdir -p lib
  cp "$zk/build/zookeeper-contrib/zookeeper-contrib-fatjar/zookeeper-dev-fatjar.jar" "lib/$zk-fatjar.jar"
  zip -d "lib/$zk-fatjar.jar" 'META-INF/*.SF' 'META-INF/*.RSA' 'META-INF/*SF' || true # needed for >=3.4.10 <3.5
  rm -rf "$zk" "$zk.tar.gz"
}

zk_ver=${ZK_VERSION:-3.4.14}
if [ "$BUILD_JAVA" == 1 ] ; then
  install_dep "Zookeeper" "$zk_ver" "$VTROOT/dist/vt-zookeeper-$zk_ver" install_zookeeper
fi

# Download and install etcd, link etcd binary into our root.
function install_etcd() {
  local version="$1"
  local dist="$2"

  case $(uname) in
    Linux)  local platform=linux; local ext=tar.gz;;
    Darwin) local platform=darwin; local ext=zip;;
  esac

  case $(get_arch) in
      aarch64)  local target=arm64;;
      x86_64)  local target=amd64;;
      *)   echo "ERROR: unsupported architecture"; exit 1;;
  esac

  download_url=https://github.com/coreos/etcd/releases/download
  file="etcd-${version}-${platform}-${target}.${ext}"

  wget "$download_url/$version/$file"
  if [ "$ext" = "tar.gz" ]; then
    tar xzf "$file"
  else
    unzip "$file"
  fi
  rm "$file"
  ln -snf "$dist/etcd-${version}-${platform}-${target}/etcd" "$VTROOT/bin/etcd"
}
install_dep "etcd" "v3.3.10" "$VTROOT/dist/etcd" install_etcd


# Download and install consul, link consul binary into our root.
function install_consul() {
  local version="$1"
  local dist="$2"

  case $(uname) in
    Linux)  local platform=linux;;
    Darwin) local platform=darwin;;
  esac

  case $(get_arch) in
      aarch64)  local target=arm64;;
      x86_64)  local target=amd64;;
      *)   echo "ERROR: unsupported architecture"; exit 1;;
  esac

  download_url=https://releases.hashicorp.com/consul
  wget "${download_url}/${version}/consul_${version}_${platform}_${target}.zip"
  unzip "consul_${version}_${platform}_${target}.zip"
  ln -snf "$dist/consul" "$VTROOT/bin/consul"
}
install_dep "Consul" "1.4.0" "$VTROOT/dist/consul" install_consul


# Install py-mock.
function install_pymock() {
  local version="$1"
  local dist="$2"

  # For some reason, it seems like setuptools won't create directories even with the --prefix argument
  mkdir -p lib/python2.7/site-packages
  PYTHONPATH=$(prepend_path "$PYTHONPATH" "$dist/lib/python2.7/site-packages")
  export PYTHONPATH

  pushd "$VTROOT/third_party/py" >/dev/null
  tar -xzf "mock-$version.tar.gz"
  cd "mock-$version"
  $PYTHON ./setup.py install --prefix="$dist"
  cd ..
  rm -r "mock-$version"
  popd >/dev/null
}
pymock_version=1.0.1
if [ "$BUILD_PYTHON" == 1 ] ; then
    install_dep "py-mock" "$pymock_version" "$VTROOT/dist/py-mock-$pymock_version" install_pymock
fi

# Download Selenium (necessary to run test/vtctld_web_test.py).
function install_selenium() {
  local version="$1"
  local dist="$2"

  $VIRTUALENV "$dist"
  PIP="$dist/bin/pip"
  # PYTHONPATH is removed for `pip install` because otherwise it can pick up go/dist/grpc/usr/local/lib/python2.7/site-packages
  # instead of go/dist/selenium/lib/python3.5/site-packages and then can't find module 'pip._vendor.requests'
  PYTHONPATH='' $PIP install selenium
}
if [ "$BUILD_PYTHON" == 1 ] ; then
    install_dep "Selenium" "latest" "$VTROOT/dist/selenium" install_selenium
fi

# Download chromedriver (necessary to run test/vtctld_web_test.py).
function install_chromedriver() {
  local version="$1"
  local dist="$2"

  curl -sL "https://chromedriver.storage.googleapis.com/$version/chromedriver_linux64.zip" > chromedriver_linux64.zip
  unzip -o -q chromedriver_linux64.zip -d "$dist"
  rm chromedriver_linux64.zip
}
if [ "$BUILD_PYTHON" == 1 ] ; then
    install_dep "chromedriver" "73.0.3683.20" "$VTROOT/dist/chromedriver" install_chromedriver
fi

if [ "$BUILD_PYTHON" == 1 ] ; then
  PYTHONPATH='' $PIP install mysql-connector-python
fi

echo
echo "bootstrap finished - run 'source dev.env' or 'source build.env' in your shell before building."<|MERGE_RESOLUTION|>--- conflicted
+++ resolved
@@ -36,8 +36,8 @@
 [[ "$(dirname "$0")" = "." ]] || fail "bootstrap.sh must be run from its current directory"
 
 # Create main directories.
-<<<<<<< HEAD
-
+
+VTROOT="${VTROOT:-${PWD/\/src\/vitess.io\/vitess/}}"
 mkdir -p "dist"
 mkdir -p "bin"
 mkdir -p "lib"
@@ -46,13 +46,6 @@
 # temporary
 rm -rf lib/*
 rm -rf vthook/*
-=======
-VTROOT="${VTROOT:-${PWD/\/src\/vitess.io\/vitess/}}"
-mkdir -p "$VTROOT/dist"
-mkdir -p "$VTROOT/bin"
-mkdir -p "$VTROOT/lib"
-mkdir -p "$VTROOT/vthook"
->>>>>>> 4b6934fe
 
 # This is required for VIRTUALENV
 # Used by Python below
@@ -62,7 +55,6 @@
 go version &>/dev/null  || fail "Go is not installed or is not on \$PATH"
 goversion_min 1.12 || fail "Go is not version 1.12+"
 
-<<<<<<< HEAD
 # Set up required soft links.
 # TODO(mberlin): Which of these can be deleted?
 ln -snf "$VTROOT/py" "$VTROOT/py-vtdb"
@@ -70,23 +62,6 @@
 ln -snf "$VTROOT/test/vthook-test.sh" "$VTROOT/vthook/test.sh"
 ln -snf "$VTROOT/test/vthook-test_backup_error" "$VTROOT/vthook/test_backup_error"
 ln -snf "$VTROOT/test/vthook-test_backup_transform" "$VTROOT/vthook/test_backup_transform"
-=======
-if [ "$BUILD_TESTS" == 1 ] ; then
-    # Set up required soft links.
-    # TODO(mberlin): Which of these can be deleted?
-    ln -snf "$VTTOP/config" "$VTROOT/config"
-    ln -snf "$VTTOP/data" "$VTROOT/data"
-    ln -snf "$VTTOP/py" "$VTROOT/py-vtdb"
-    ln -snf "$VTTOP/go/vt/zkctl/zksrv.sh" "$VTROOT/bin/zksrv.sh"
-    ln -snf "$VTTOP/test/vthook-test.sh" "$VTROOT/vthook/test.sh"
-    ln -snf "$VTTOP/test/vthook-test_backup_error" "$VTROOT/vthook/test_backup_error"
-    ln -snf "$VTTOP/test/vthook-test_backup_transform" "$VTROOT/vthook/test_backup_transform"
-else
-    ln -snf "$VTTOP/config" "$VTROOT/config"
-    ln -snf "$VTTOP/data" "$VTROOT/data"
-    ln -snf "$VTTOP/go/vt/zkctl/zksrv.sh" "$VTROOT/bin/zksrv.sh"
-fi
->>>>>>> 4b6934fe
 
 # git hooks are only required if someone intends to contribute.
 
