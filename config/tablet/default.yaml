--- conflicted
+++ resolved
@@ -99,10 +99,6 @@
   maxConcurrency: 5           # hot_row_protection_concurrent_transactions
 
 consolidator: enable|disable|notOnMaster # enable-consolidator, enable-consolidator-replicas
-<<<<<<< HEAD
-transitionGracePeriodSeconds: 0          # serving_state_grace_period
-=======
->>>>>>> 0ffebf56
 passthroughDML: false                    # queryserver-config-passthrough-dmls
 streamBufferSize: 32768                  # queryserver-config-stream-buffer-size
 queryCacheSize: 5000                     # queryserver-config-query-cache-size
