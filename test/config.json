--- conflicted
+++ resolved
@@ -261,15 +261,18 @@
 			"RetryMax": 0,
 			"Tags": []
 		},
-<<<<<<< HEAD
 		"backup_transform": {
 			"File": "backup_transform_test.go",
 			"Args": ["vitess.io/vitess/go/test/endtoend/backup_transform"],
-=======
+			"Command": [],
+			"Manual": false,
+			"Shard": 12,
+			"RetryMax": 0,
+			"Tags": []
+		},
 		"mysql_server": {
 			"File": "mysql_server_test.go",
 			"Args": ["vitess.io/vitess/go/test/endtoend/mysqlserver"],
->>>>>>> f62f58c0
 			"Command": [],
 			"Manual": false,
 			"Shard": 12,
