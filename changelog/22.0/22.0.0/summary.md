--- conflicted
+++ resolved
@@ -15,11 +15,8 @@
   - **[Stalled Disk Recovery in VTOrc](#stall-disk-recovery)**
   - **[Update default MySQL version to 8.0.40](#mysql-8-0-40)**
   - **[Update lite images to Debian Bookworm](#debian-bookworm)**
-<<<<<<< HEAD
   - **[KeyRanges in `--clusters_to_watch` in VTOrc](#key-range-vtorc)**
-=======
   - **[Support for Filtering Query logs on Error](#query-logs)**
->>>>>>> d1aa2f49
 - **[Minor Changes](#minor-changes)**
   - **[VTTablet Flags](#flags-vttablet)**
   - **[Topology read concurrency behaviour changes](#topo-read-concurrency-changes)**
@@ -137,16 +134,14 @@
 
 The base system now uses Debian Bookworm instead of Debian Bullseye for the `vitess/lite` images. This change was brought by [Pull Request #17552].
 
-<<<<<<< HEAD
 ### <a id="key-range-vtorc"/>KeyRanges in `--clusters_to_watch` in VTOrc</a>
 VTOrc now supports specifying KeyRanges in the `--clusters_to_watch` flag. This is useful in scenarios where you don't need to restart a VTOrc instance if you run a reshard.
 For example, if a VTOrc is configured to watch `ks/-80`, then it would watch all the shards that fall under the KeyRange `-80`. If a reshard is run and, `-80` is split into new shards `-40`, and `40-80`, the VTOrc instance will automatically start watching the new shard without needing a restart.
 The users can still continue to specify exact key ranges too, and the new feature is backward compatible.
-=======
+
 ### <a id="query-logs"/>Support for Filtering Query logs on Error</a>
 
 The `querylog-mode` setting can be configured to `error` to log only queries that result in errors. This option is supported in both VTGate and VTTablet.
->>>>>>> d1aa2f49
 
 ## <a id="minor-changes"/>Minor Changes</a>
 
