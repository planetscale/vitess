--- conflicted
+++ resolved
@@ -56,13 +56,7 @@
       mysql-server \
       libjemalloc1 \
       libtcmalloc-minimal4 \
-<<<<<<< HEAD
- && wget https://www.percona.com/downloads/XtraBackup/Percona-XtraBackup-2.4.13/binary/debian/stretch/x86_64/percona-xtrabackup-24_2.4.13-1.stretch_amd64.deb \
- && dpkg -i percona-xtrabackup-24_2.4.13-1.stretch_amd64.deb \
- && rm -f percona-xtrabackup-24_2.4.13-1.stretch_amd64.deb \
-=======
       percona-xtrabackup-24 \
->>>>>>> b14ecc45
  && rm -rf /var/lib/apt/lists/* \
  && groupadd -r vitess && useradd -r -g vitess vitess \
  && rm -rf /var/lib/mysql/
