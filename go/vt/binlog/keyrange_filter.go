// Copyright 2012, Google Inc. All rights reserved.
// Use of this source code is governed by a BSD-style
// license that can be found in the LICENSE file.

package binlog

import (
<<<<<<< HEAD
=======
	"encoding/base64"
	"strconv"
	"strings"

>>>>>>> f2273581
	log "github.com/golang/glog"
	"github.com/youtube/vitess/go/vt/binlog/proto"
	"github.com/youtube/vitess/go/vt/key"
	annotations "github.com/youtube/vitess/go/vt/sqlannotations"

	pb "github.com/youtube/vitess/go/vt/proto/topodata"
)

<<<<<<< HEAD
var KEYSPACE_ID_COMMENT = []byte("/* vtgate:: keyspace_id:")
var SPACE = []byte(" ")
=======
var KEYSPACE_ID_COMMENT = "/* EMD keyspace_id:"
var SPACE = " "
>>>>>>> f2273581

// KeyRangeFilterFunc returns a function that calls sendReply only if statements
// in the transaction match the specified keyrange. The resulting function can be
// passed into the BinlogStreamer: bls.Stream(file, pos, sendTransaction) ->
// bls.Stream(file, pos, KeyRangeFilterFunc(sendTransaction))
func KeyRangeFilterFunc(kit key.KeyspaceIdType, keyrange *pb.KeyRange, sendReply sendTransactionFunc) sendTransactionFunc {
	return func(reply *proto.BinlogTransaction) error {
		matched := false
		filtered := make([]proto.Statement, 0, len(reply.Statements))
		for _, statement := range reply.Statements {
			switch statement.Category {
			case proto.BL_SET:
				filtered = append(filtered, statement)
			case proto.BL_DDL:
				log.Warningf("Not forwarding DDL: %s", statement.Sql)
				continue
			case proto.BL_DML:
<<<<<<< HEAD
				keyspaceId, unfriendly, err := annotations.ParseSQLAnnotation(string(statement.Sql))
				if err != nil {
					updateStreamErrors.Add("KeyRangeStream", 1)
					log.Errorf(
						"Error parsing keyspace id annotation. Skipping statement: %s, (%s)",
						string(statement.Sql), err)
					continue
				}
				if unfriendly {
					updateStreamErrors.Add("KeyRangeStream", 1)
					log.Errorf(
						"Skipping filtered-replication-unfriendly DML statement: %s",
						string(statement.Sql))
					continue
				}
				if !key.KeyRangeContains(keyrange, keyspaceId) {
					continue
=======
				keyspaceIndex := strings.LastIndex(statement.Sql, KEYSPACE_ID_COMMENT)
				if keyspaceIndex == -1 {
					updateStreamErrors.Add("KeyRangeStream", 1)
					log.Errorf("Error parsing keyspace id: %s", statement.Sql)
					continue
				}
				idstart := keyspaceIndex + len(KEYSPACE_ID_COMMENT)
				idend := strings.Index(statement.Sql[idstart:], SPACE)
				if idend == -1 {
					updateStreamErrors.Add("KeyRangeStream", 1)
					log.Errorf("Error parsing keyspace id: %s", statement.Sql)
					continue
				}
				textId := statement.Sql[idstart : idstart+idend]
				if isInteger {
					id, err := strconv.ParseUint(textId, 10, 64)
					if err != nil {
						updateStreamErrors.Add("KeyRangeStream", 1)
						log.Errorf("Error parsing keyspace id: %s", statement.Sql)
						continue
					}
					if !key.KeyRangeContains(keyrange, key.Uint64Key(id).Bytes()) {
						continue
					}
				} else {
					data, err := base64.StdEncoding.DecodeString(textId)
					if err != nil {
						updateStreamErrors.Add("KeyRangeStream", 1)
						log.Errorf("Error parsing keyspace id: %s", statement.Sql)
						continue
					}
					if !key.KeyRangeContains(keyrange, data) {
						continue
					}
>>>>>>> f2273581
				}
				filtered = append(filtered, statement)
				matched = true
			case proto.BL_UNRECOGNIZED:
				updateStreamErrors.Add("KeyRangeStream", 1)
				log.Errorf("Error parsing keyspace id: %s", statement.Sql)
				continue
			}
		}
		if matched {
			reply.Statements = filtered
		} else {
			reply.Statements = nil
		}
		return sendReply(reply)
	}
}<|MERGE_RESOLUTION|>--- conflicted
+++ resolved
@@ -5,13 +5,6 @@
 package binlog
 
 import (
-<<<<<<< HEAD
-=======
-	"encoding/base64"
-	"strconv"
-	"strings"
-
->>>>>>> f2273581
 	log "github.com/golang/glog"
 	"github.com/youtube/vitess/go/vt/binlog/proto"
 	"github.com/youtube/vitess/go/vt/key"
@@ -20,18 +13,11 @@
 	pb "github.com/youtube/vitess/go/vt/proto/topodata"
 )
 
-<<<<<<< HEAD
-var KEYSPACE_ID_COMMENT = []byte("/* vtgate:: keyspace_id:")
-var SPACE = []byte(" ")
-=======
-var KEYSPACE_ID_COMMENT = "/* EMD keyspace_id:"
-var SPACE = " "
->>>>>>> f2273581
-
 // KeyRangeFilterFunc returns a function that calls sendReply only if statements
 // in the transaction match the specified keyrange. The resulting function can be
 // passed into the BinlogStreamer: bls.Stream(file, pos, sendTransaction) ->
 // bls.Stream(file, pos, KeyRangeFilterFunc(sendTransaction))
+// TODO(erez): The kit parameter is no longer used. Remove it.
 func KeyRangeFilterFunc(kit key.KeyspaceIdType, keyrange *pb.KeyRange, sendReply sendTransactionFunc) sendTransactionFunc {
 	return func(reply *proto.BinlogTransaction) error {
 		matched := false
@@ -44,7 +30,6 @@
 				log.Warningf("Not forwarding DDL: %s", statement.Sql)
 				continue
 			case proto.BL_DML:
-<<<<<<< HEAD
 				keyspaceId, unfriendly, err := annotations.ParseSQLAnnotation(string(statement.Sql))
 				if err != nil {
 					updateStreamErrors.Add("KeyRangeStream", 1)
@@ -62,42 +47,6 @@
 				}
 				if !key.KeyRangeContains(keyrange, keyspaceId) {
 					continue
-=======
-				keyspaceIndex := strings.LastIndex(statement.Sql, KEYSPACE_ID_COMMENT)
-				if keyspaceIndex == -1 {
-					updateStreamErrors.Add("KeyRangeStream", 1)
-					log.Errorf("Error parsing keyspace id: %s", statement.Sql)
-					continue
-				}
-				idstart := keyspaceIndex + len(KEYSPACE_ID_COMMENT)
-				idend := strings.Index(statement.Sql[idstart:], SPACE)
-				if idend == -1 {
-					updateStreamErrors.Add("KeyRangeStream", 1)
-					log.Errorf("Error parsing keyspace id: %s", statement.Sql)
-					continue
-				}
-				textId := statement.Sql[idstart : idstart+idend]
-				if isInteger {
-					id, err := strconv.ParseUint(textId, 10, 64)
-					if err != nil {
-						updateStreamErrors.Add("KeyRangeStream", 1)
-						log.Errorf("Error parsing keyspace id: %s", statement.Sql)
-						continue
-					}
-					if !key.KeyRangeContains(keyrange, key.Uint64Key(id).Bytes()) {
-						continue
-					}
-				} else {
-					data, err := base64.StdEncoding.DecodeString(textId)
-					if err != nil {
-						updateStreamErrors.Add("KeyRangeStream", 1)
-						log.Errorf("Error parsing keyspace id: %s", statement.Sql)
-						continue
-					}
-					if !key.KeyRangeContains(keyrange, data) {
-						continue
-					}
->>>>>>> f2273581
 				}
 				filtered = append(filtered, statement)
 				matched = true
