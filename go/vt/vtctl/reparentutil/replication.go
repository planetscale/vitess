--- conflicted
+++ resolved
@@ -176,14 +176,6 @@
 	event.DispatchUpdate(ev, "stop replication on all replicas")
 
 	var (
-<<<<<<< HEAD
-		statusMap        = map[string]*replicationdatapb.StopReplicationStatus{}
-		primaryStatusMap = map[string]*replicationdatapb.PrimaryStatus{}
-		m                sync.Mutex
-		errChan          = make(chan concurrency.Error)
-		tabletsReachable []*topodatapb.Tablet
-		allTablets       []*topodatapb.Tablet
-=======
 		m          sync.Mutex
 		errChan    = make(chan concurrency.Error)
 		allTablets []*topodatapb.Tablet
@@ -192,7 +184,6 @@
 			primaryStatusMap: map[string]*replicationdatapb.PrimaryStatus{},
 			reachableTablets: []*topodatapb.Tablet{},
 		}
->>>>>>> 6859e8d0
 	)
 
 	groupCtx, groupCancel := context.WithTimeout(ctx, waitReplicasTimeout)
@@ -225,13 +216,8 @@
 				}
 
 				m.Lock()
-<<<<<<< HEAD
-				primaryStatusMap[alias] = primaryStatus
-				tabletsReachable = append(tabletsReachable, tabletInfo.Tablet)
-=======
 				res.primaryStatusMap[alias] = primaryStatus
 				res.reachableTablets = append(res.reachableTablets, tabletInfo.Tablet)
->>>>>>> 6859e8d0
 				m.Unlock()
 			} else {
 				logger.Warningf("failed to get replication status from %v: %v", alias, err)
@@ -239,13 +225,8 @@
 			}
 		} else {
 			m.Lock()
-<<<<<<< HEAD
-			statusMap[alias] = stopReplicationStatus
-			tabletsReachable = append(tabletsReachable, tabletInfo.Tablet)
-=======
 			res.statusMap[alias] = stopReplicationStatus
 			res.reachableTablets = append(res.reachableTablets, tabletInfo.Tablet)
->>>>>>> 6859e8d0
 			m.Unlock()
 		}
 	}
@@ -275,21 +256,12 @@
 
 	errRecorder := errgroup.Wait(groupCancel, errChan)
 	if len(errRecorder.Errors) <= 1 {
-<<<<<<< HEAD
-		return statusMap, primaryStatusMap, nil
-	}
-	// check that the tablets we were able to reach are sufficient for us to guarantee that no new write will be accepted by any tablet
-	revokeSuccessful := haveRevoked(tabletsReachable, allTablets)
-	if !revokeSuccessful {
-		return nil, nil, vterrors.Wrapf(errRecorder.Error(), "could not reach sufficient tablets to guarantee safety: %v", errRecorder.Error())
-=======
 		return res, nil
 	}
 	// check that the tablets we were able to reach are sufficient for us to guarantee that no new write will be accepted by any tablet
 	revokeSuccessful := haveRevoked(res.reachableTablets, allTablets)
 	if !revokeSuccessful {
 		return nil, vterrors.Wrapf(errRecorder.Error(), "could not reach sufficient tablets to guarantee safety: %v", errRecorder.Error())
->>>>>>> 6859e8d0
 	}
 
 	return res, nil
