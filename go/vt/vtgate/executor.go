/*
Copyright 2019 The Vitess Authors.

Licensed under the Apache License, Version 2.0 (the "License");
you may not use this file except in compliance with the License.
You may obtain a copy of the License at

    http://www.apache.org/licenses/LICENSE-2.0

Unless required by applicable law or agreed to in writing, software
distributed under the License is distributed on an "AS IS" BASIS,
WITHOUT WARRANTIES OR CONDITIONS OF ANY KIND, either express or implied.
See the License for the specific language governing permissions and
limitations under the License.
*/

package vtgate

import (
	"bytes"
	"context"
	"crypto/sha256"
	"encoding/hex"
	"encoding/json"
	"errors"
	"fmt"
	"io"
	"net/http"
	"sort"
	"strconv"
	"strings"
	"sync"
	"time"

	"vitess.io/vitess/go/vt/vtgate/evalengine"

	"vitess.io/vitess/go/acl"
	"vitess.io/vitess/go/cache"
	"vitess.io/vitess/go/hack"
	"vitess.io/vitess/go/mysql/collations"
	"vitess.io/vitess/go/sqltypes"
	"vitess.io/vitess/go/stats"
	"vitess.io/vitess/go/sync2"
	"vitess.io/vitess/go/trace"
	"vitess.io/vitess/go/vt/callerid"
	"vitess.io/vitess/go/vt/key"
	"vitess.io/vitess/go/vt/log"
	"vitess.io/vitess/go/vt/servenv"
	"vitess.io/vitess/go/vt/sqlparser"
	"vitess.io/vitess/go/vt/srvtopo"
	"vitess.io/vitess/go/vt/sysvars"
	"vitess.io/vitess/go/vt/topo/topoproto"
	"vitess.io/vitess/go/vt/vterrors"
	"vitess.io/vitess/go/vt/vtgate/engine"
	"vitess.io/vitess/go/vt/vtgate/planbuilder"
	"vitess.io/vitess/go/vt/vtgate/vindexes"
	"vitess.io/vitess/go/vt/vtgate/vschemaacl"

	binlogdatapb "vitess.io/vitess/go/vt/proto/binlogdata"
	querypb "vitess.io/vitess/go/vt/proto/query"
	topodatapb "vitess.io/vitess/go/vt/proto/topodata"
	vtgatepb "vitess.io/vitess/go/vt/proto/vtgate"
	vtrpcpb "vitess.io/vitess/go/vt/proto/vtrpc"
)

var (
	errNoKeyspace     = vterrors.NewErrorf(vtrpcpb.Code_FAILED_PRECONDITION, vterrors.NoDB, "No database selected: use keyspace<:shard><@type> or keyspace<[range]><@type> (<> are optional)")
	defaultTabletType topodatapb.TabletType

	// TODO: @rafael - These two counters should be deprecated in favor of the ByTable ones. They are kept for now for backwards compatibility.
	queriesProcessed = stats.NewCountersWithSingleLabel("QueriesProcessed", "Queries processed at vtgate by plan type", "Plan")
	queriesRouted    = stats.NewCountersWithSingleLabel("QueriesRouted", "Queries routed from vtgate to vttablet by plan type", "Plan")

	queriesProcessedByTable = stats.NewCountersWithMultiLabels("QueriesProcessedByTable", "Queries processed at vtgate by plan type, keyspace and table", []string{"Plan", "Keyspace", "Table"})
	queriesRoutedByTable    = stats.NewCountersWithMultiLabels("QueriesRoutedByTable", "Queries routed from vtgate to vttablet by plan type, keyspace and table", []string{"Plan", "Keyspace", "Table"})
)

const (
	bindVarPrefix = "__vt"
)

func init() {
	topoproto.TabletTypeVar(&defaultTabletType, "default_tablet_type", topodatapb.TabletType_PRIMARY, "The default tablet type to set for queries, when one is not explicitly selected")
}

// Executor is the engine that executes queries by utilizing
// the abilities of the underlying vttablets.
type Executor struct {
	serv        srvtopo.Server
	cell        string
	resolver    *Resolver
	scatterConn *ScatterConn
	txConn      *TxConn

	mu           sync.Mutex
	vschema      *vindexes.VSchema
	streamSize   int
	plans        cache.Cache
	vschemaStats *VSchemaStats

	normalize       bool
	warnShardedOnly bool

	vm            *VSchemaManager
	schemaTracker SchemaInfo

	// allowScatter will fail planning if set to false and a plan contains any scatter queries
	allowScatter bool
}

var executorOnce sync.Once

const pathQueryPlans = "/debug/query_plans"
const pathScatterStats = "/debug/scatter_stats"
const pathVSchema = "/debug/vschema"

// NewExecutor creates a new Executor.
func NewExecutor(ctx context.Context, serv srvtopo.Server, cell string, resolver *Resolver, normalize, warnOnShardedOnly bool, streamSize int, cacheCfg *cache.Config, schemaTracker SchemaInfo, noScatter bool) *Executor {
	e := &Executor{
		serv:            serv,
		cell:            cell,
		resolver:        resolver,
		scatterConn:     resolver.scatterConn,
		txConn:          resolver.scatterConn.txConn,
		plans:           cache.NewDefaultCacheImpl(cacheCfg),
		normalize:       normalize,
		warnShardedOnly: warnOnShardedOnly,
		streamSize:      streamSize,
		schemaTracker:   schemaTracker,
		allowScatter:    !noScatter,
	}

	vschemaacl.Init()
	// we subscribe to update from the VSchemaManager
	e.vm = &VSchemaManager{
		subscriber: e.SaveVSchema,
		serv:       serv,
		cell:       cell,
		schema:     e.schemaTracker,
	}
	serv.WatchSrvVSchema(ctx, cell, e.vm.VSchemaUpdate)

	executorOnce.Do(func() {
		stats.NewGaugeFunc("QueryPlanCacheLength", "Query plan cache length", func() int64 {
			return int64(e.plans.Len())
		})
		stats.NewGaugeFunc("QueryPlanCacheSize", "Query plan cache size", func() int64 {
			return e.plans.UsedCapacity()
		})
		stats.NewGaugeFunc("QueryPlanCacheCapacity", "Query plan cache capacity", func() int64 {
			return e.plans.MaxCapacity()
		})
		stats.NewCounterFunc("QueryPlanCacheEvictions", "Query plan cache evictions", func() int64 {
			return e.plans.Evictions()
		})
		stats.NewCounterFunc("QueryPlanCacheHits", "Query plan cache hits", func() int64 {
			return e.plans.Hits()
		})
		stats.NewCounterFunc("QueryPlanCacheMisses", "Query plan cache misses", func() int64 {
			return e.plans.Misses()
		})
		http.Handle(pathQueryPlans, e)
		http.Handle(pathScatterStats, e)
		http.Handle(pathVSchema, e)
	})
	return e
}

// Execute executes a non-streaming query.
func (e *Executor) Execute(ctx context.Context, method string, safeSession *SafeSession, sql string, bindVars map[string]*querypb.BindVariable) (result *sqltypes.Result, err error) {
	span, ctx := trace.NewSpan(ctx, "executor.Execute")
	span.Annotate("method", method)
	trace.AnnotateSQL(span, sqlparser.Preview(sql))
	defer span.Finish()

	logStats := NewLogStats(ctx, method, sql, bindVars)
	stmtType, result, err := e.execute(ctx, safeSession, sql, bindVars, logStats)
	logStats.Error = err
	if result == nil {
		saveSessionStats(safeSession, stmtType, 0, 0, 0, err)
	} else {
		saveSessionStats(safeSession, stmtType, result.RowsAffected, result.InsertID, len(result.Rows), err)
	}
	if result != nil && len(result.Rows) > *warnMemoryRows {
		warnings.Add("ResultsExceeded", 1)
		piiSafeSQL, err := sqlparser.RedactSQLQuery(sql)
		if err != nil {
			piiSafeSQL = logStats.StmtType
		}
		log.Warningf("%q exceeds warning threshold of max memory rows: %v", piiSafeSQL, *warnMemoryRows)
	}

	logStats.Send()
	return result, err
}

type streaminResultReceiver struct {
	mu           sync.Mutex
	stmtType     sqlparser.StatementType
	rowsAffected uint64
	rowsReturned int
	insertID     uint64
	callback     func(*sqltypes.Result) error
}

func (s *streaminResultReceiver) storeResultStats(typ sqlparser.StatementType, qr *sqltypes.Result) error {
	s.mu.Lock()
	defer s.mu.Unlock()
	s.rowsAffected += qr.RowsAffected
	s.rowsReturned += len(qr.Rows)
	if qr.InsertID != 0 {
		s.insertID = qr.InsertID
	}
	s.stmtType = typ
	return s.callback(qr)
}

// StreamExecute executes a streaming query.
func (e *Executor) StreamExecute(
	ctx context.Context,
	method string,
	safeSession *SafeSession,
	sql string,
	bindVars map[string]*querypb.BindVariable,
	callback func(*sqltypes.Result) error,
) error {
	span, ctx := trace.NewSpan(ctx, "executor.StreamExecute")
	span.Annotate("method", method)
	trace.AnnotateSQL(span, sqlparser.Preview(sql))
	defer span.Finish()

	logStats := NewLogStats(ctx, method, sql, bindVars)
	srr := &streaminResultReceiver{callback: callback}
	var err error

	resultHandler := func(plan *engine.Plan, vc *vcursorImpl, bindVars map[string]*querypb.BindVariable, execStart time.Time) error {
		var seenResults sync2.AtomicBool
		var resultMu sync.Mutex
		result := &sqltypes.Result{}
		if canReturnRows(plan.Type) {
			srr.callback = func(qr *sqltypes.Result) error {
				resultMu.Lock()
				defer resultMu.Unlock()
				// If the row has field info, send it separately.
				// TODO(sougou): this behavior is for handling tests because
				// the framework currently sends all results as one packet.
				byteCount := 0
				if len(qr.Fields) > 0 {
					qrfield := &sqltypes.Result{Fields: qr.Fields}
					if err := callback(qrfield); err != nil {
						return err
					}
					seenResults.Set(true)
				}

				for _, row := range qr.Rows {
					result.Rows = append(result.Rows, row)

					for _, col := range row {
						byteCount += col.Len()
					}

					if byteCount >= e.streamSize {
						err := callback(result)
						seenResults.Set(true)
						result = &sqltypes.Result{}
						byteCount = 0
						if err != nil {
							return err
						}
					}
				}
				return nil
			}
		}

		// 4: Execute!
		err := vc.StreamExecutePrimitive(plan.Instructions, bindVars, true, func(qr *sqltypes.Result) error {
			return srr.storeResultStats(plan.Type, qr)
		})

		// Check if there was partial DML execution. If so, rollback the effect of the partially executed query.
		if err != nil {
			if !canReturnRows(plan.Type) {
				return e.rollbackExecIfNeeded(ctx, safeSession, bindVars, logStats, err)
			}
			return err
		}

		if !canReturnRows(plan.Type) {
			return nil
		}

		// Send left-over rows if there is no error on execution.
		if len(result.Rows) > 0 || !seenResults.Get() {
			if err := callback(result); err != nil {
				return err
			}
		}

		// 5: Log and add statistics
		logStats.Keyspace = plan.Instructions.GetKeyspaceName()
		logStats.Table = plan.Instructions.GetTableName()
		logStats.TabletType = vc.TabletType().String()
		logStats.ExecuteTime = time.Since(execStart)

		e.updateQueryCounts(plan.Instructions.RouteType(), plan.Instructions.GetKeyspaceName(), plan.Instructions.GetTableName(), int64(logStats.ShardQueries))

		return err
	}

	err = e.newExecute(ctx, safeSession, sql, bindVars, logStats, resultHandler, srr.storeResultStats)

	logStats.Error = err
	saveSessionStats(safeSession, srr.stmtType, srr.rowsAffected, srr.insertID, srr.rowsReturned, err)
	if srr.rowsReturned > *warnMemoryRows {
		warnings.Add("ResultsExceeded", 1)
		piiSafeSQL, err := sqlparser.RedactSQLQuery(sql)
		if err != nil {
			piiSafeSQL = logStats.StmtType
		}
		log.Warningf("%q exceeds warning threshold of max memory rows: %v", piiSafeSQL, *warnMemoryRows)
	}

	logStats.Send()
	return err

}

func canReturnRows(stmtType sqlparser.StatementType) bool {
	switch stmtType {
	case sqlparser.StmtSelect, sqlparser.StmtShow, sqlparser.StmtExplain, sqlparser.StmtCallProc:
		return true
	default:
		return false
	}
}

func saveSessionStats(safeSession *SafeSession, stmtType sqlparser.StatementType, rowsAffected, insertID uint64, rowsReturned int, err error) {
	safeSession.RowCount = -1
	if err != nil {
		return
	}
	if !safeSession.foundRowsHandled {
		safeSession.FoundRows = uint64(rowsReturned)
	}
	if insertID > 0 {
		safeSession.LastInsertId = insertID
	}
	switch stmtType {
	case sqlparser.StmtInsert, sqlparser.StmtReplace, sqlparser.StmtUpdate, sqlparser.StmtDelete:
		safeSession.RowCount = int64(rowsAffected)
	case sqlparser.StmtDDL, sqlparser.StmtSet, sqlparser.StmtBegin, sqlparser.StmtCommit, sqlparser.StmtRollback, sqlparser.StmtFlush:
		safeSession.RowCount = 0
	}
}

func (e *Executor) execute(ctx context.Context, safeSession *SafeSession, sql string, bindVars map[string]*querypb.BindVariable, logStats *LogStats) (sqlparser.StatementType, *sqltypes.Result, error) {
	var err error
	var qr *sqltypes.Result
	var stmtType sqlparser.StatementType
	err = e.newExecute(ctx, safeSession, sql, bindVars, logStats, func(plan *engine.Plan, vc *vcursorImpl, bindVars map[string]*querypb.BindVariable, time time.Time) error {
		stmtType = plan.Type
		qr, err = e.executePlan(ctx, safeSession, plan, vc, bindVars, logStats, time)
		return err
	}, func(typ sqlparser.StatementType, result *sqltypes.Result) error {
		stmtType = typ
		qr = result
		return nil
	})
	if err == planbuilder.ErrPlanNotSupported {
		return e.legacyExecute(ctx, safeSession, sql, bindVars, logStats)
	}
	return stmtType, qr, err
}

func (e *Executor) legacyExecute(ctx context.Context, safeSession *SafeSession, sql string, bindVars map[string]*querypb.BindVariable, logStats *LogStats) (sqlparser.StatementType, *sqltypes.Result, error) {
	// Start an implicit transaction if necessary.
	if !safeSession.Autocommit && !safeSession.InTransaction() {
		if err := e.txConn.Begin(ctx, safeSession); err != nil {
			return 0, nil, err
		}
	}

	destKeyspace, destTabletType, dest, err := e.ParseDestinationTarget(safeSession.TargetString)
	if err != nil {
		return 0, nil, err
	}

	logStats.Keyspace = destKeyspace
	logStats.TabletType = destTabletType.String()
	// Legacy gateway allows transactions only on PRIMARY
	if UsingLegacyGateway() && safeSession.InTransaction() && destTabletType != topodatapb.TabletType_PRIMARY {
		return 0, nil, vterrors.Errorf(vtrpcpb.Code_UNIMPLEMENTED, "transaction is supported only for primary tablet type, current type: %v", destTabletType)
	}
	if bindVars == nil {
		bindVars = make(map[string]*querypb.BindVariable)
	}

	stmtType := sqlparser.Preview(sql)
	logStats.StmtType = stmtType.String()

	// Mysql warnings are scoped to the current session, but are
	// cleared when a "non-diagnostic statement" is executed:
	// https://dev.mysql.com/doc/refman/8.0/en/show-warnings.html
	//
	// To emulate this behavior, clear warnings from the session
	// for all statements _except_ SHOW, so that SHOW WARNINGS
	// can actually return them.
	if stmtType != sqlparser.StmtShow {
		safeSession.ClearWarnings()
	}

	switch stmtType {
	case sqlparser.StmtSelect, sqlparser.StmtInsert, sqlparser.StmtReplace, sqlparser.StmtUpdate,
		sqlparser.StmtDelete, sqlparser.StmtDDL, sqlparser.StmtUse, sqlparser.StmtExplain, sqlparser.StmtOther, sqlparser.StmtFlush:
		return 0, nil, vterrors.New(vtrpcpb.Code_INTERNAL, "[BUG] not reachable, should be handled with plan execute")
	case sqlparser.StmtSet:
		qr, err := e.handleSet(ctx, sql, logStats)
		return sqlparser.StmtSet, qr, err
	case sqlparser.StmtShow:
		qr, err := e.handleShow(ctx, safeSession, sql, bindVars, dest, destKeyspace, destTabletType, logStats)
		return sqlparser.StmtShow, qr, err
	case sqlparser.StmtComment:
		// Effectively should be done through new plan.
		// There are some statements which are not planned for special comments.
		return sqlparser.StmtComment, &sqltypes.Result{}, nil
	}
	return 0, nil, vterrors.Errorf(vtrpcpb.Code_INTERNAL, "[BUG] statement not handled: %s", sql)
}

// addNeededBindVars adds bind vars that are needed by the plan
func (e *Executor) addNeededBindVars(bindVarNeeds *sqlparser.BindVarNeeds, bindVars map[string]*querypb.BindVariable, session *SafeSession) error {
	for _, funcName := range bindVarNeeds.NeedFunctionResult {
		switch funcName {
		case sqlparser.DBVarName:
			bindVars[sqlparser.DBVarName] = sqltypes.StringBindVariable(session.TargetString)
		case sqlparser.LastInsertIDName:
			bindVars[sqlparser.LastInsertIDName] = sqltypes.Uint64BindVariable(session.GetLastInsertId())
		case sqlparser.FoundRowsName:
			bindVars[sqlparser.FoundRowsName] = sqltypes.Uint64BindVariable(session.FoundRows)
		case sqlparser.RowCountName:
			bindVars[sqlparser.RowCountName] = sqltypes.Int64BindVariable(session.RowCount)
		}
	}

	for _, sysVar := range bindVarNeeds.NeedSystemVariable {
		key := bindVarPrefix + sysVar
		switch sysVar {
		case sysvars.Autocommit.Name:
			bindVars[key] = sqltypes.BoolBindVariable(session.Autocommit)
		case sysvars.ClientFoundRows.Name:
			var v bool
			ifOptionsExist(session, func(options *querypb.ExecuteOptions) {
				v = options.ClientFoundRows
			})
			bindVars[key] = sqltypes.BoolBindVariable(v)
		case sysvars.SkipQueryPlanCache.Name:
			var v bool
			ifOptionsExist(session, func(options *querypb.ExecuteOptions) {
				v = options.ClientFoundRows
			})
			bindVars[key] = sqltypes.BoolBindVariable(v)
		case sysvars.SQLSelectLimit.Name:
			var v int64
			ifOptionsExist(session, func(options *querypb.ExecuteOptions) {
				v = options.SqlSelectLimit
			})
			bindVars[key] = sqltypes.Int64BindVariable(v)
		case sysvars.TransactionMode.Name:
			bindVars[key] = sqltypes.StringBindVariable(session.TransactionMode.String())
		case sysvars.Workload.Name:
			var v string
			ifOptionsExist(session, func(options *querypb.ExecuteOptions) {
				v = options.GetWorkload().String()
			})
			bindVars[key] = sqltypes.StringBindVariable(v)
		case sysvars.DDLStrategy.Name:
			bindVars[key] = sqltypes.StringBindVariable(session.DDLStrategy)
		case sysvars.SessionUUID.Name:
			bindVars[key] = sqltypes.StringBindVariable(session.SessionUUID)
		case sysvars.SessionEnableSystemSettings.Name:
			bindVars[key] = sqltypes.BoolBindVariable(session.EnableSystemSettings)
		case sysvars.ReadAfterWriteGTID.Name:
			var v string
			ifReadAfterWriteExist(session, func(raw *vtgatepb.ReadAfterWrite) {
				v = raw.ReadAfterWriteGtid
			})
			bindVars[key] = sqltypes.StringBindVariable(v)
		case sysvars.ReadAfterWriteTimeOut.Name:
			var v float64
			ifReadAfterWriteExist(session, func(raw *vtgatepb.ReadAfterWrite) {
				v = raw.ReadAfterWriteTimeout
			})
			bindVars[key] = sqltypes.Float64BindVariable(v)
		case sysvars.SessionTrackGTIDs.Name:
			v := "off"
			ifReadAfterWriteExist(session, func(raw *vtgatepb.ReadAfterWrite) {
				if raw.SessionTrackGtids {
					v = "own_gtid"
				}
			})
			bindVars[key] = sqltypes.StringBindVariable(v)
		case sysvars.Version.Name:
			bindVars[key] = sqltypes.StringBindVariable(servenv.AppVersion.MySQLVersion())
		case sysvars.VersionComment.Name:
			bindVars[key] = sqltypes.StringBindVariable(servenv.AppVersion.String())
		case sysvars.Socket.Name:
			bindVars[key] = sqltypes.StringBindVariable(mysqlSocketPath())
		default:
			if value, hasSysVar := session.SystemVariables[sysVar]; hasSysVar {
				expr, err := sqlparser.ParseExpr(value)
				if err != nil {
					return err
				}

				evalExpr, err := evalengine.Translate(expr, nil)
				if err != nil {
					return err
				}
				evaluated, err := evalengine.EmptyExpressionEnv().Evaluate(evalExpr)
				if err != nil {
					return err
				}
				bindVars[key] = sqltypes.ValueBindVariable(evaluated.Value())
			}
		}
	}

	udvMap := session.UserDefinedVariables
	if udvMap == nil {
		udvMap = map[string]*querypb.BindVariable{}
	}
	for _, udv := range bindVarNeeds.NeedUserDefinedVariables {
		val := udvMap[udv]
		if val == nil {
			val = sqltypes.NullBindVariable
		}
		bindVars[sqlparser.UserDefinedVariableName+udv] = val
	}

	return nil
}

func ifOptionsExist(session *SafeSession, f func(*querypb.ExecuteOptions)) {
	options := session.GetOptions()
	if options != nil {
		f(options)
	}
}

func ifReadAfterWriteExist(session *SafeSession, f func(*vtgatepb.ReadAfterWrite)) {
	raw := session.ReadAfterWrite
	if raw != nil {
		f(raw)
	}
}

func (e *Executor) destinationExec(ctx context.Context, safeSession *SafeSession, sql string, bindVars map[string]*querypb.BindVariable, dest key.Destination, destKeyspace string, destTabletType topodatapb.TabletType, logStats *LogStats, ignoreMaxMemoryRows bool) (*sqltypes.Result, error) {
	return e.resolver.Execute(ctx, sql, bindVars, destKeyspace, destTabletType, dest, safeSession, safeSession.Options, logStats, false /* canAutocommit */, ignoreMaxMemoryRows)
}

func (e *Executor) handleBegin(ctx context.Context, safeSession *SafeSession, logStats *LogStats) (*sqltypes.Result, error) {
	execStart := time.Now()
	logStats.PlanTime = execStart.Sub(logStats.StartTime)
	err := e.txConn.Begin(ctx, safeSession)
	logStats.ExecuteTime = time.Since(execStart)

	e.updateQueryCounts("Begin", "", "", 0)

	return &sqltypes.Result{}, err
}

func (e *Executor) handleCommit(ctx context.Context, safeSession *SafeSession, logStats *LogStats) (*sqltypes.Result, error) {
	execStart := time.Now()
	logStats.PlanTime = execStart.Sub(logStats.StartTime)
	logStats.ShardQueries = uint64(len(safeSession.ShardSessions))
	e.updateQueryCounts("Commit", "", "", int64(logStats.ShardQueries))

	err := e.txConn.Commit(ctx, safeSession)
	logStats.CommitTime = time.Since(execStart)
	return &sqltypes.Result{}, err
}

// Commit commits the existing transactions
func (e *Executor) Commit(ctx context.Context, safeSession *SafeSession) error {
	return e.txConn.Commit(ctx, safeSession)
}

func (e *Executor) handleRollback(ctx context.Context, safeSession *SafeSession, logStats *LogStats) (*sqltypes.Result, error) {
	execStart := time.Now()
	logStats.PlanTime = execStart.Sub(logStats.StartTime)
	logStats.ShardQueries = uint64(len(safeSession.ShardSessions))
	e.updateQueryCounts("Rollback", "", "", int64(logStats.ShardQueries))
	err := e.txConn.Rollback(ctx, safeSession)
	logStats.CommitTime = time.Since(execStart)
	return &sqltypes.Result{}, err
}

func (e *Executor) handleSavepoint(ctx context.Context, safeSession *SafeSession, sql string, planType string, logStats *LogStats, nonTxResponse func(query string) (*sqltypes.Result, error), ignoreMaxMemoryRows bool) (*sqltypes.Result, error) {
	execStart := time.Now()
	logStats.PlanTime = execStart.Sub(logStats.StartTime)
	logStats.ShardQueries = uint64(len(safeSession.ShardSessions))
	e.updateQueryCounts(planType, "", "", int64(logStats.ShardQueries))
	defer func() {
		logStats.ExecuteTime = time.Since(execStart)
	}()

	// If no transaction exists on any of the shard sessions,
	// then savepoint does not need to be executed, it will be only stored in the session
	// and later will be executed when a transaction is started.
	if !safeSession.isTxOpen() {
		if safeSession.InTransaction() {
			// Storing, as this needs to be executed just after starting transaction on the shard.
			safeSession.StoreSavepoint(sql)
			return &sqltypes.Result{}, nil
		}
		return nonTxResponse(sql)
	}
	orig := safeSession.commitOrder
	qr, err := e.executeSPInAllSessions(ctx, safeSession, sql, ignoreMaxMemoryRows)
	safeSession.SetCommitOrder(orig)
	if err != nil {
		return nil, err
	}
	safeSession.StoreSavepoint(sql)
	return qr, nil
}

// executeSPInAllSessions function executes the savepoint query in all open shard sessions (pre, normal and post)
// which has non-zero transaction id (i.e. an open transaction on the shard connection).
func (e *Executor) executeSPInAllSessions(ctx context.Context, safeSession *SafeSession, sql string, ignoreMaxMemoryRows bool) (*sqltypes.Result, error) {
	var qr *sqltypes.Result
	var errs []error
	for _, co := range []vtgatepb.CommitOrder{vtgatepb.CommitOrder_PRE, vtgatepb.CommitOrder_NORMAL, vtgatepb.CommitOrder_POST} {
		safeSession.SetCommitOrder(co)

		var rss []*srvtopo.ResolvedShard
		var queries []*querypb.BoundQuery
		for _, shardSession := range safeSession.getSessions() {
			// This will avoid executing savepoint on reserved connections
			// which has no open transaction.
			if shardSession.TransactionId == 0 {
				continue
			}
			rss = append(rss, &srvtopo.ResolvedShard{
				Target:  shardSession.Target,
				Gateway: e.resolver.resolver.GetGateway(),
			})
			queries = append(queries, &querypb.BoundQuery{Sql: sql})
		}
		qr, errs = e.ExecuteMultiShard(ctx, rss, queries, safeSession, false /*autocommit*/, ignoreMaxMemoryRows)
		err := vterrors.Aggregate(errs)
		if err != nil {
			return nil, err
		}
	}
	return qr, nil
}

// CloseSession releases the current connection, which rollbacks open transactions and closes reserved connections.
// It is called then the MySQL servers closes the connection to its client.
func (e *Executor) CloseSession(ctx context.Context, safeSession *SafeSession) error {
	return e.txConn.ReleaseAll(ctx, safeSession)
}

func (e *Executor) handleSet(ctx context.Context, sql string, logStats *LogStats) (*sqltypes.Result, error) {
	stmt, reserved, err := sqlparser.Parse2(sql)
	if err != nil {
		return nil, err
	}
	reservedVars := sqlparser.NewReservedVars("vtg", reserved)
	rewrittenAST, err := sqlparser.PrepareAST(stmt, reservedVars, nil, false, "", sqlparser.SQLSelectLimitUnset, "", nil)
	if err != nil {
		return nil, err
	}
	set, ok := rewrittenAST.AST.(*sqlparser.Set)
	if !ok {
		_, ok := rewrittenAST.AST.(*sqlparser.SetTransaction)
		if !ok {
			return nil, vterrors.New(vtrpcpb.Code_INTERNAL, "unexpected statement type")
		}
		// Parser ensures set transaction is well-formed.

		// TODO: This is a NOP, modeled off of tx_isolation and tx_read_only.  It's incredibly
		// dangerous that it's a NOP, but fixing that is left to.
		return &sqltypes.Result{}, nil
	}

	execStart := time.Now()
	logStats.PlanTime = execStart.Sub(logStats.StartTime)
	defer func() {
		logStats.ExecuteTime = time.Since(execStart)
	}()

	var value interface{}
	for _, expr := range set.Exprs {
		// This is what correctly allows us to handle queries such as "set @@session.`autocommit`=1"
		// it will remove backticks and double quotes that might surround the part after the first period
		_, name := sqlparser.NewStringTokenizer(expr.Name.Lowered()).Scan()
		switch expr.Scope {
		case sqlparser.VitessMetadataScope:
			value, err = getValueFor(expr)
			if err != nil {
				return nil, err
			}
			val, ok := value.(string)
			if !ok {
				return nil, vterrors.NewErrorf(vtrpcpb.Code_INVALID_ARGUMENT, vterrors.WrongValueForVar, "unexpected value type for '%s': %v", name, value)
			}
			_, err = e.handleSetVitessMetadata(ctx, name, val)
		default:
			return nil, vterrors.Errorf(vtrpcpb.Code_INTERNAL, "[BUG] unreachable statement: %s", sql)

		}
		if err != nil {
			return nil, err
		}
	}

	return &sqltypes.Result{}, nil
}

func getValueFor(expr *sqlparser.SetExpr) (interface{}, error) {
	switch expr := expr.Expr.(type) {
	case *sqlparser.Literal:
		switch expr.Type {
		case sqlparser.StrVal:
			return strings.ToLower(expr.Val), nil
		case sqlparser.IntVal:
			num, err := strconv.ParseInt(expr.Val, 0, 64)
			if err != nil {
				return nil, err
			}
			return num, nil
		case sqlparser.FloatVal, sqlparser.DecimalVal:
			num, err := strconv.ParseFloat(expr.Val, 64)
			if err != nil {
				return nil, err
			}
			return num, nil
		default:
			return nil, vterrors.Errorf(vtrpcpb.Code_INVALID_ARGUMENT, "invalid value type: %v", sqlparser.String(expr))
		}
	case sqlparser.BoolVal:
		var val int64
		if expr {
			val = 1
		}
		return val, nil
	case *sqlparser.NullVal:
		return nil, nil
	case *sqlparser.ColName:
		return expr.Name.String(), nil
	case *sqlparser.Default:
		return "default", nil
	default:
		return nil, vterrors.Errorf(vtrpcpb.Code_INVALID_ARGUMENT, "invalid syntax: %s", sqlparser.String(expr))
	}
}

func (e *Executor) handleSetVitessMetadata(ctx context.Context, name, value string) (*sqltypes.Result, error) {
	// TODO(kalfonso): move to its own acl check and consolidate into an acl component that can handle multiple operations (vschema, metadata)
	user := callerid.ImmediateCallerIDFromContext(ctx)
	allowed := vschemaacl.Authorized(user)
	if !allowed {
		return nil, vterrors.NewErrorf(vtrpcpb.Code_PERMISSION_DENIED, vterrors.AccessDeniedError, "User '%s' not authorized to perform vitess metadata operations", user.GetUsername())
	}

	ts, err := e.serv.GetTopoServer()
	if err != nil {
		return nil, err
	}

	if value == "" {
		err = ts.DeleteMetadata(ctx, name)
	} else {
		err = ts.UpsertMetadata(ctx, name, value)
	}

	if err != nil {
		return nil, err
	}

	return &sqltypes.Result{}, nil
}

func (e *Executor) handleShowVitessMetadata(ctx context.Context, opt *sqlparser.ShowTablesOpt) (*sqltypes.Result, error) {
	ts, err := e.serv.GetTopoServer()
	if err != nil {
		return nil, err
	}

	var metadata map[string]string
	if opt.Filter == nil {
		metadata, err = ts.GetMetadata(ctx, "")
		if err != nil {
			return nil, err
		}
	} else {
		metadata, err = ts.GetMetadata(ctx, opt.Filter.Like)
		if err != nil {
			return nil, err
		}
	}

	rows := make([][]sqltypes.Value, 0, len(metadata))
	for k, v := range metadata {
		row := buildVarCharRow(k, v)
		rows = append(rows, row)
	}

	return &sqltypes.Result{
		Fields: buildVarCharFields("Key", "Value"),
		Rows:   rows,
	}, nil
}

func (e *Executor) handleShow(ctx context.Context, safeSession *SafeSession, sql string, bindVars map[string]*querypb.BindVariable, dest key.Destination, destKeyspace string, destTabletType topodatapb.TabletType, logStats *LogStats) (*sqltypes.Result, error) {
	stmt, err := sqlparser.Parse(sql)
	if err != nil {
		return nil, err
	}
	showOuter, ok := stmt.(*sqlparser.Show)
	if !ok {
		// This code is unreachable.
		return nil, vterrors.Errorf(vtrpcpb.Code_INTERNAL, "[BUG] unrecognized SHOW statement: %v", sql)
	}
	show, ok := showOuter.Internal.(*sqlparser.ShowLegacy)
	if !ok {
		return nil, vterrors.Errorf(vtrpcpb.Code_INTERNAL, "[BUG] This should only be SHOW Legacy statement type: %v", sql)
	}
	ignoreMaxMemoryRows := sqlparser.IgnoreMaxMaxMemoryRowsDirective(stmt)
	execStart := time.Now()
	defer func() { logStats.ExecuteTime = time.Since(execStart) }()
	switch strings.ToLower(show.Type) {
	case sqlparser.KeywordString(sqlparser.VARIABLES):
		if show.Scope == sqlparser.VitessMetadataScope {
			return e.handleShowVitessMetadata(ctx, show.ShowTablesOpt)
		}
	// for ENGINES, we want to return just InnoDB
	case sqlparser.KeywordString(sqlparser.ENGINES):
		rows := make([][]sqltypes.Value, 0, 6)
		row := buildVarCharRow(
			"InnoDB",
			"DEFAULT",
			"Supports transactions, row-level locking, and foreign keys",
			"YES",
			"YES",
			"YES")
		rows = append(rows, row)
		return &sqltypes.Result{
			Fields: buildVarCharFields("Engine", "Support", "Comment", "Transactions", "XA", "Savepoints"),
			Rows:   rows,
		}, nil
	// for PLUGINS, return InnoDb + mysql_native_password
	case sqlparser.KeywordString(sqlparser.PLUGINS):
		rows := make([][]sqltypes.Value, 0, 5)
		row := buildVarCharRow(
			"InnoDB",
			"ACTIVE",
			"STORAGE ENGINE",
			"NULL",
			"GPL")
		rows = append(rows, row)
		return &sqltypes.Result{
			Fields: buildVarCharFields("Name", "Status", "Type", "Library", "License"),
			Rows:   rows,
		}, nil
	case sqlparser.KeywordString(sqlparser.VITESS_SHARDS):
		showVitessShardsFilters := func(show *sqlparser.ShowLegacy) ([]func(string) bool, []func(string, *topodatapb.ShardReference) bool) {
			keyspaceFilters := []func(string) bool{}
			shardFilters := []func(string, *topodatapb.ShardReference) bool{}

			if show.ShowTablesOpt == nil || show.ShowTablesOpt.Filter == nil {
				return keyspaceFilters, shardFilters
			}

			filter := show.ShowTablesOpt.Filter

			if filter.Like != "" {
				shardLikeRexep := sqlparser.LikeToRegexp(filter.Like)

				if strings.Contains(filter.Like, "/") {
					keyspaceLikeRexep := sqlparser.LikeToRegexp(strings.Split(filter.Like, "/")[0])
					keyspaceFilters = append(keyspaceFilters, func(ks string) bool {
						return keyspaceLikeRexep.MatchString(ks)
					})
				}
				shardFilters = append(shardFilters, func(ks string, shard *topodatapb.ShardReference) bool {
					return shardLikeRexep.MatchString(topoproto.KeyspaceShardString(ks, shard.Name))
				})

				return keyspaceFilters, shardFilters
			}

			if filter.Filter != nil {
				// TODO build a query planner I guess? lol that should be fun
				log.Infof("SHOW VITESS_SHARDS where clause %+v. Ignoring this (for now).", filter.Filter)
			}

			return keyspaceFilters, shardFilters
		}

		keyspaceFilters, shardFilters := showVitessShardsFilters(show)

		keyspaces, err := e.resolver.resolver.GetAllKeyspaces(ctx)
		if err != nil {
			return nil, err
		}

		var rows [][]sqltypes.Value
		for _, keyspace := range keyspaces {
			skipKeyspace := false
			for _, filter := range keyspaceFilters {
				if !filter(keyspace) {
					skipKeyspace = true
					break
				}
			}

			if skipKeyspace {
				continue
			}

			_, _, shards, err := e.resolver.resolver.GetKeyspaceShards(ctx, keyspace, destTabletType)
			if err != nil {
				// There might be a misconfigured keyspace or no shards in the keyspace.
				// Skip any errors and move on.
				continue
			}

			for _, shard := range shards {
				skipShard := false
				for _, filter := range shardFilters {
					if !filter(keyspace, shard) {
						skipShard = true
						break
					}
				}

				if skipShard {
					continue
				}

				rows = append(rows, buildVarCharRow(topoproto.KeyspaceShardString(keyspace, shard.Name)))
			}
		}

		return &sqltypes.Result{
			Fields: buildVarCharFields("Shards"),
			Rows:   rows,
		}, nil
	case sqlparser.KeywordString(sqlparser.VITESS_TABLETS):
		return e.showTablets(show)
	case sqlparser.KeywordString(sqlparser.VITESS_REPLICATION_STATUS):
		return e.showVitessReplicationStatus(ctx, show)
	case "vitess_target":
		var rows [][]sqltypes.Value
		rows = append(rows, buildVarCharRow(safeSession.TargetString))
		return &sqltypes.Result{
			Fields: buildVarCharFields("Target"),
			Rows:   rows,
		}, nil
	case "vschema tables":
		if destKeyspace == "" {
			return nil, errNoKeyspace
		}
		ks, ok := e.VSchema().Keyspaces[destKeyspace]
		if !ok {
			return nil, vterrors.NewErrorf(vtrpcpb.Code_NOT_FOUND, vterrors.BadDb, "Unknown database '%s' in vschema", destKeyspace)
		}

		var tables []string
		for name := range ks.Tables {
			tables = append(tables, name)
		}
		sort.Strings(tables)

		rows := make([][]sqltypes.Value, len(tables))
		for i, v := range tables {
			rows[i] = buildVarCharRow(v)
		}

		return &sqltypes.Result{
			Fields: buildVarCharFields("Tables"),
			Rows:   rows,
		}, nil
	case "vschema vindexes":
		vschema := e.vm.GetCurrentSrvVschema()
		if vschema == nil {
			return nil, vterrors.Errorf(vtrpcpb.Code_INTERNAL, "vschema not loaded")
		}

		rows := make([][]sqltypes.Value, 0, 16)

		if show.HasOnTable() {
			// If the table reference is not fully qualified, then
			// pull the keyspace from the session. Fail if the keyspace
			// isn't specified or isn't valid, or if the table isn't
			// known.
			ksName := show.OnTable.Qualifier.String()
			if ksName == "" {
				ksName = destKeyspace
			}

			ks, ok := vschema.Keyspaces[ksName]
			if !ok {
				return nil, errNoKeyspace
			}

			tableName := show.OnTable.Name.String()
			table, ok := ks.Tables[tableName]
			if !ok {
				return nil, vterrors.NewErrorf(vtrpcpb.Code_NOT_FOUND, vterrors.NoSuchTable, "table '%s' does not exist in keyspace '%s'", tableName, ksName)
			}

			for _, colVindex := range table.ColumnVindexes {
				vindex, ok := ks.Vindexes[colVindex.GetName()]
				columns := colVindex.GetColumns()
				if len(columns) == 0 {
					columns = []string{colVindex.GetColumn()}
				}
				if ok {
					params := make([]string, 0, 4)
					for k, v := range vindex.GetParams() {
						params = append(params, fmt.Sprintf("%s=%s", k, v))
					}
					sort.Strings(params)
					rows = append(rows, buildVarCharRow(strings.Join(columns, ", "), colVindex.GetName(), vindex.GetType(), strings.Join(params, "; "), vindex.GetOwner()))
				} else {
					rows = append(rows, buildVarCharRow(strings.Join(columns, ", "), colVindex.GetName(), "", "", ""))
				}
			}

			return &sqltypes.Result{
				Fields: buildVarCharFields("Columns", "Name", "Type", "Params", "Owner"),
				Rows:   rows,
			}, nil
		}

		// For the query interface to be stable we need to sort
		// for each of the map iterations
		ksNames := make([]string, 0, len(vschema.Keyspaces))
		for name := range vschema.Keyspaces {
			ksNames = append(ksNames, name)
		}
		sort.Strings(ksNames)
		for _, ksName := range ksNames {
			ks := vschema.Keyspaces[ksName]

			vindexNames := make([]string, 0, len(ks.Vindexes))
			for name := range ks.Vindexes {
				vindexNames = append(vindexNames, name)
			}
			sort.Strings(vindexNames)
			for _, vindexName := range vindexNames {
				vindex := ks.Vindexes[vindexName]

				params := make([]string, 0, 4)
				for k, v := range vindex.GetParams() {
					params = append(params, fmt.Sprintf("%s=%s", k, v))
				}
				sort.Strings(params)
				rows = append(rows, buildVarCharRow(ksName, vindexName, vindex.GetType(), strings.Join(params, "; "), vindex.GetOwner()))
			}
		}
		return &sqltypes.Result{
			Fields: buildVarCharFields("Keyspace", "Name", "Type", "Params", "Owner"),
			Rows:   rows,
		}, nil
	}

	// Any other show statement is passed through
	return e.handleOther(ctx, safeSession, sql, bindVars, dest, destKeyspace, destTabletType, logStats, ignoreMaxMemoryRows)
}

// (tablet, servingState, mtst) -> bool
type tabletFilter func(*topodatapb.Tablet, string, int64) bool

func (e *Executor) showTablets(show *sqlparser.ShowLegacy) (*sqltypes.Result, error) {
	getTabletFilters := func(show *sqlparser.ShowLegacy) []tabletFilter {
		filters := []tabletFilter{}

		if show.ShowTablesOpt == nil || show.ShowTablesOpt.Filter == nil {
			return filters
		}

		filter := show.ShowTablesOpt.Filter
		if filter.Like != "" {
			tabletRegexp := sqlparser.LikeToRegexp(filter.Like)

			f := func(tablet *topodatapb.Tablet, servingState string, PrimaryTermStartTime int64) bool {
				return tabletRegexp.MatchString(tablet.Hostname)
			}

			filters = append(filters, f)
			return filters
		}

		if filter.Filter != nil {
			log.Infof("SHOW VITESS_TABLETS where clause: %+v. Ignoring this (for now).", filter.Filter)
		}

		return filters
	}

	tabletFilters := getTabletFilters(show)

	rows := [][]sqltypes.Value{}
	if UsingLegacyGateway() {
		status := e.scatterConn.GetLegacyHealthCheckCacheStatus()
		for _, s := range status {
			for _, ts := range s.TabletsStats {
				state := "SERVING"
				if !ts.Serving {
					state = "NOT_SERVING"
				}
				mtst := ts.TabletExternallyReparentedTimestamp
				mtstStr := ""
				if mtst > 0 {
					// this code depends on the fact that TabletExternallyReparentedTimestamp is the seconds since epoch start
					mtstStr = time.Unix(mtst, 0).UTC().Format(time.RFC3339)
				}

				skipTablet := false
				for _, filter := range tabletFilters {
					if !filter(ts.Tablet, state, mtst) {
						skipTablet = true
						break
					}
				}

				if skipTablet {
					continue
				}

				rows = append(rows, buildVarCharRow(
					s.Cell,
					s.Target.Keyspace,
					s.Target.Shard,
					ts.Target.TabletType.String(),
					state,
					topoproto.TabletAliasString(ts.Tablet.Alias),
					ts.Tablet.Hostname,
					mtstStr,
				))
			}
		}
	} else {
		status := e.scatterConn.GetHealthCheckCacheStatus()
		for _, s := range status {
			for _, ts := range s.TabletsStats {
				state := "SERVING"
				if !ts.Serving {
					state = "NOT_SERVING"
				}
				mtst := ts.PrimaryTermStartTime
				mtstStr := ""
				if mtst > 0 {
					// this code depends on the fact that PrimaryTermStartTime is the seconds since epoch start
					mtstStr = time.Unix(mtst, 0).UTC().Format(time.RFC3339)
				}

				skipTablet := false
				for _, filter := range tabletFilters {
					if !filter(ts.Tablet, state, mtst) {
						skipTablet = true
						break
					}
				}

				if skipTablet {
					continue
				}

				rows = append(rows, buildVarCharRow(
					s.Cell,
					s.Target.Keyspace,
					s.Target.Shard,
					ts.Target.TabletType.String(),
					state,
					topoproto.TabletAliasString(ts.Tablet.Alias),
					ts.Tablet.Hostname,
					mtstStr,
				))
			}
		}
	}
	return &sqltypes.Result{
		Fields: buildVarCharFields("Cell", "Keyspace", "Shard", "TabletType", "State", "Alias", "Hostname", "PrimaryTermStartTime"),
		Rows:   rows,
	}, nil
}

func (e *Executor) showVitessReplicationStatus(ctx context.Context, show *sqlparser.ShowLegacy) (*sqltypes.Result, error) {
	ctx, cancel := context.WithTimeout(ctx, *HealthCheckTimeout)
	defer cancel()
	rows := [][]sqltypes.Value{}

	// This is only used for tests
	if UsingLegacyGateway() {
		status := e.scatterConn.GetLegacyHealthCheckCacheStatus()

		for _, s := range status {
			for _, ts := range s.TabletsStats {
				// We only want to show REPLICA and RDONLY tablets
				if ts.Tablet.Type != topodatapb.TabletType_REPLICA && ts.Tablet.Type != topodatapb.TabletType_RDONLY {
					continue
				}

				tabletHostPort := ts.GetTabletHostPort()
				throttlerStatus, err := getTabletThrottlerStatus(tabletHostPort)
				if err != nil {
					log.Warningf("Could not get throttler status from %s: %v", tabletHostPort, err)
				}

				replSourceHost := ""
				replSourcePort := int64(0)
				replIOThreadHealth := ""
				replSQLThreadHealth := ""
				replLastError := ""
				replLag := int64(-1)
				sql := "show slave status"
				results, err := e.txConn.gateway.Execute(ctx, ts.Target, sql, nil, 0, 0, nil)
				if err != nil {
					log.Warningf("Could not get replication status from %s: %v", tabletHostPort, err)
				} else if results != nil && len(results.Rows) == 1 {
					replSourceHost = results.Rows[0][1].ToString()
					replSourcePort, _ = results.Rows[0][3].ToInt64()
					replIOThreadHealth = results.Rows[0][10].ToString()
					replSQLThreadHealth = results.Rows[0][11].ToString()
					replLastError = results.Rows[0][19].ToString()
					if ts.Stats != nil {
						replLag = int64(ts.Stats.ReplicationLagSeconds)
					}
				}
				replicationHealth := fmt.Sprintf("{\"EventStreamRunning\":\"%s\",\"EventApplierRunning\":\"%s\",\"LastError\":\"%s\"}", replIOThreadHealth, replSQLThreadHealth, replLastError)

				rows = append(rows, buildVarCharRow(
					s.Target.Keyspace,
					s.Target.Shard,
					ts.Target.TabletType.String(),
					topoproto.TabletAliasString(ts.Tablet.Alias),
					ts.Tablet.Hostname,
					fmt.Sprintf("%s:%d", replSourceHost, replSourcePort),
					replicationHealth,
					fmt.Sprintf("%d", replLag),
					throttlerStatus,
				))
			}
		}
	} else {
		status := e.scatterConn.GetHealthCheckCacheStatus()

		for _, s := range status {
			for _, ts := range s.TabletsStats {
				// We only want to show REPLICA and RDONLY tablets
				if ts.Tablet.Type != topodatapb.TabletType_REPLICA && ts.Tablet.Type != topodatapb.TabletType_RDONLY {
					continue
				}

				// Allow people to filter by Keyspace and Shard using a LIKE clause
				if show.ShowTablesOpt != nil && show.ShowTablesOpt.Filter != nil {
					ksFilterRegex := sqlparser.LikeToRegexp(show.ShowTablesOpt.Filter.Like)
					keyspaceShardStr := fmt.Sprintf("%s/%s", ts.Tablet.Keyspace, ts.Tablet.Shard)
					if !ksFilterRegex.MatchString(keyspaceShardStr) {
						continue
					}
				}

				tabletHostPort := ts.GetTabletHostPort()
				throttlerStatus, err := getTabletThrottlerStatus(tabletHostPort)
				if err != nil {
					log.Warningf("Could not get throttler status from %s: %v", tabletHostPort, err)
				}

				replSourceHost := ""
				replSourcePort := int64(0)
				replIOThreadHealth := ""
				replSQLThreadHealth := ""
				replLastError := ""
				replLag := int64(-1)
				sql := "show slave status"
				results, err := e.txConn.gateway.Execute(ctx, ts.Target, sql, nil, 0, 0, nil)
				if err != nil || results == nil {
					log.Warningf("Could not get replication status from %s: %v", tabletHostPort, err)
				} else if row := results.Named().Row(); row != nil {
					replSourceHost = row["Master_Host"].ToString()
					replSourcePort, _ = row["Master_Port"].ToInt64()
					replIOThreadHealth = row["Slave_IO_Running"].ToString()
					replSQLThreadHealth = row["Slave_SQL_Running"].ToString()
					replLastError = row["Last_Error"].ToString()
					if ts.Stats != nil {
						replLag = int64(ts.Stats.ReplicationLagSeconds)
					}
				}
				replicationHealth := fmt.Sprintf("{\"EventStreamRunning\":\"%s\",\"EventApplierRunning\":\"%s\",\"LastError\":\"%s\"}", replIOThreadHealth, replSQLThreadHealth, replLastError)

				rows = append(rows, buildVarCharRow(
					s.Target.Keyspace,
					s.Target.Shard,
					ts.Target.TabletType.String(),
					topoproto.TabletAliasString(ts.Tablet.Alias),
					ts.Tablet.Hostname,
					fmt.Sprintf("%s:%d", replSourceHost, replSourcePort),
					replicationHealth,
					fmt.Sprintf("%d", replLag),
					throttlerStatus,
				))
			}
		}
	}
	return &sqltypes.Result{
		Fields: buildVarCharFields("Keyspace", "Shard", "TabletType", "Alias", "Hostname", "ReplicationSource", "ReplicationHealth", "ReplicationLag", "ThrottlerStatus"),
		Rows:   rows,
	}, nil
}

func (e *Executor) handleOther(ctx context.Context, safeSession *SafeSession, sql string, bindVars map[string]*querypb.BindVariable, dest key.Destination, destKeyspace string, destTabletType topodatapb.TabletType, logStats *LogStats, ignoreMaxMemoryRows bool) (*sqltypes.Result, error) {
	if destKeyspace == "" {
		return nil, errNoKeyspace
	}
	if dest == nil {
		// shardExec will re-resolve this a bit later.
		rss, err := e.resolver.resolver.ResolveDestination(ctx, destKeyspace, destTabletType, key.DestinationAnyShard{})
		if err != nil {
			return nil, err
		}
		if len(rss) != 1 {
			return nil, vterrors.Errorf(vtrpcpb.Code_UNAVAILABLE, "keyspace %s has no shards", destKeyspace)
		}
		destKeyspace, dest = rss[0].Target.Keyspace, key.DestinationShard(rss[0].Target.Shard)
	}

	switch dest.(type) {
	case key.DestinationKeyspaceID:
		rss, err := e.resolver.resolver.ResolveDestination(ctx, destKeyspace, destTabletType, dest)
		if err != nil {
			return nil, err
		}
		if len(rss) != 1 {
			return nil, vterrors.Errorf(vtrpcpb.Code_INVALID_ARGUMENT, "Unexpected error, DestinationKeyspaceID mapping to multiple shards: %s, got: %v", sql, dest)
		}
		destKeyspace, dest = rss[0].Target.Keyspace, key.DestinationShard(rss[0].Target.Shard)
	case key.DestinationShard:
	// noop
	default:
		return nil, vterrors.Errorf(vtrpcpb.Code_INVALID_ARGUMENT, "Destination can only be a single shard for statement: %s, got: %v", sql, dest)
	}

	execStart := time.Now()
	result, err := e.destinationExec(ctx, safeSession, sql, bindVars, dest, destKeyspace, destTabletType, logStats, ignoreMaxMemoryRows)

	e.updateQueryCounts("Other", "", "", int64(logStats.ShardQueries))

	logStats.ExecuteTime = time.Since(execStart)
	return result, err
}

// MessageStream is part of the vtgate service API. This is a V2 level API that's sent
// to the Resolver.
func (e *Executor) MessageStream(ctx context.Context, keyspace string, shard string, keyRange *topodatapb.KeyRange, name string, callback func(*sqltypes.Result) error) error {
	err := e.resolver.MessageStream(
		ctx,
		keyspace,
		shard,
		keyRange,
		name,
		callback,
	)
	return formatError(err)
}

// VSchema returns the VSchema.
func (e *Executor) VSchema() *vindexes.VSchema {
	e.mu.Lock()
	defer e.mu.Unlock()
	return e.vschema
}

// SaveVSchema updates the vschema and stats
func (e *Executor) SaveVSchema(vschema *vindexes.VSchema, stats *VSchemaStats) {
	e.mu.Lock()
	defer e.mu.Unlock()
	if vschema != nil {
		e.vschema = vschema
	}
	e.vschemaStats = stats
	e.plans.Clear()

	if vschemaCounters != nil {
		vschemaCounters.Add("Reload", 1)
	}

}

// ParseDestinationTarget parses destination target string and sets default keyspace if possible.
func (e *Executor) ParseDestinationTarget(targetString string) (string, topodatapb.TabletType, key.Destination, error) {
	destKeyspace, destTabletType, dest, err := topoproto.ParseDestination(targetString, defaultTabletType)
	// Set default keyspace
	if destKeyspace == "" && len(e.VSchema().Keyspaces) == 1 {
		for k := range e.VSchema().Keyspaces {
			destKeyspace = k
		}
	}
	return destKeyspace, destTabletType, dest, err
}

type iQueryOption interface {
	cachePlan() bool
	getSelectLimit() int
}

// getPlan computes the plan for the given query. If one is in
// the cache, it reuses it.
func (e *Executor) getPlan(vcursor *vcursorImpl, sql string, comments sqlparser.MarginComments, bindVars map[string]*querypb.BindVariable, qo iQueryOption, logStats *LogStats) (*engine.Plan, error) {
	if logStats != nil {
		logStats.SQL = comments.Leading + sql + comments.Trailing
		logStats.BindVariables = bindVars
	}

	if e.VSchema() == nil {
		return nil, errors.New("vschema not initialized")
	}

	stmt, reserved, err := sqlparser.Parse2(sql)
	if err != nil {
		return nil, err
	}
	query := sql
	statement := stmt
	reservedVars := sqlparser.NewReservedVars("vtg", reserved)
	bindVarNeeds := &sqlparser.BindVarNeeds{}
	if !sqlparser.IgnoreMaxPayloadSizeDirective(statement) && !isValidPayloadSize(query) {
		return nil, vterrors.NewErrorf(vtrpcpb.Code_RESOURCE_EXHAUSTED, vterrors.NetPacketTooLarge, "query payload size above threshold")
	}
	ignoreMaxMemoryRows := sqlparser.IgnoreMaxMaxMemoryRowsDirective(stmt)
	vcursor.SetIgnoreMaxMemoryRows(ignoreMaxMemoryRows)

	setVarComment, err := prepareSetVarComment(vcursor, stmt)
	if err != nil {
		return nil, err
	}
	// Normalize if possible and retry.
<<<<<<< HEAD
	// We do not normalize already prepared statements, by default
	if (e.normalize && (*normalizePrepStmts || len(bindVars) == 0) && sqlparser.CanNormalize(stmt)) || sqlparser.MustRewriteAST(stmt, qo.getSelectLimit() > 0) {
=======
	if e.canNormalizeStatement(stmt, qo, setVarComment) {
>>>>>>> bc3fe59a
		parameterize := e.normalize // the public flag is called normalize
		result, err := sqlparser.PrepareAST(
			stmt,
			reservedVars,
			bindVars,
			parameterize,
			vcursor.keyspace,
			qo.getSelectLimit(),
			setVarComment,
			vcursor.safeSession.SystemVariables,
		)
		if err != nil {
			return nil, err
		}
		statement = result.AST
		bindVarNeeds = result.BindVarNeeds
		query = sqlparser.String(statement)
	}

	if logStats != nil {
		logStats.SQL = comments.Leading + query + comments.Trailing
		logStats.BindVariables = bindVars
	}

	planHash := sha256.New()
	_, _ = planHash.Write([]byte(vcursor.planPrefixKey()))
	_, _ = planHash.Write([]byte{':'})
	_, _ = planHash.Write(hack.StringBytes(query))
	planKey := hex.EncodeToString(planHash.Sum(nil))

	if plan, ok := e.plans.Get(planKey); ok {
		return plan.(*engine.Plan), nil
	}

	plan, err := planbuilder.BuildFromStmt(query, statement, reservedVars, vcursor, bindVarNeeds, *enableOnlineDDL, *enableDirectDDL)
	if err != nil {
		return nil, err
	}

	plan.Warnings = vcursor.warnings
	vcursor.warnings = nil

	if qo.cachePlan() && sqlparser.CachePlan(statement) {
		e.plans.Set(planKey, plan)
	}

	return e.checkThatPlanIsValid(stmt, plan)
}

func (e *Executor) canNormalizeStatement(stmt sqlparser.Statement, qo iQueryOption, setVarComment string) bool {
	return (e.normalize && sqlparser.CanNormalize(stmt)) ||
		sqlparser.MustRewriteAST(stmt, qo.getSelectLimit() > 0) || setVarComment != ""
}

func prepareSetVarComment(vcursor *vcursorImpl, stmt sqlparser.Statement) (string, error) {
	if vcursor == nil || vcursor.Session().InReservedConn() {
		return "", nil
	}

	if !vcursor.Session().HasSystemVariables() {
		return "", nil
	}

	switch stmt.(type) {
	// If the statement is a transaction statement or a set no reserved connection / SET_VAR is needed
	case *sqlparser.Begin, *sqlparser.Commit, *sqlparser.Rollback, *sqlparser.Savepoint,
		*sqlparser.SRollback, *sqlparser.Release, *sqlparser.Set:
		return "", nil
	case sqlparser.SupportOptimizerHint:
		break
	default:
		vcursor.NeedsReservedConn()
		return "", nil
	}

	var res strings.Builder
	vcursor.Session().GetSystemVariables(func(k, v string) {
		res.WriteString(fmt.Sprintf("SET_VAR(%s = %s) ", k, v))
	})
	return strings.TrimSpace(res.String()), nil
}

func (e *Executor) debugGetPlan(planKey string) (*engine.Plan, bool) {
	planHash := sha256.Sum256([]byte(planKey))
	planHex := hex.EncodeToString(planHash[:])
	if plan, ok := e.plans.Get(planHex); ok {
		return plan.(*engine.Plan), true
	}
	return nil, false
}

type cacheItem struct {
	Key   string
	Value *engine.Plan
}

func (e *Executor) debugCacheEntries() (items []cacheItem) {
	e.plans.ForEach(func(value interface{}) bool {
		plan := value.(*engine.Plan)
		items = append(items, cacheItem{
			Key:   plan.Original,
			Value: plan,
		})
		return true
	})
	return
}

// ServeHTTP shows the current plans in the query cache.
func (e *Executor) ServeHTTP(response http.ResponseWriter, request *http.Request) {
	if err := acl.CheckAccessHTTP(request, acl.DEBUGGING); err != nil {
		acl.SendError(response, err)
		return
	}

	switch request.URL.Path {
	case pathQueryPlans:
		returnAsJSON(response, e.debugCacheEntries())
	case pathVSchema:
		returnAsJSON(response, e.VSchema())
	case pathScatterStats:
		e.WriteScatterStats(response)
	default:
		response.WriteHeader(http.StatusNotFound)
	}
}

func returnAsJSON(response http.ResponseWriter, stuff interface{}) {
	response.Header().Set("Content-Type", "application/json; charset=utf-8")
	buf, err := json.MarshalIndent(stuff, "", " ")
	if err != nil {
		_, _ = response.Write([]byte(err.Error()))
		return
	}
	ebuf := bytes.NewBuffer(nil)
	json.HTMLEscape(ebuf, buf)
	_, _ = response.Write(ebuf.Bytes())
}

// Plans returns the LRU plan cache
func (e *Executor) Plans() cache.Cache {
	return e.plans
}

func (e *Executor) updateQueryCounts(planType, keyspace, tableName string, shardQueries int64) {
	queriesProcessed.Add(planType, 1)
	queriesRouted.Add(planType, shardQueries)
	if tableName != "" {
		queriesProcessedByTable.Add([]string{planType, keyspace, tableName}, 1)
		queriesRoutedByTable.Add([]string{planType, keyspace, tableName}, shardQueries)
	}
}

// VSchemaStats returns the loaded vschema stats.
func (e *Executor) VSchemaStats() *VSchemaStats {
	e.mu.Lock()
	defer e.mu.Unlock()
	if e.vschemaStats == nil {
		return &VSchemaStats{
			Error: "No VSchema loaded yet.",
		}
	}
	return e.vschemaStats
}

func buildVarCharFields(names ...string) []*querypb.Field {
	fields := make([]*querypb.Field, len(names))
	for i, v := range names {
		fields[i] = &querypb.Field{
			Name:    v,
			Type:    sqltypes.VarChar,
			Charset: collations.CollationUtf8ID,
			Flags:   uint32(querypb.MySqlFlag_NOT_NULL_FLAG),
		}
	}
	return fields
}

func buildVarCharRow(values ...string) []sqltypes.Value {
	row := make([]sqltypes.Value, len(values))
	for i, v := range values {
		row[i] = sqltypes.NewVarChar(v)
	}
	return row
}

// isValidPayloadSize validates whether a query payload is above the
// configured MaxPayloadSize threshold. The WarnPayloadSizeExceeded will increment
// if the payload size exceeds the warnPayloadSize.

func isValidPayloadSize(query string) bool {
	payloadSize := len(query)
	if *maxPayloadSize > 0 && payloadSize > *maxPayloadSize {
		return false
	}
	if *warnPayloadSize > 0 && payloadSize > *warnPayloadSize {
		warnings.Add("WarnPayloadSizeExceeded", 1)
	}
	return true
}

// Prepare executes a prepare statements.
func (e *Executor) Prepare(ctx context.Context, method string, safeSession *SafeSession, sql string, bindVars map[string]*querypb.BindVariable) (fld []*querypb.Field, err error) {
	logStats := NewLogStats(ctx, method, sql, bindVars)
	fld, err = e.prepare(ctx, safeSession, sql, bindVars, logStats)
	logStats.Error = err

	// The mysql plugin runs an implicit rollback whenever a connection closes.
	// To avoid spamming the log with no-op rollback records, ignore it if
	// it was a no-op record (i.e. didn't issue any queries)
	if !(logStats.StmtType == "ROLLBACK" && logStats.ShardQueries == 0) {
		logStats.Send()
	}
	return fld, err
}

func (e *Executor) prepare(ctx context.Context, safeSession *SafeSession, sql string, bindVars map[string]*querypb.BindVariable, logStats *LogStats) ([]*querypb.Field, error) {
	// Start an implicit transaction if necessary.
	if !safeSession.Autocommit && !safeSession.InTransaction() {
		if err := e.txConn.Begin(ctx, safeSession); err != nil {
			return nil, err
		}
	}

	destKeyspace, destTabletType, dest, err := e.ParseDestinationTarget(safeSession.TargetString)
	if err != nil {
		return nil, err
	}

	if UsingLegacyGateway() && safeSession.InTransaction() && destTabletType != topodatapb.TabletType_PRIMARY {
		return nil, vterrors.Errorf(vtrpcpb.Code_UNIMPLEMENTED, "transaction is supported only for primary tablet type, current type: %v", destTabletType)
	}
	if bindVars == nil {
		bindVars = make(map[string]*querypb.BindVariable)
	}

	stmtType := sqlparser.Preview(sql)
	logStats.StmtType = stmtType.String()

	// Mysql warnings are scoped to the current session, but are
	// cleared when a "non-diagnostic statement" is executed:
	// https://dev.mysql.com/doc/refman/8.0/en/show-warnings.html
	//
	// To emulate this behavior, clear warnings from the session
	// for all statements _except_ SHOW, so that SHOW WARNINGS
	// can actually return them.
	if stmtType != sqlparser.StmtShow {
		safeSession.ClearWarnings()
	}

	switch stmtType {
	case sqlparser.StmtSelect:
		return e.handlePrepare(ctx, safeSession, sql, bindVars, logStats)
	case sqlparser.StmtShow:
		qr, err := e.handlePrepare(ctx, safeSession, sql, bindVars, logStats)
		if err == nil {
			return qr, nil
		}
		if err == planbuilder.ErrPlanNotSupported {
			res, err := e.handleShow(ctx, safeSession, sql, bindVars, dest, destKeyspace, destTabletType, logStats)
			if err == nil {
				return res.Fields, nil
			}
		}
		return nil, err
	case sqlparser.StmtDDL, sqlparser.StmtBegin, sqlparser.StmtCommit, sqlparser.StmtRollback, sqlparser.StmtSet, sqlparser.StmtInsert, sqlparser.StmtReplace, sqlparser.StmtUpdate, sqlparser.StmtDelete,
		sqlparser.StmtUse, sqlparser.StmtOther, sqlparser.StmtComment, sqlparser.StmtExplain, sqlparser.StmtFlush:
		return nil, nil
	}
	return nil, vterrors.Errorf(vtrpcpb.Code_INTERNAL, "[BUG] unrecognized prepare statement: %s", sql)
}

func (e *Executor) handlePrepare(ctx context.Context, safeSession *SafeSession, sql string, bindVars map[string]*querypb.BindVariable, logStats *LogStats) ([]*querypb.Field, error) {
	// V3 mode.
	query, comments := sqlparser.SplitMarginComments(sql)
	vcursor, _ := newVCursorImpl(ctx, safeSession, comments, e, logStats, e.vm, e.VSchema(), e.resolver.resolver, e.serv, e.warnShardedOnly)
	plan, err := e.getPlan(
		vcursor,
		query,
		comments,
		bindVars,
		safeSession,
		logStats,
	)
	execStart := time.Now()
	logStats.PlanTime = execStart.Sub(logStats.StartTime)

	if err != nil {
		logStats.Error = err
		return nil, err
	}

	err = e.addNeededBindVars(plan.BindVarNeeds, bindVars, safeSession)
	if err != nil {
		logStats.Error = err
		return nil, err
	}

	qr, err := plan.Instructions.GetFields(vcursor, bindVars)
	logStats.ExecuteTime = time.Since(execStart)
	var errCount uint64
	if err != nil {
		logStats.Error = err
		errCount = 1 // nolint
		return nil, err
	}
	logStats.RowsAffected = qr.RowsAffected

	plan.AddStats(1, time.Since(logStats.StartTime), logStats.ShardQueries, qr.RowsAffected, uint64(len(qr.Rows)), errCount)

	return qr.Fields, err
}

// ExecuteMultiShard implements the IExecutor interface
func (e *Executor) ExecuteMultiShard(ctx context.Context, rss []*srvtopo.ResolvedShard, queries []*querypb.BoundQuery, session *SafeSession, autocommit bool, ignoreMaxMemoryRows bool) (qr *sqltypes.Result, errs []error) {
	return e.scatterConn.ExecuteMultiShard(ctx, rss, queries, session, autocommit, ignoreMaxMemoryRows)
}

// StreamExecuteMulti implements the IExecutor interface
func (e *Executor) StreamExecuteMulti(ctx context.Context, query string, rss []*srvtopo.ResolvedShard, vars []map[string]*querypb.BindVariable, session *SafeSession, autocommit bool, callback func(reply *sqltypes.Result) error) []error {
	return e.scatterConn.StreamExecuteMulti(ctx, query, rss, vars, session, autocommit, callback)
}

// ExecuteLock implements the IExecutor interface
func (e *Executor) ExecuteLock(ctx context.Context, rs *srvtopo.ResolvedShard, query *querypb.BoundQuery, session *SafeSession) (*sqltypes.Result, error) {
	return e.scatterConn.ExecuteLock(ctx, rs, query, session)
}

// ExecuteMessageStream implements the IExecutor interface
func (e *Executor) ExecuteMessageStream(ctx context.Context, rss []*srvtopo.ResolvedShard, tableName string, callback func(reply *sqltypes.Result) error) error {
	return e.scatterConn.MessageStream(ctx, rss, tableName, callback)
}

// ExecuteVStream implements the IExecutor interface
func (e *Executor) ExecuteVStream(ctx context.Context, rss []*srvtopo.ResolvedShard, filter *binlogdatapb.Filter, gtid string, callback func(evs []*binlogdatapb.VEvent) error) error {
	return e.startVStream(ctx, rss, filter, gtid, callback)
}

func (e *Executor) startVStream(ctx context.Context, rss []*srvtopo.ResolvedShard, filter *binlogdatapb.Filter, gtid string, callback func(evs []*binlogdatapb.VEvent) error) error {
	var shardGtids []*binlogdatapb.ShardGtid
	for _, rs := range rss {
		shardGtid := &binlogdatapb.ShardGtid{
			Keyspace: rs.Target.Keyspace,
			Shard:    rs.Target.Shard,
			Gtid:     gtid,
		}
		shardGtids = append(shardGtids, shardGtid)
	}
	vgtid := &binlogdatapb.VGtid{
		ShardGtids: shardGtids,
	}
	ts, err := e.serv.GetTopoServer()
	if err != nil {
		return err
	}

	vsm := newVStreamManager(e.resolver.resolver, e.serv, e.cell)
	vs := &vstream{
		vgtid:              vgtid,
		tabletType:         topodatapb.TabletType_PRIMARY,
		filter:             filter,
		send:               callback,
		resolver:           e.resolver.resolver,
		journaler:          make(map[int64]*journalEvent),
		skewTimeoutSeconds: maxSkewTimeoutSeconds,
		timestamps:         make(map[string]int64),
		vsm:                vsm,
		eventCh:            make(chan []*binlogdatapb.VEvent),
		ts:                 ts,
	}
	_ = vs.stream(ctx)
	return nil
}

func (e *Executor) checkThatPlanIsValid(stmt sqlparser.Statement, plan *engine.Plan) (*engine.Plan, error) {
	if e.allowScatter || sqlparser.AllowScatterDirective(stmt) {
		return plan, nil
	}
	// we go over all the primitives in the plan, searching for a route that is of SelectScatter opcode
	badPrimitive := engine.Find(func(node engine.Primitive) bool {
		router, ok := node.(*engine.Route)
		if !ok {
			return false
		}
		return router.Opcode == engine.Scatter
	}, plan.Instructions)

	if badPrimitive == nil {
		return plan, nil
	}

	return nil, vterrors.Errorf(vtrpcpb.Code_INVALID_ARGUMENT, "plan includes scatter, which is disallowed using the `no_scatter` command line argument")
}

func getTabletThrottlerStatus(tabletHostPort string) (string, error) {
	client := http.Client{
		Timeout: 100 * time.Millisecond,
	}
	resp, err := client.Get(fmt.Sprintf("http://%s/throttler/check?app=vtgate", tabletHostPort))
	if err != nil {
		return "", err
	}
	defer resp.Body.Close()
	body, err := io.ReadAll(resp.Body)
	if err != nil {
		return "", err
	}

	var elements struct {
		StatusCode int
		Value      float64
		Threshold  float64
		Message    string
	}
	err = json.Unmarshal(body, &elements)
	if err != nil {
		return "", err
	}

	httpStatusStr := http.StatusText(elements.StatusCode)

	load := float64(0)
	if elements.Threshold > 0 {
		load = float64((elements.Value / elements.Threshold) * 100)
	}

	status := fmt.Sprintf("{\"state\":\"%s\",\"load\":%.2f,\"message\":\"%s\"}", httpStatusStr, load, elements.Message)
	return status, nil
}<|MERGE_RESOLUTION|>--- conflicted
+++ resolved
@@ -1443,12 +1443,7 @@
 		return nil, err
 	}
 	// Normalize if possible and retry.
-<<<<<<< HEAD
-	// We do not normalize already prepared statements, by default
-	if (e.normalize && (*normalizePrepStmts || len(bindVars) == 0) && sqlparser.CanNormalize(stmt)) || sqlparser.MustRewriteAST(stmt, qo.getSelectLimit() > 0) {
-=======
-	if e.canNormalizeStatement(stmt, qo, setVarComment) {
->>>>>>> bc3fe59a
+	if e.canNormalizeStatement(stmt, bindVars, qo, setVarComment) {
 		parameterize := e.normalize // the public flag is called normalize
 		result, err := sqlparser.PrepareAST(
 			stmt,
@@ -1498,8 +1493,9 @@
 	return e.checkThatPlanIsValid(stmt, plan)
 }
 
-func (e *Executor) canNormalizeStatement(stmt sqlparser.Statement, qo iQueryOption, setVarComment string) bool {
-	return (e.normalize && sqlparser.CanNormalize(stmt)) ||
+func (e *Executor) canNormalizeStatement(stmt sqlparser.Statement, bindVars map[string]*querypb.BindVariable, qo iQueryOption, setVarComment string) bool {
+	// We do not normalize already prepared statements, by default
+	return (e.normalize && (*normalizePrepStmts || len(bindVars) == 0) && sqlparser.CanNormalize(stmt)) ||
 		sqlparser.MustRewriteAST(stmt, qo.getSelectLimit() > 0) || setVarComment != ""
 }
 
