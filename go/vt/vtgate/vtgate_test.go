--- conflicted
+++ resolved
@@ -21,11 +21,9 @@
 	"strings"
 	"testing"
 
-<<<<<<< HEAD
+	"vitess.io/vitess/go/test/utils"
+
 	"github.com/stretchr/testify/require"
-=======
-	"vitess.io/vitess/go/test/utils"
->>>>>>> ee7032f4
 
 	"context"
 
