--- conflicted
+++ resolved
@@ -103,11 +103,10 @@
 	schemaChangeUser         string
 	queryTimeout             int
 
-<<<<<<< HEAD
 	// Global routing is enabled either when a default keyspace is not
 	// specified, or else when a global keyspace name is specified.
 	globalKeyspaceNames []string
-=======
+
 	// vtgate views flags
 	enableViews bool
 
@@ -117,7 +116,6 @@
 	queryLogBufferSize = 10
 
 	messageStreamGracePeriod = 30 * time.Second
->>>>>>> bd815d50
 )
 
 func registerFlags(fs *pflag.FlagSet) {
@@ -148,14 +146,11 @@
 	fs.BoolVar(&enableSchemaChangeSignal, "schema_change_signal", enableSchemaChangeSignal, "Enable the schema tracker; requires queryserver-config-schema-change-signal to be enabled on the underlying vttablets for this to work")
 	fs.StringVar(&schemaChangeUser, "schema_change_signal_user", schemaChangeUser, "User to be used to send down query to vttablet to retrieve schema changes")
 	fs.IntVar(&queryTimeout, "query-timeout", queryTimeout, "Sets the default query timeout (in ms). Can be overridden by session variable (query_timeout) or comment directive (QUERY_TIMEOUT_MS)")
-<<<<<<< HEAD
 	fs.StringSliceVar(&globalKeyspaceNames, "global-keyspace", globalKeyspaceNames, "Global routing behavior applies when no default keyspace is set on a connection, or when a global keyspace is used. Multiple global keyspaces may defined by specifying this flag multiple times.")
-=======
 	fs.StringVar(&queryLogToFile, "log_queries_to_file", queryLogToFile, "Enable query logging to the specified file")
 	fs.IntVar(&queryLogBufferSize, "querylog-buffer-size", queryLogBufferSize, "Maximum number of buffered query logs before throttling log output")
 	fs.DurationVar(&messageStreamGracePeriod, "message_stream_grace_period", messageStreamGracePeriod, "the amount of time to give for a vttablet to resume if it ends a message stream, usually because of a reparent.")
 	fs.BoolVar(&enableViews, "enable-views", enableViews, "Enable views support in vtgate.")
->>>>>>> bd815d50
 }
 func init() {
 	servenv.OnParseFor("vtgate", registerFlags)
