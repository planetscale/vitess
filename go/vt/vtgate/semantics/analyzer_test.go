--- conflicted
+++ resolved
@@ -113,7 +113,6 @@
 			require.Error(t, err)
 			require.Contains(t, err.Error(), "symbol")
 			require.Contains(t, err.Error(), "not found")
-<<<<<<< HEAD
 		})
 	}
 }
@@ -168,7 +167,7 @@
 		numberOfTables: 4,
 		// }, {
 		// TODO: move to subquery
-		// make sure that we don't let sub-query dependencies leak out by mistake
+		// make sure that we don't let sub-query Dependencies leak out by mistake
 		// query: "select t.col + (select 42 from s) from t",
 		// deps:  T1,
 		// }, {
@@ -470,6 +469,13 @@
 	}
 }
 
+func TestUnionOrderByRewrite(t *testing.T) {
+	query := "select tabl1.id from tabl1 union select 1 order by 1"
+
+	stmt, _ := parseAndAnalyze(t, query, "")
+	assert.Equal(t, "(select tabl1.id from tabl1) union (select 1 from dual) order by id asc", sqlparser.String(stmt))
+}
+
 func TestScopeForSubqueries(t *testing.T) {
 	tcases := []struct {
 		sql  string
@@ -619,572 +625,6 @@
 			}
 			d := semTable.RecursiveDeps(order)
 			require.Equal(t, tc.deps, d, tc.sql)
-=======
-		})
-	}
-}
-
-func TestBindingSingleAliasedTableNegative(t *testing.T) {
-	queries := []string{
-		"select tabl.col from tabl as X",
-		"select d.X.col from d.X as tabl",
-		"select d.tabl.col from X as tabl",
-		"select d.tabl.col from ks.X as tabl",
-		"select d.tabl.col from d.X as tabl",
-	}
-	for _, query := range queries {
-		t.Run(query, func(t *testing.T) {
-			parse, err := sqlparser.Parse(query)
-			require.NoError(t, err)
-			_, err = Analyze(parse.(sqlparser.SelectStatement), "", &FakeSI{
-				Tables: map[string]*vindexes.Table{
-					"t": {Name: sqlparser.NewTableIdent("t")},
-				},
-			})
-			require.Error(t, err)
->>>>>>> 322aaa65
-		})
-	}
-}
-
-func TestBindingMultiTablePositive(t *testing.T) {
-	type testCase struct {
-		query          string
-		deps           TableSet
-		numberOfTables int
-	}
-	queries := []testCase{{
-		query:          "select t.col from t, s",
-		deps:           T1,
-		numberOfTables: 1,
-	}, {
-<<<<<<< HEAD
-		"select d.tabl.col as x from tabl group by x",
-		T1,
-	}, {
-		"select d.tabl.col as x from tabl group by col",
-		T1,
-	}, {
-		"select col from tabl group by 1",
-		T1,
-=======
-		query:          "select s.col from t join s",
-		deps:           T2,
-		numberOfTables: 1,
->>>>>>> 322aaa65
-	}, {
-		query:          "select max(t.col+s.col) from t, s",
-		deps:           T1 | T2,
-		numberOfTables: 2,
-	}, {
-		query:          "select max(t.col+s.col) from t join s",
-		deps:           T1 | T2,
-		numberOfTables: 2,
-	}, {
-		query:          "select case t.col when s.col then r.col else u.col end from t, s, r, w, u",
-		deps:           T1 | T2 | T3 | T5,
-		numberOfTables: 4,
-		// }, {
-		// TODO: move to subquery
-		// make sure that we don't let sub-query Dependencies leak out by mistake
-		// query: "select t.col + (select 42 from s) from t",
-		// deps:  T1,
-		// }, {
-		// 	query: "select (select 42 from s where r.id = s.id) from r",
-		// 	deps:  T1 | T2,
-	}, {
-<<<<<<< HEAD
-		"select id from t, t1 group by id",
-		T2,
-	}, {
-		"select id from t, t1 group by id",
-		T2,
-	}, {
-		"select a.id from t as a, t1 group by id",
-		T1,
-	}, {
-		"select a.id from t, t1 as a group by id",
-		T2,
-=======
-		query:          "select u1.a + u2.a from u1, u2",
-		deps:           T1 | T2,
-		numberOfTables: 2,
->>>>>>> 322aaa65
-	}}
-	for _, query := range queries {
-		t.Run(query.query, func(t *testing.T) {
-			stmt, semTable := parseAndAnalyze(t, query.query, "user")
-			sel, _ := stmt.(*sqlparser.Select)
-			recursiveDeps := semTable.RecursiveDeps(extract(sel, 0))
-			assert.Equal(t, query.deps, recursiveDeps, query.query)
-			assert.Equal(t, query.numberOfTables, recursiveDeps.NumberOfTables(), "number of tables is wrong")
-		})
-	}
-}
-
-func TestBindingMultiAliasedTablePositive(t *testing.T) {
-	type testCase struct {
-		query          string
-		deps           TableSet
-		numberOfTables int
-	}
-	queries := []testCase{{
-		query:          "select X.col from t as X, s as S",
-		deps:           T1,
-		numberOfTables: 1,
-	}, {
-		query:          "select X.col+S.col from t as X, s as S",
-		deps:           T1 | T2,
-		numberOfTables: 2,
-	}, {
-		query:          "select max(X.col+S.col) from t as X, s as S",
-		deps:           T1 | T2,
-		numberOfTables: 2,
-	}, {
-		query:          "select max(X.col+s.col) from t as X, s",
-		deps:           T1 | T2,
-		numberOfTables: 2,
-	}}
-	for _, query := range queries {
-		t.Run(query.query, func(t *testing.T) {
-			stmt, semTable := parseAndAnalyze(t, query.query, "user")
-			sel, _ := stmt.(*sqlparser.Select)
-			recursiveDeps := semTable.RecursiveDeps(extract(sel, 0))
-			assert.Equal(t, query.deps, recursiveDeps, query.query)
-			assert.Equal(t, query.numberOfTables, recursiveDeps.NumberOfTables(), "number of tables is wrong")
-		})
-	}
-}
-
-<<<<<<< HEAD
-func TestUnionCheckFirstAndLastSelectsDeps(t *testing.T) {
-	query := "select col1 from tabl1 union select col2 from tabl2"
-
-	stmt, semTable := parseAndAnalyze(t, query, "")
-	union, _ := stmt.(*sqlparser.Union)
-	sel1 := union.FirstStatement.(*sqlparser.Select)
-	sel2 := union.UnionSelects[0].Statement.(*sqlparser.Select)
-
-	t1 := sel1.From[0].(*sqlparser.AliasedTableExpr)
-	t2 := sel2.From[0].(*sqlparser.AliasedTableExpr)
-	ts1 := semTable.TableSetFor(t1)
-	ts2 := semTable.TableSetFor(t2)
-	assert.EqualValues(t, 1, ts1)
-	assert.EqualValues(t, 2, ts2)
-
-	d1 := semTable.RecursiveDeps(extract(sel1, 0))
-	d2 := semTable.RecursiveDeps(extract(sel2, 0))
-	assert.Equal(t, T1, d1)
-	assert.Equal(t, T2, d2)
-}
-
-func TestUnionOrderByRewrite(t *testing.T) {
-	query := "select tabl1.id from tabl1 union select 1 order by 1"
-
-	stmt, _ := parseAndAnalyze(t, query, "")
-	assert.Equal(t, "(select tabl1.id from tabl1) union (select 1 from dual) order by id asc", sqlparser.String(stmt))
-}
-
-func TestInvalidUnion(t *testing.T) {
-	tcases := []struct {
-		sql string
-		err string
-=======
-func TestBindingMultiTableNegative(t *testing.T) {
-	queries := []string{
-		"select 1 from d.tabl, d.tabl",
-		"select 1 from d.tabl, tabl",
-		"select t.col from k.t, t",
-		"select b.t.col from b.t, t",
-	}
-	for _, query := range queries {
-		t.Run(query, func(t *testing.T) {
-			parse, err := sqlparser.Parse(query)
-			require.NoError(t, err)
-			_, err = Analyze(parse.(sqlparser.SelectStatement), "d", &FakeSI{
-				Tables: map[string]*vindexes.Table{
-					"tabl": {Name: sqlparser.NewTableIdent("tabl")},
-					"foo":  {Name: sqlparser.NewTableIdent("foo")},
-				},
-			})
-			require.Error(t, err)
-		})
-	}
-}
-
-func TestBindingMultiAliasedTableNegative(t *testing.T) {
-	queries := []string{
-		"select 1 from d.tabl as tabl, d.tabl",
-		"select 1 from d.tabl as tabl, tabl",
-		"select 1 from d.tabl as a, tabl as a",
-		"select 1 from user join user_extra user",
-		"select t.col from k.t as t, t",
-		"select b.t.col from b.t as t, t",
-	}
-	for _, query := range queries {
-		t.Run(query, func(t *testing.T) {
-			parse, err := sqlparser.Parse(query)
-			require.NoError(t, err)
-			_, err = Analyze(parse.(sqlparser.SelectStatement), "d", &FakeSI{
-				Tables: map[string]*vindexes.Table{
-					"tabl": {Name: sqlparser.NewTableIdent("tabl")},
-					"foo":  {Name: sqlparser.NewTableIdent("foo")},
-				},
-			})
-			require.Error(t, err)
-		})
-	}
-}
-
-func TestNotUniqueTableName(t *testing.T) {
-	queries := []string{
-		"select * from t, t",
-		"select * from t, (select 1 from x) as t",
-		"select * from t join t",
-		"select * from t join (select 1 from x) as t",
-	}
-
-	for _, query := range queries {
-		t.Run(query, func(t *testing.T) {
-			parse, _ := sqlparser.Parse(query)
-			_, err := Analyze(parse.(sqlparser.SelectStatement), "test", &FakeSI{})
-			require.Error(t, err)
-			require.Contains(t, err.Error(), "Not unique table/alias")
-		})
-	}
-}
-
-func TestMissingTable(t *testing.T) {
-	queries := []string{
-		"select t.col from a",
-	}
-
-	for _, query := range queries {
-		t.Run(query, func(t *testing.T) {
-			parse, _ := sqlparser.Parse(query)
-			_, err := Analyze(parse.(sqlparser.SelectStatement), "", &FakeSI{})
-			require.Error(t, err)
-			require.Contains(t, err.Error(), "symbol t.col not found")
-		})
-	}
-}
-
-func TestUnknownColumnMap2(t *testing.T) {
-	varchar := querypb.Type_VARCHAR
-	int := querypb.Type_INT32
-
-	authoritativeTblA := vindexes.Table{
-		Name: sqlparser.NewTableIdent("a"),
-		Columns: []vindexes.Column{{
-			Name: sqlparser.NewColIdent("col2"),
-			Type: varchar,
-		}},
-		ColumnListAuthoritative: true,
-	}
-	authoritativeTblB := vindexes.Table{
-		Name: sqlparser.NewTableIdent("b"),
-		Columns: []vindexes.Column{{
-			Name: sqlparser.NewColIdent("col"),
-			Type: varchar,
-		}},
-		ColumnListAuthoritative: true,
-	}
-	nonAuthoritativeTblA := authoritativeTblA
-	nonAuthoritativeTblA.ColumnListAuthoritative = false
-	nonAuthoritativeTblB := authoritativeTblB
-	nonAuthoritativeTblB.ColumnListAuthoritative = false
-	authoritativeTblAWithConflict := vindexes.Table{
-		Name: sqlparser.NewTableIdent("a"),
-		Columns: []vindexes.Column{{
-			Name: sqlparser.NewColIdent("col"),
-			Type: int,
-		}},
-		ColumnListAuthoritative: true,
-	}
-	authoritativeTblBWithInt := vindexes.Table{
-		Name: sqlparser.NewTableIdent("b"),
-		Columns: []vindexes.Column{{
-			Name: sqlparser.NewColIdent("col"),
-			Type: int,
-		}},
-		ColumnListAuthoritative: true,
-	}
-
-	tests := []struct {
-		name   string
-		schema map[string]*vindexes.Table
-		err    bool
-		typ    *querypb.Type
->>>>>>> 322aaa65
-	}{{
-		sql: "select t1.id, t1.col1 from t1 union select t2.uid from t2",
-		err: "The used SELECT statements have a different number of columns",
-	}, {
-		sql: "select t1.id from t1 union select t2.uid, t2.price from t2",
-		err: "The used SELECT statements have a different number of columns",
-	}, {
-		sql: "select t1.id from t1 union select t2.uid, t2.price from t2",
-		err: "The used SELECT statements have a different number of columns",
-	}, {
-		sql: "(select 1,2 union select 3,4) union (select 5,6 union select 7)",
-		err: "The used SELECT statements have a different number of columns",
-	}, {
-<<<<<<< HEAD
-		sql: "select id from a union select 3 order by a.id",
-		err: "Table 'a' from one of the SELECTs cannot be used in global ORDER clause",
-	}, {
-		sql: "select a.id, b.id from a, b union select 1, 2 order by id",
-		err: "Column 'id' in field list is ambiguous",
-	}}
-	for _, tc := range tcases {
-		t.Run(tc.sql, func(t *testing.T) {
-			parse, err := sqlparser.Parse(tc.sql)
-			require.NoError(t, err)
-
-			_, err = Analyze(parse.(sqlparser.SelectStatement), "dbName", fakeSchemaInfo())
-			require.Error(t, err)
-			require.Equal(t, tc.err, err.Error())
-		})
-	}
-}
-
-func TestUnionWithOrderBy(t *testing.T) {
-	query := "select col1 from tabl1 union (select col2 from tabl2) order by 1"
-=======
-		name:   "authoritative columns",
-		schema: map[string]*vindexes.Table{"a": &authoritativeTblA, "b": &authoritativeTblBWithInt},
-		err:    false,
-		typ:    &int,
-	}, {
-		name:   "authoritative columns with overlap",
-		schema: map[string]*vindexes.Table{"a": &authoritativeTblAWithConflict, "b": &authoritativeTblB},
-		err:    true,
-	}}
-
-	queries := []string{"select col from a, b", "select col from a as user, b as extra"}
-	for _, query := range queries {
-		t.Run(query, func(t *testing.T) {
-			parse, _ := sqlparser.Parse(query)
-			expr := extract(parse.(*sqlparser.Select), 0)
-
-			for _, test := range tests {
-				t.Run(test.name, func(t *testing.T) {
-					si := &FakeSI{Tables: test.schema}
-					tbl, err := Analyze(parse.(sqlparser.SelectStatement), "", si)
-					if test.err {
-						require.True(t, err != nil || tbl.ProjectionErr != nil)
-					} else {
-						require.NoError(t, err)
-						require.NoError(t, tbl.ProjectionErr)
-						typ := tbl.TypeFor(expr)
-						assert.Equal(t, test.typ, typ)
-					}
-				})
-			}
-		})
-	}
-}
-
-func TestUnknownPredicate(t *testing.T) {
-	query := "select 1 from a, b where col = 1"
-	authoritativeTblA := &vindexes.Table{
-		Name: sqlparser.NewTableIdent("a"),
-	}
-	authoritativeTblB := &vindexes.Table{
-		Name: sqlparser.NewTableIdent("b"),
-	}
-
-	parse, _ := sqlparser.Parse(query)
-
-	tests := []struct {
-		name   string
-		schema map[string]*vindexes.Table
-		err    bool
-	}{
-		{
-			name:   "no info about tables",
-			schema: map[string]*vindexes.Table{"a": authoritativeTblA, "b": authoritativeTblB},
-			err:    false,
-		},
-	}
-	for _, test := range tests {
-		t.Run(test.name, func(t *testing.T) {
-			si := &FakeSI{Tables: test.schema}
-			_, err := Analyze(parse.(sqlparser.SelectStatement), "", si)
-			if test.err {
-				require.Error(t, err)
-			} else {
-				require.NoError(t, err)
-			}
-		})
-	}
-}
-
-func TestScoping(t *testing.T) {
-	queries := []struct {
-		query        string
-		errorMessage string
-	}{
-		{
-			query:        "select 1 from u1, u2 left join u3 on u1.a = u2.a",
-			errorMessage: "symbol u1.a not found",
-		},
-	}
-	for _, query := range queries {
-		t.Run(query.query, func(t *testing.T) {
-			parse, err := sqlparser.Parse(query.query)
-			require.NoError(t, err)
-			_, err = Analyze(parse.(sqlparser.SelectStatement), "user", &FakeSI{
-				Tables: map[string]*vindexes.Table{
-					"t": {Name: sqlparser.NewTableIdent("t")},
-				},
-			})
-			if query.errorMessage == "" {
-				require.NoError(t, err)
-			} else {
-				require.EqualError(t, err, query.errorMessage)
-			}
-		})
-	}
-}
-
-func TestScopeForSubqueries(t *testing.T) {
-	tcases := []struct {
-		sql  string
-		deps TableSet
-	}{
-		{
-			sql:  `select t.col1, (select t.col2 from z as t) from x as t`,
-			deps: T2,
-		}, {
-			sql:  `select t.col1, (select t.col2 from z) from x as t`,
-			deps: T1,
-		}, {
-			sql:  `select t.col1, (select (select z.col2 from y) from z) from x as t`,
-			deps: T2,
-		}, {
-			sql:  `select t.col1, (select (select y.col2 from y) from z) from x as t`,
-			deps: T3,
-		}, {
-			sql:  `select t.col1, (select (select (select (select w.col2 from w) from x) from y) from z) from x as t`,
-			deps: T5,
-		}, {
-			sql:  `select t.col1, (select id from t) from x as t`,
-			deps: T2,
-		},
-	}
-	for _, tc := range tcases {
-		t.Run(tc.sql, func(t *testing.T) {
-			stmt, semTable := parseAndAnalyze(t, tc.sql, "d")
-			sel, _ := stmt.(*sqlparser.Select)
-
-			// extract the first expression from the subquery (which should be the second expression in the outer query)
-			sel2 := sel.SelectExprs[1].(*sqlparser.AliasedExpr).Expr.(*sqlparser.Subquery).Select.(*sqlparser.Select)
-			exp := extract(sel2, 0)
-			s1 := semTable.RecursiveDeps(exp)
-			require.NoError(t, semTable.ProjectionErr)
-			// if scoping works as expected, we should be able to see the inner table being used by the inner expression
-			assert.Equal(t, tc.deps, s1)
-		})
-	}
-}
-
-func TestSubqueryOrderByBinding(t *testing.T) {
-	queries := []struct {
-		query    string
-		expected TableSet
-	}{{
-		query:    "select * from user u where exists (select * from user order by col)",
-		expected: T2,
-	}, {
-		query:    "select * from user u where exists (select * from user order by user.col)",
-		expected: T2,
-	}, {
-		query:    "select * from user u where exists (select * from user order by u.col)",
-		expected: T1,
-	}, {
-		query:    "select * from dbName.user as u where exists (select * from dbName.user order by u.col)",
-		expected: T1,
-	}, {
-		query:    "select * from dbName.user where exists (select * from otherDb.user order by dbName.user.col)",
-		expected: T1,
-	}, {
-		query:    "select id from dbName.t1 where exists (select * from dbName.t2 order by dbName.t1.id)",
-		expected: T1,
-	}}
-
-	for _, tc := range queries {
-		t.Run(tc.query, func(t *testing.T) {
-			ast, err := sqlparser.Parse(tc.query)
-			require.NoError(t, err)
-
-			sel := ast.(*sqlparser.Select)
-			st, err := Analyze(sel, "dbName", fakeSchemaInfo())
-			require.NoError(t, err)
-			exists := sel.Where.Expr.(*sqlparser.ExistsExpr)
-			expr := exists.Subquery.Select.(*sqlparser.Select).OrderBy[0].Expr
-			require.Equal(t, tc.expected, st.DirectDeps(expr))
-			require.Equal(t, tc.expected, st.RecursiveDeps(expr))
-		})
-	}
-}
-
-func TestOrderByBindingTable(t *testing.T) {
-	tcases := []struct {
-		sql  string
-		deps TableSet
-	}{{
-		"select col from tabl order by col",
-		T1,
-	}, {
-		"select tabl.col from d.tabl order by col",
-		T1,
-	}, {
-		"select d.tabl.col from d.tabl order by col",
-		T1,
-	}, {
-		"select col from tabl order by tabl.col",
-		T1,
-	}, {
-		"select col from tabl order by d.tabl.col",
-		T1,
-	}, {
-		"select col from tabl order by 1",
-		T1,
-	}, {
-		"select col as c from tabl order by c",
-		T1,
-	}, {
-		"select 1 as c from tabl order by c",
-		T0,
-	}, {
-		"select name, name from t1, t2 order by name",
-		T2,
-	}, {
-		"(select id from t1) union (select uid from t2) order by id",
-		T1 | T2,
-	}, {
-		"select id from t1 union (select uid from t2) order by 1",
-		T1 | T2,
-	}, {
-		"select id from t1 union select uid from t2 union (select name from t) order by 1",
-		T1 | T2 | T3,
-	}}
-	for _, tc := range tcases {
-		t.Run(tc.sql, func(t *testing.T) {
-			stmt, semTable := parseAndAnalyze(t, tc.sql, "d")
-
-			var order sqlparser.Expr
-			switch stmt := stmt.(type) {
-			case *sqlparser.Select:
-				order = stmt.OrderBy[0].Expr
-			case *sqlparser.Union:
-				order = stmt.OrderBy[0].Expr
-			default:
-				t.Fail()
-			}
-			d := semTable.RecursiveDeps(order)
-			require.Equal(t, tc.deps, d, tc.sql)
 		})
 	}
 }
@@ -1304,16 +744,11 @@
 
 func TestUnionCheckFirstAndLastSelectsDeps(t *testing.T) {
 	query := "select col1 from tabl1 union select col2 from tabl2"
->>>>>>> 322aaa65
 
 	stmt, semTable := parseAndAnalyze(t, query, "")
 	union, _ := stmt.(*sqlparser.Union)
 	sel1 := union.FirstStatement.(*sqlparser.Select)
-<<<<<<< HEAD
-	sel2 := union.UnionSelects[0].Statement.(*sqlparser.ParenSelect).Select.(*sqlparser.Select)
-=======
 	sel2 := union.UnionSelects[0].Statement.(*sqlparser.Select)
->>>>>>> 322aaa65
 
 	t1 := sel1.From[0].(*sqlparser.AliasedTableExpr)
 	t2 := sel2.From[0].(*sqlparser.AliasedTableExpr)
@@ -1321,13 +756,6 @@
 	ts2 := semTable.TableSetFor(t2)
 	assert.EqualValues(t, 1, ts1)
 	assert.EqualValues(t, 2, ts2)
-<<<<<<< HEAD
-
-	d1 := semTable.RecursiveDeps(extract(sel1, 0))
-	d2 := semTable.RecursiveDeps(extract(sel2, 0))
-	assert.Equal(t, T1, d1)
-	assert.Equal(t, T2, d2)
-=======
 
 	d1 := semTable.RecursiveDeps(extract(sel1, 0))
 	d2 := semTable.RecursiveDeps(extract(sel2, 0))
@@ -1351,6 +779,12 @@
 	}, {
 		sql: "(select 1,2 union select 3,4) union (select 5,6 union select 7)",
 		err: "The used SELECT statements have a different number of columns",
+	}, {
+		sql: "select id from a union select 3 order by a.id",
+		err: "Table 'a' from one of the SELECTs cannot be used in global ORDER clause",
+	}, {
+		sql: "select a.id, b.id from a, b union select 1, 2 order by id",
+		err: "Column 'id' in field list is ambiguous",
 	}}
 	for _, tc := range tcases {
 		t.Run(tc.sql, func(t *testing.T) {
@@ -1362,7 +796,6 @@
 			require.Equal(t, tc.err, err.Error())
 		})
 	}
->>>>>>> 322aaa65
 }
 
 func TestUnionWithOrderBy(t *testing.T) {
