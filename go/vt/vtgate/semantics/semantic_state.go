--- conflicted
+++ resolved
@@ -84,11 +84,7 @@
 	TableSet uint64 // we can only join 64 tables with this underlying data type
 	// TODO : change uint64 to struct to support arbitrary number of tables.
 
-<<<<<<< HEAD
-	// ExprDependencies stores the tables that an expr references
-=======
 	// ExprDependencies stores the tables that an expression depends on as a map
->>>>>>> 339d4253
 	ExprDependencies map[sqlparser.Expr]TableSet
 
 	// SemTable contains semantic analysis information about the query.
@@ -96,7 +92,6 @@
 		Tables []TableInfo
 		// ProjectionErr stores the error that we got during the semantic analysis of the SelectExprs.
 		// This is only a real error if we are unable to plan the query as a single route
-<<<<<<< HEAD
 		ProjectionErr error
 
 		// ExprRecursiveDeps contains the dependencies from the expression to the actual tables
@@ -110,12 +105,7 @@
 
 		exprTypes   map[sqlparser.Expr]querypb.Type
 		selectScope map[*sqlparser.Select]*scope
-=======
-		ProjectionErr    error
-		exprDependencies ExprDependencies
-		selectScope      map[*sqlparser.Select]*scope
 		Comments         sqlparser.Comments
->>>>>>> 339d4253
 	}
 
 	scope struct {
@@ -416,7 +406,6 @@
 	return scope.tables
 }
 
-<<<<<<< HEAD
 // AddExprs adds new select exprs to the SemTable.
 func (st *SemTable) AddExprs(tbl *sqlparser.AliasedTableExpr, cols sqlparser.SelectExprs) {
 	tableSet := st.TableSetFor(tbl)
@@ -434,10 +423,7 @@
 	return nil
 }
 
-// Dependencies return the table dependencies of the expression.
-=======
 // Dependencies return the table dependencies of the expression. This method finds table dependencies recursively
->>>>>>> 339d4253
 func (d ExprDependencies) Dependencies(expr sqlparser.Expr) TableSet {
 	deps, found := d[expr]
 	if found {
