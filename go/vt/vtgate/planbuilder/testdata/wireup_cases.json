--- conflicted
+++ resolved
@@ -698,34 +698,11 @@
             "TableName": "`user`_user_extra",
             "Inputs": [
               {
-<<<<<<< HEAD
                 "OperatorType": "UncorrelatedSubquery",
                 "Variant": "PulloutValue",
                 "PulloutVars": [
                   "__sq1"
                 ],
-=======
-                "InputName": "SubQuery",
-                "OperatorType": "Route",
-                "Variant": "Scatter",
-                "Keyspace": {
-                  "Name": "user",
-                  "Sharded": true
-                },
-                "FieldQuery": "select col from `user` where 1 != 1",
-                "Query": "select col from `user`",
-                "Table": "`user`"
-              },
-              {
-                "InputName": "Outer",
-                "OperatorType": "Join",
-                "Variant": "Join",
-                "JoinColumnIndexes": "L:1,R:0,L:2",
-                "JoinVars": {
-                  "u_col": 0
-                },
-                "TableName": "`user`_user_extra",
->>>>>>> f1f1fd04
                 "Inputs": [
                   {
                     "OperatorType": "Route",
