# show columns from user keyspace
"show full columns from user_extra"
{
  "QueryType": "SHOW",
  "Original": "show full columns from user_extra",
  "Instructions": {
    "OperatorType": "Send",
    "Keyspace": {
      "Name": "user",
      "Sharded": true
    },
    "TargetDestination": "AnyShard()",
    "Query": "show full columns from user_extra",
    "SingleShardOnly": true
  }
}
Gen4 plan same as above

# show columns from routed table
"show full fields from `route1`"
{
  "QueryType": "SHOW",
  "Original": "show full fields from `route1`",
  "Instructions": {
    "OperatorType": "Send",
    "Keyspace": {
      "Name": "user",
      "Sharded": true
    },
    "TargetDestination": "AnyShard()",
    "Query": "show full columns from `user`",
    "SingleShardOnly": true
  }
}
Gen4 plan same as above

# show variables
"show variables"
{
  "QueryType": "SHOW",
  "Original": "show variables",
  "Instructions": {
    "OperatorType": "ReplaceVariables",
    "Inputs": [
      {
        "OperatorType": "Send",
        "Keyspace": {
          "Name": "main",
          "Sharded": false
        },
        "TargetDestination": "AnyShard()",
        "Query": "show variables",
        "SingleShardOnly": true
      }
    ]
  }
}
Gen4 plan same as above

# show full columns from system schema
"show full columns from sys.sys_config"
{
  "QueryType": "SHOW",
  "Original": "show full columns from sys.sys_config",
  "Instructions": {
    "OperatorType": "Send",
    "Keyspace": {
      "Name": "main",
      "Sharded": false
    },
    "TargetDestination": "AnyShard()",
    "Query": "show full columns from sys.sys_config",
    "SingleShardOnly": true
  }
}
Gen4 plan same as above

# show full columns from system schema replacing qualifier
"show full columns from x.sys_config from sys"
{
  "QueryType": "SHOW",
  "Original": "show full columns from x.sys_config from sys",
  "Instructions": {
    "OperatorType": "Send",
    "Keyspace": {
      "Name": "main",
      "Sharded": false
    },
    "TargetDestination": "AnyShard()",
    "Query": "show full columns from sys.sys_config",
    "SingleShardOnly": true
  }
}
<<<<<<< HEAD

# show global status
"show global status"
{
  "QueryType": "SHOW",
  "Original": "show global status",
  "Instructions": {
    "OperatorType": "Send",
    "Keyspace": {
      "Name": "main",
      "Sharded": false
    },
    "TargetDestination": "AnyShard()",
    "Query": "show global status",
    "SingleShardOnly": true
  }
}
=======
>>>>>>> 95c0b272
Gen4 plan same as above<|MERGE_RESOLUTION|>--- conflicted
+++ resolved
@@ -91,7 +91,7 @@
     "SingleShardOnly": true
   }
 }
-<<<<<<< HEAD
+
 
 # show global status
 "show global status"
@@ -109,6 +109,4 @@
     "SingleShardOnly": true
   }
 }
-=======
->>>>>>> 95c0b272
 Gen4 plan same as above