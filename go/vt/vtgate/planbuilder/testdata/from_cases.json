--- conflicted
+++ resolved
@@ -2210,7 +2210,6 @@
             "Table": "`user`"
           },
           {
-<<<<<<< HEAD
             "OperatorType": "Filter",
             "Predicate": ":__sq_has_values1 and `user`.col in ::__sq1",
             "ResultColumns": 1,
@@ -2244,100 +2243,6 @@
                     "Table": "`user`"
                   }
                 ]
-=======
-            "InputName": "Outer",
-            "OperatorType": "Join",
-            "Variant": "Join",
-            "JoinColumnIndexes": "L:0",
-            "TableName": "unsharded_`user`",
-            "Inputs": [
-              {
-                "OperatorType": "Route",
-                "Variant": "Unsharded",
-                "Keyspace": {
-                  "Name": "main",
-                  "Sharded": false
-                },
-                "FieldQuery": "select unsharded.col from unsharded where 1 != 1",
-                "Query": "select unsharded.col from unsharded",
-                "Table": "unsharded"
-              },
-              {
-                "OperatorType": "Route",
-                "Variant": "Scatter",
-                "Keyspace": {
-                  "Name": "user",
-                  "Sharded": true
-                },
-                "FieldQuery": "select 1 from `user` where 1 != 1",
-                "Query": "select 1 from `user` where :__sq_has_values1 = 1 and `user`.col in ::__sq1",
-                "Table": "`user`"
-              }
-            ]
-          }
-        ]
-      },
-      "TablesUsed": [
-        "main.unsharded",
-        "user.user"
-      ]
-    }
-  },
-  {
-    "comment": "subquery in ON clause, with left join primitives\n# The subquery is not pulled all the way out.",
-    "query": "select unsharded.col from unsharded left join user on user.col in (select col from user)",
-    "plan": {
-      "QueryType": "SELECT",
-      "Original": "select unsharded.col from unsharded left join user on user.col in (select col from user)",
-      "Instructions": {
-        "OperatorType": "Subquery",
-        "Variant": "PulloutIn",
-        "PulloutVars": [
-          "__sq_has_values1",
-          "__sq1"
-        ],
-        "Inputs": [
-          {
-            "InputName": "SubQuery",
-            "OperatorType": "Route",
-            "Variant": "Scatter",
-            "Keyspace": {
-              "Name": "user",
-              "Sharded": true
-            },
-            "FieldQuery": "select col from `user` where 1 != 1",
-            "Query": "select col from `user`",
-            "Table": "`user`"
-          },
-          {
-            "InputName": "Outer",
-            "OperatorType": "Join",
-            "Variant": "LeftJoin",
-            "JoinColumnIndexes": "L:0",
-            "TableName": "unsharded_`user`",
-            "Inputs": [
-              {
-                "OperatorType": "Route",
-                "Variant": "Unsharded",
-                "Keyspace": {
-                  "Name": "main",
-                  "Sharded": false
-                },
-                "FieldQuery": "select unsharded.col from unsharded where 1 != 1",
-                "Query": "select unsharded.col from unsharded",
-                "Table": "unsharded"
-              },
-              {
-                "OperatorType": "Route",
-                "Variant": "Scatter",
-                "Keyspace": {
-                  "Name": "user",
-                  "Sharded": true
-                },
-                "FieldQuery": "select 1 from `user` where 1 != 1",
-                "Query": "select 1 from `user` where :__sq_has_values1 = 1 and `user`.col in ::__sq1",
-                "Table": "`user`"
->>>>>>> f1f1fd04
               }
             ]
           }
@@ -2362,32 +2267,12 @@
         "TableName": "unsharded_`user`_unsharded_a",
         "Inputs": [
           {
-<<<<<<< HEAD
             "OperatorType": "UncorrelatedSubquery",
             "Variant": "PulloutIn",
             "PulloutVars": [
               "__sq_has_values1",
               "__sq1"
             ],
-=======
-            "InputName": "SubQuery",
-            "OperatorType": "Route",
-            "Variant": "Scatter",
-            "Keyspace": {
-              "Name": "user",
-              "Sharded": true
-            },
-            "FieldQuery": "select col from `user` where 1 != 1",
-            "Query": "select col from `user`",
-            "Table": "`user`"
-          },
-          {
-            "InputName": "Outer",
-            "OperatorType": "Join",
-            "Variant": "Join",
-            "JoinColumnIndexes": "R:0",
-            "TableName": "`user`_unsharded, unsharded_a",
->>>>>>> f1f1fd04
             "Inputs": [
               {
                 "OperatorType": "Route",
@@ -3263,12 +3148,8 @@
             ]
           },
           {
-<<<<<<< HEAD
+            "InputName": "Outer",
             "OperatorType": "UncorrelatedSubquery",
-=======
-            "InputName": "Outer",
-            "OperatorType": "Subquery",
->>>>>>> f1f1fd04
             "Variant": "PulloutIn",
             "PulloutVars": [
               "__sq_has_values1",
