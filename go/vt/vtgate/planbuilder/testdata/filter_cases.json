--- conflicted
+++ resolved
@@ -1990,7 +1990,6 @@
         ],
         "Inputs": [
           {
-<<<<<<< HEAD
             "OperatorType": "Route",
             "Variant": "Scatter",
             "Keyspace": {
@@ -2000,24 +1999,6 @@
             "FieldQuery": "select 1 from `user` where 1 != 1",
             "Query": "select 1 from `user`",
             "Table": "`user`"
-=======
-            "InputName": "SubQuery",
-            "OperatorType": "Limit",
-            "Count": "INT64(1)",
-            "Inputs": [
-              {
-                "OperatorType": "Route",
-                "Variant": "Scatter",
-                "Keyspace": {
-                  "Name": "user",
-                  "Sharded": true
-                },
-                "FieldQuery": "select 1 from `user` where 1 != 1",
-                "Query": "select 1 from `user` limit :__upper_limit",
-                "Table": "`user`"
-              }
-            ]
->>>>>>> f1f1fd04
           },
           {
             "InputName": "Outer",
@@ -2100,12 +2081,8 @@
         ],
         "Inputs": [
           {
-<<<<<<< HEAD
+            "InputName": "SubQuery",
             "OperatorType": "UncorrelatedSubquery",
-=======
-            "InputName": "SubQuery",
-            "OperatorType": "Subquery",
->>>>>>> f1f1fd04
             "Variant": "PulloutIn",
             "PulloutVars": [
               "__sq_has_values1",
@@ -2492,12 +2469,8 @@
             "Vindex": "user_index"
           },
           {
-<<<<<<< HEAD
+            "InputName": "Outer",
             "OperatorType": "UncorrelatedSubquery",
-=======
-            "InputName": "Outer",
-            "OperatorType": "Subquery",
->>>>>>> f1f1fd04
             "Variant": "PulloutNotIn",
             "PulloutVars": [
               "__sq_has_values1",
@@ -4252,7 +4225,6 @@
         "TableName": "unsharded_`user`_unsharded",
         "Inputs": [
           {
-<<<<<<< HEAD
             "OperatorType": "Route",
             "Variant": "Unsharded",
             "Keyspace": {
@@ -4269,13 +4241,6 @@
               "u1_bar": 0
             },
             "TableName": "`user`_unsharded",
-=======
-            "InputName": "Outer",
-            "OperatorType": "Join",
-            "Variant": "Join",
-            "JoinColumnIndexes": "R:0,L:0",
-            "TableName": "unsharded_`user`",
->>>>>>> f1f1fd04
             "Inputs": [
               {
                 "OperatorType": "Route",
@@ -4289,7 +4254,8 @@
                 "Table": "`user`"
               },
               {
-                "OperatorType": "Route",
+                "InputName": "SubQuery",
+            "OperatorType": "Route",
                 "Variant": "Unsharded",
                 "Keyspace": {
                   "Name": "main",
@@ -4300,21 +4266,6 @@
                 "Table": "unsharded"
               }
             ]
-<<<<<<< HEAD
-=======
-          },
-          {
-            "InputName": "SubQuery",
-            "OperatorType": "Route",
-            "Variant": "Unsharded",
-            "Keyspace": {
-              "Name": "main",
-              "Sharded": false
-            },
-            "FieldQuery": "select 1 from unsharded as u2 where 1 != 1",
-            "Query": "select 1 from unsharded as u2 where u2.baz = :u1_bar",
-            "Table": "unsharded"
->>>>>>> f1f1fd04
           }
         ]
       },
