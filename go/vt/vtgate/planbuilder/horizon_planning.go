--- conflicted
+++ resolved
@@ -44,16 +44,11 @@
 		return nil, ctx.semTable.ProjectionErr
 	}
 
-<<<<<<< HEAD
 	if isRoute && rb.isSingleShard() {
-		createSingleShardRoutePlan(hp.sel, rb)
-=======
-	if ok && rb.isSingleShard() {
 		err := createSingleShardRoutePlan(hp.sel, rb)
 		if err != nil {
 			return nil, err
 		}
->>>>>>> 5860897b
 		return plan, nil
 	}
 
@@ -86,7 +81,10 @@
 		}
 
 		if canShortcut {
-			createSingleShardRoutePlan(hp.sel, rb)
+			err := createSingleShardRoutePlan(hp.sel, rb)
+			if err != nil {
+				return nil, err
+			}
 		} else {
 			for _, e := range hp.qp.SelectExprs {
 				aliasExpr, err := e.GetAliasedExpr()
