/*
Copyright 2022 The Vitess Authors.

Licensed under the Apache License, Version 2.0 (the "License");
you may not use this file except in compliance with the License.
You may obtain a copy of the License at

    http://www.apache.org/licenses/LICENSE-2.0

Unless required by applicable law or agreed to in writing, software
distributed under the License is distributed on an "AS IS" BASIS,
WITHOUT WARRANTIES OR CONDITIONS OF ANY KIND, either express or implied.
See the License for the specific language governing permissions and
limitations under the License.
*/

package plancontext

import (
	"io"
	"slices"

	"vitess.io/vitess/go/sqltypes"
	querypb "vitess.io/vitess/go/vt/proto/query"
	"vitess.io/vitess/go/vt/sqlparser"
	"vitess.io/vitess/go/vt/vterrors"
	"vitess.io/vitess/go/vt/vtgate/engine"
	"vitess.io/vitess/go/vt/vtgate/engine/opcode"
	"vitess.io/vitess/go/vt/vtgate/evalengine"
	"vitess.io/vitess/go/vt/vtgate/planbuilder/operators/predicates"
	"vitess.io/vitess/go/vt/vtgate/semantics"
)

type PlanningContext struct {
	ReservedVars *sqlparser.ReservedVars
	SemTable     *semantics.SemTable
	VSchema      VSchema

	// skipBlockJoinArgument tracks BlockBuild operator that should be skipped when
	// rewriting the operator tree to an AST tree.
	// This happens when a BlockJoin is pushed under a route, and we do not
	// need to have a BlockBuild operator anymore on its RHS.
	skipBlockJoinArgument map[string]any

	PlannerVersion querypb.ExecuteOptions_PlannerVersion

	// If we during planning have turned this expression into an argument name,
	// we can continue using the same argument name
	ReservedArguments map[sqlparser.Expr]string

	// VerifyAllFKs tells whether we need verification for all the fk constraints on VTGate.
	// This is required for queries we are running with /*+ SET_VAR(foreign_key_checks=OFF) */
	VerifyAllFKs bool

	// Projected subqueries that have been merged
	MergedSubqueries []*sqlparser.Subquery

	// CurrentPhase keeps track of how far we've gone in the planning process
	// The type should be operators.Phase, but depending on that would lead to circular dependencies
	CurrentPhase int

	// Statement contains the originally parsed statement
	Statement sqlparser.Statement

	// OuterTables contains the tables that are outer to the current query
	// Used to set the nullable flag on the columns
	OuterTables semantics.TableSet

	// This is a stack of CTEs being built. It's used when we have CTEs inside CTEs,
	// to remember which is the CTE currently being assembled
	CurrentCTE []*ContextCTE

	// mirror contains a mirrored clone of this planning context.
	mirror *PlanningContext

	// isMirrored indicates that mirrored tables should be used.
	isMirrored bool

	// blockJoinColumns stores the columns we need for each blockJoin in the plan.
	blockJoinColumns   map[string][]*sqlparser.AliasedExpr // TODO: this should be a map[string][]*sqlparser.ColName
	blockJoinTableName map[semantics.TableSet]string

	emptyEnv    *evalengine.ExpressionEnv
	constantCfg *evalengine.Config

	PredTracker *predicates.Tracker

<<<<<<< HEAD
	commentDirectives *sqlparser.CommentDirectives
}

func CreateEmptyPlanningContext() *PlanningContext {
	return &PlanningContext{
		skipBlockJoinArgument: make(map[string]any),
		ReservedArguments:     make(map[sqlparser.Expr]string),
		blockJoinColumns:      make(map[string][]*sqlparser.AliasedExpr),
		blockJoinTableName:    make(map[semantics.TableSet]string),
		PredTracker:           predicates.NewTracker(),
		SemTable:              semantics.EmptySemTable(),
	}
=======
	Conditions []engine.Condition
>>>>>>> adee0bc5
}

// CreatePlanningContext initializes a new PlanningContext with the given parameters.
// It analyzes the SQL statement within the given virtual schema context,
// handling default keyspace settings and semantic analysis.
// Returns an error if semantic analysis fails.
func CreatePlanningContext(stmt sqlparser.Statement,
	reservedVars *sqlparser.ReservedVars,
	vschema VSchema,
	version querypb.ExecuteOptions_PlannerVersion,
) (*PlanningContext, error) {
	ksName := ""
	if ks, _ := vschema.SelectedKeyspace(); ks != nil {
		ksName = ks.Name
	}

	semTable, err := semantics.Analyze(stmt, ksName, vschema)
	if err != nil {
		return nil, err
	}

	// record any warning as planner warning.
	vschema.PlannerWarning(semTable.Warning)

	var commentDirectives *sqlparser.CommentDirectives
	cmt, ok := stmt.(sqlparser.Commented)
	if ok {
		commentDirectives = cmt.GetParsedComments().Directives()
	}

	return &PlanningContext{
		ReservedVars:          reservedVars,
		SemTable:              semTable,
		VSchema:               vschema,
		PlannerVersion:        version,
		ReservedArguments:     map[sqlparser.Expr]string{},
		Statement:             stmt,
		PredTracker:           predicates.NewTracker(),
		skipBlockJoinArgument: map[string]any{},
		blockJoinColumns:      make(map[string][]*sqlparser.AliasedExpr),
		blockJoinTableName:    make(map[semantics.TableSet]string),
		commentDirectives:     commentDirectives,
	}, nil
}

// GetReservedArgumentFor retrieves a reserved argument name for a given expression.
// If the expression already has a reserved argument, it returns that name;
// otherwise, it reserves a new name based on the expression type.
func (ctx *PlanningContext) GetReservedArgumentFor(expr sqlparser.Expr) string {
	for key, name := range ctx.ReservedArguments {
		if ctx.SemTable.EqualsExpr(key, expr) {
			return name
		}
	}
	var bvName string
	switch expr := expr.(type) {
	case *sqlparser.ColName:
		bvName = ctx.ReservedVars.ReserveColName(expr)
	case *sqlparser.Subquery:
		bvName = ctx.ReservedVars.ReserveSubQuery()
	default:
		bvName = ctx.ReservedVars.ReserveVariable(sqlparser.CompliantString(expr))
	}
	ctx.ReservedArguments[expr] = bvName

	return bvName
}

func (ctx *PlanningContext) SkipBlockJoinArgument(name string) {
	ctx.skipBlockJoinArgument[name] = ""
}

func (ctx *PlanningContext) IsBlockJoinArgumentSkipped(name string) bool {
	_, ok := ctx.skipBlockJoinArgument[name]
	return ok
}

// TypeForExpr returns the type of the given expression, with nullable set if the expression is from an outer table.
func (ctx *PlanningContext) TypeForExpr(e sqlparser.Expr) (evalengine.Type, bool) {
	t, found := ctx.SemTable.TypeForExpr(e)
	if !found {
		typ := ctx.calculateTypeFor(e)
		if typ.Valid() {
			ctx.SemTable.ExprTypes[e] = typ
			return typ, true
		}
		return evalengine.NewUnknownType(), false
	}
	deps := ctx.SemTable.RecursiveDeps(e)
	// If the expression is from an outer table, it should be nullable
	// There are some exceptions to this, where an expression depending on the outer side
	// will never return NULL, but it's better to be conservative here.
	if deps.IsOverlapping(ctx.OuterTables) {
		t.SetNullability(true)
	}
	return t, true
}

func (ctx *PlanningContext) calculateTypeFor(e sqlparser.Expr) evalengine.Type {
	cfg := &evalengine.Config{
		ResolveType: func(expr sqlparser.Expr) (evalengine.Type, bool) {
			col, isCol := expr.(*sqlparser.ColName)
			if !isCol {
				return evalengine.NewUnknownType(), false
			}
			return ctx.SemTable.TypeForExpr(col)
		},
		Collation:   ctx.SemTable.Collation,
		Environment: ctx.VSchema.Environment(),
		ResolveColumn: func(name *sqlparser.ColName) (int, error) {
			// We don't need to resolve the column for type calculation
			return 0, nil
		},
	}
	env := evalengine.EmptyExpressionEnv(ctx.VSchema.Environment())

	// We need to rewrite the aggregate functions to their corresponding types
	// The evaluation engine compiler doesn't handle them, so we replace them with Arguments before
	// asking the compiler for the type

	// TODO: put this back in when we can calculate the aggregation types correctly
	// expr, unknown := ctx.replaceAggrWithArg(e, cfg, env)
	// if unknown {
	// 	return evalengine.NewUnknownType()
	// }

	translatedExpr, err := evalengine.Translate(e, cfg)
	if err != nil {
		return evalengine.NewUnknownType()
	}

	typ, err := env.TypeOf(translatedExpr)
	if err != nil {
		return evalengine.NewUnknownType()
	}
	return typ
}

// replaceAggrWithArg replaces aggregate functions with Arguments in the given expression.
// this is to prepare for sending the expression to the evalengine compiler to figure out the type
func (ctx *PlanningContext) replaceAggrWithArg(e sqlparser.Expr, cfg *evalengine.Config, env *evalengine.ExpressionEnv) (expr sqlparser.Expr, unknown bool) {
	expr = sqlparser.CopyOnRewrite(e, nil, func(cursor *sqlparser.CopyOnWriteCursor) {
		agg, ok := cursor.Node().(sqlparser.AggrFunc)
		if !ok {
			return
		}
		code, ok := opcode.SupportedAggregates[agg.AggrName()]
		if !ok {
			// We don't know the type of this aggregate function
			// The type calculation will be set to unknown
			unknown = true
			cursor.StopTreeWalk()
			return
		}
		var inputType evalengine.Type
		if arg := agg.GetArg(); arg != nil {
			translatedExpr, err := evalengine.Translate(arg, cfg)
			if err != nil {
				unknown = true
				cursor.StopTreeWalk()
				return
			}

			inputType, err = env.TypeOf(translatedExpr)
			if err != nil {
				unknown = true
				cursor.StopTreeWalk()
				return
			}
		}
		typ := code.ResolveType(inputType, ctx.VSchema.Environment().CollationEnv())
		cursor.Replace(&sqlparser.Argument{
			Name:  "arg",
			Type:  typ.Type(),
			Size:  typ.Size(),
			Scale: typ.Scale(),
		})
	}, nil).(sqlparser.Expr)
	return expr, unknown
}

// SQLTypeForExpr returns the sql type of the given expression, with nullable set if the expression is from an outer table.
func (ctx *PlanningContext) SQLTypeForExpr(e sqlparser.Expr) sqltypes.Type {
	t, found := ctx.TypeForExpr(e)
	if !found {
		return sqltypes.Unknown
	}
	return t.Type()
}

func (ctx *PlanningContext) NeedsWeightString(e sqlparser.Expr) bool {
	switch e := e.(type) {
	case *sqlparser.WeightStringFuncExpr, *sqlparser.Literal:
		return false
	default:
		typ, found := ctx.TypeForExpr(e)
		if !found {
			return true
		}

		if !sqltypes.IsText(typ.Type()) {
			return false
		}

		return !ctx.VSchema.Environment().CollationEnv().IsSupported(typ.Collation())
	}
}

func (ctx *PlanningContext) IsAggr(e sqlparser.SQLNode) bool {
	switch node := e.(type) {
	case sqlparser.AggrFunc:
		return true
	case *sqlparser.FuncExpr:
		return node.Name.EqualsAnyString(ctx.VSchema.GetAggregateUDFs())
	}

	return false
}

func (ctx *PlanningContext) ContainsAggr(e sqlparser.SQLNode) (hasAggr bool) {
	_ = sqlparser.Walk(func(node sqlparser.SQLNode) (kontinue bool, err error) {
		switch node.(type) {
		case *sqlparser.Offset:
			// offsets here indicate that a possible aggregation has already been handled by an input,
			// so we don't need to worry about aggregation in the original
			return false, nil
		case sqlparser.AggrFunc:
			hasAggr = true
			return false, io.EOF
		case *sqlparser.Subquery:
			return false, nil
		case *sqlparser.FuncExpr:
			if ctx.IsAggr(node) {
				hasAggr = true
				return false, io.EOF
			}
		}

		return true, nil
	}, e)
	return
}

func (ctx *PlanningContext) IsMirrored() bool {
	return ctx.isMirrored
}

type ContextCTE struct {
	*semantics.CTE
	Id         semantics.TableSet
	Predicates []*RecurseExpression
}

type RecurseExpression struct {
	JoinPredicateID *predicates.ID
	Original        sqlparser.Expr
	RightExpr       sqlparser.Expr
	LeftExprs       []BindVarExpr
}

type BindVarExpr struct {
	Name string
	Expr *sqlparser.ColName
}

func (ctx *PlanningContext) PushCTE(def *semantics.CTE, id semantics.TableSet) {
	ctx.CurrentCTE = append(ctx.CurrentCTE, &ContextCTE{
		CTE: def,
		Id:  id,
	})
}

func (ctx *PlanningContext) PopCTE() (*ContextCTE, error) {
	if len(ctx.CurrentCTE) == 0 {
		return nil, vterrors.VT13001("no CTE to pop")
	}
	activeCTE := ctx.CurrentCTE[len(ctx.CurrentCTE)-1]
	ctx.CurrentCTE = ctx.CurrentCTE[:len(ctx.CurrentCTE)-1]
	return activeCTE, nil
}

func (ctx *PlanningContext) ActiveCTE() *ContextCTE {
	if len(ctx.CurrentCTE) == 0 {
		return nil
	}
	return ctx.CurrentCTE[len(ctx.CurrentCTE)-1]
}

func (ctx *PlanningContext) GetBlockJoinColumns(joinName string) []*sqlparser.AliasedExpr {
	return ctx.blockJoinColumns[joinName]
}
func (ctx *PlanningContext) SetBlockJoinColumns(joinName string, cols []*sqlparser.AliasedExpr) {
	ctx.blockJoinColumns[joinName] = cols
}

func (ctx *PlanningContext) AddBlockJoinColumn(joinName string, expr sqlparser.Expr) {
	cols := ctx.blockJoinColumns[joinName]
	idx := slices.IndexFunc(cols, func(ae *sqlparser.AliasedExpr) bool {
		return sqlparser.Equals.Expr(ae.Expr, expr)
	})

	if idx != -1 {
		return
	}

	cols = append(cols, sqlparser.NewAliasedExpr(expr, ""))
	ctx.blockJoinColumns[joinName] = cols
}

func (ctx *PlanningContext) UseMirror() *PlanningContext {
	if ctx.isMirrored {
		panic(vterrors.VT13001("cannot mirror already mirrored planning context"))
	}
	if ctx.mirror != nil {
		return ctx.mirror
	}
	ctx.mirror = &PlanningContext{
		ReservedVars:      ctx.ReservedVars,
		SemTable:          ctx.SemTable,
		VSchema:           ctx.VSchema,
		PlannerVersion:    ctx.PlannerVersion,
		ReservedArguments: map[sqlparser.Expr]string{},
		VerifyAllFKs:      ctx.VerifyAllFKs,
		MergedSubqueries:  ctx.MergedSubqueries,
		CurrentPhase:      ctx.CurrentPhase,
		Statement:         ctx.Statement,
		OuterTables:       ctx.OuterTables,
		CurrentCTE:        ctx.CurrentCTE,
		emptyEnv:          ctx.emptyEnv,
		PredTracker:       ctx.PredTracker,
		isMirrored:        true,
		blockJoinColumns:  ctx.blockJoinColumns,
	}
	return ctx.mirror
}

// IsConstantBool checks whether this predicate can be evaluated at plan-time.
// If it can, it returns the constant value.
func (ctx *PlanningContext) IsConstantBool(expr sqlparser.Expr) *bool {
	if !ctx.SemTable.RecursiveDeps(expr).IsEmpty() {
		// we have column dependencies, so we can be pretty sure
		// we won't be able to use the evalengine to check if this is constant false
		return nil
	}
	env := ctx.VSchema.Environment()
	collation := ctx.VSchema.ConnCollation()
	if ctx.constantCfg == nil {
		ctx.constantCfg = &evalengine.Config{
			Collation:     collation,
			Environment:   env,
			NoCompilation: true,
		}
	}
	eexpr, err := evalengine.Translate(expr, ctx.constantCfg)
	if ctx.emptyEnv == nil {
		ctx.emptyEnv = evalengine.EmptyExpressionEnv(env)
	}
	if err != nil {
		return nil
	}
	eres, err := ctx.emptyEnv.Evaluate(eexpr)
	if err != nil {
		return nil
	}
	if eres.Value(collation).IsNull() {
		return nil
	}
	b, err := eres.ToBooleanStrict()
	if err != nil {
		return nil
	}
	return &b
}

<<<<<<< HEAD
func (ctx *PlanningContext) AddBlockJoinTable(id semantics.TableSet, name string) {
	ctx.blockJoinTableName[id] = name
}

func (ctx *PlanningContext) GetBlockJoinTableName(id semantics.TableSet) (string, error) {
	name, found := ctx.blockJoinTableName[id]
	if !found {
		return "", vterrors.VT13001("value join table not found")
	}
	return name, nil
}

func (ctx *PlanningContext) IsCommentDirectiveSet(hint string) bool {
	return ctx.commentDirectives != nil && ctx.commentDirectives.IsSet(hint)
=======
func (ctx *PlanningContext) CollectConditions(conditions []engine.Condition) {
	ctx.Conditions = append(ctx.Conditions, conditions...)
>>>>>>> adee0bc5
}<|MERGE_RESOLUTION|>--- conflicted
+++ resolved
@@ -85,8 +85,9 @@
 
 	PredTracker *predicates.Tracker
 
-<<<<<<< HEAD
 	commentDirectives *sqlparser.CommentDirectives
+
+	Conditions []engine.Condition
 }
 
 func CreateEmptyPlanningContext() *PlanningContext {
@@ -98,9 +99,6 @@
 		PredTracker:           predicates.NewTracker(),
 		SemTable:              semantics.EmptySemTable(),
 	}
-=======
-	Conditions []engine.Condition
->>>>>>> adee0bc5
 }
 
 // CreatePlanningContext initializes a new PlanningContext with the given parameters.
@@ -475,7 +473,6 @@
 	return &b
 }
 
-<<<<<<< HEAD
 func (ctx *PlanningContext) AddBlockJoinTable(id semantics.TableSet, name string) {
 	ctx.blockJoinTableName[id] = name
 }
@@ -490,8 +487,8 @@
 
 func (ctx *PlanningContext) IsCommentDirectiveSet(hint string) bool {
 	return ctx.commentDirectives != nil && ctx.commentDirectives.IsSet(hint)
-=======
+}
+
 func (ctx *PlanningContext) CollectConditions(conditions []engine.Condition) {
 	ctx.Conditions = append(ctx.Conditions, conditions...)
->>>>>>> adee0bc5
 }