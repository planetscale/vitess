--- conflicted
+++ resolved
@@ -42,25 +42,12 @@
 	session := &vtgatepb.Session{}
 
 	// begin
-<<<<<<< HEAD
 	err := sc.txConn.Begin(ctx, NewSafeSession(session))
 	require.NoError(t, err)
 	wantSession := vtgatepb.Session{InTransaction: true}
 	utils.MustMatch(t, &wantSession, session, "Session")
-	_, err = sc.Execute(ctx, "query1", nil, rss0, topodatapb.TabletType_MASTER, NewSafeSession(session), false, nil, false)
+	_, err = sc.Execute(ctx, "query1", nil, rss0, NewSafeSession(session), false, nil, false)
 	require.NoError(t, err)
-=======
-	if err := sc.txConn.Begin(context.Background(), NewSafeSession(session)); err != nil {
-		t.Error(err)
-	}
-	wantSession := &vtgatepb.Session{InTransaction: true}
-	if !proto.Equal(session, wantSession) {
-		t.Errorf("begin: %v, want %v", session, wantSession)
-	}
-	if _, err := sc.Execute(context.Background(), "query1", nil, rss0, NewSafeSession(session), false, nil, false); err != nil {
-		t.Error(err)
-	}
->>>>>>> 3af7cd88
 
 	// Begin again should cause a commit and a new begin.
 	require.NoError(t,
@@ -75,11 +62,7 @@
 
 	// Sequence the executes to ensure commit order
 	session := NewSafeSession(&vtgatepb.Session{InTransaction: true})
-<<<<<<< HEAD
-	sc.Execute(ctx, "query1", nil, rss0, topodatapb.TabletType_MASTER, session, false, nil, false)
-=======
-	sc.Execute(context.Background(), "query1", nil, rss0, session, false, nil, false)
->>>>>>> 3af7cd88
+	sc.Execute(ctx, "query1", nil, rss0, session, false, nil, false)
 	wantSession := vtgatepb.Session{
 		InTransaction: true,
 		ShardSessions: []*vtgatepb.Session_ShardSession{{
@@ -92,15 +75,8 @@
 			TabletAlias:   sbc0.Tablet().Alias,
 		}},
 	}
-<<<<<<< HEAD
-	utils.MustMatch(t, &wantSession, session.Session, "Session")
-	sc.Execute(ctx, "query1", nil, rss01, topodatapb.TabletType_MASTER, session, false, nil, false)
-=======
-	if !proto.Equal(session.Session, &wantSession) {
-		t.Errorf("Session:\n%+v, want\n%+v", *session.Session, wantSession)
-	}
-	sc.Execute(context.Background(), "query1", nil, rss01, session, false, nil, false)
->>>>>>> 3af7cd88
+	utils.MustMatch(t, &wantSession, session.Session, "Session")
+	sc.Execute(ctx, "query1", nil, rss01, session, false, nil, false)
 	wantSession = vtgatepb.Session{
 		InTransaction: true,
 		ShardSessions: []*vtgatepb.Session_ShardSession{{
@@ -139,23 +115,13 @@
 
 	// Sequence the executes to ensure commit order
 	session := NewSafeSession(&vtgatepb.Session{InTransaction: true})
-<<<<<<< HEAD
-	sc.ExecuteMultiShard(ctx, rss0, queries, topodatapb.TabletType_MASTER, session, false, false)
+	sc.ExecuteMultiShard(ctx, rss0, queries, session, false, false)
 
 	session.SetCommitOrder(vtgatepb.CommitOrder_PRE)
-	sc.ExecuteMultiShard(ctx, rss0, queries, topodatapb.TabletType_MASTER, session, false, false)
+	sc.ExecuteMultiShard(ctx, rss0, queries, session, false, false)
 
 	session.SetCommitOrder(vtgatepb.CommitOrder_POST)
-	sc.ExecuteMultiShard(ctx, rss1, queries, topodatapb.TabletType_MASTER, session, false, false)
-=======
-	sc.ExecuteMultiShard(context.Background(), rss0, queries, session, false, false)
-
-	session.SetCommitOrder(vtgatepb.CommitOrder_PRE)
-	sc.ExecuteMultiShard(context.Background(), rss0, queries, session, false, false)
-
-	session.SetCommitOrder(vtgatepb.CommitOrder_POST)
-	sc.ExecuteMultiShard(context.Background(), rss1, queries, session, false, false)
->>>>>>> 3af7cd88
+	sc.ExecuteMultiShard(ctx, rss1, queries, session, false, false)
 
 	sbc0.MustFailCodes[vtrpcpb.Code_INVALID_ARGUMENT] = 1
 	err := sc.txConn.Commit(ctx, session)
@@ -182,15 +148,6 @@
 
 	// Sequence the executes to ensure commit order
 	session := NewSafeSession(&vtgatepb.Session{InTransaction: true})
-<<<<<<< HEAD
-	sc.ExecuteMultiShard(ctx, rss1, queries, topodatapb.TabletType_MASTER, session, false, false)
-
-	session.SetCommitOrder(vtgatepb.CommitOrder_PRE)
-	sc.ExecuteMultiShard(ctx, rss0, queries, topodatapb.TabletType_MASTER, session, false, false)
-
-	session.SetCommitOrder(vtgatepb.CommitOrder_POST)
-	sc.ExecuteMultiShard(ctx, rss1, queries, topodatapb.TabletType_MASTER, session, false, false)
-=======
 	sc.ExecuteMultiShard(context.Background(), rss1, queries, session, false, false)
 
 	session.SetCommitOrder(vtgatepb.CommitOrder_PRE)
@@ -198,7 +155,6 @@
 
 	session.SetCommitOrder(vtgatepb.CommitOrder_POST)
 	sc.ExecuteMultiShard(context.Background(), rss1, queries, session, false, false)
->>>>>>> 3af7cd88
 
 	sbc1.MustFailCodes[vtrpcpb.Code_INVALID_ARGUMENT] = 1
 	err := sc.txConn.Commit(ctx, session)
@@ -224,23 +180,13 @@
 
 	// Sequence the executes to ensure commit order
 	session := NewSafeSession(&vtgatepb.Session{InTransaction: true})
-<<<<<<< HEAD
-	sc.ExecuteMultiShard(ctx, rss0, queries, topodatapb.TabletType_MASTER, session, false, false)
+	sc.ExecuteMultiShard(ctx, rss0, queries, session, false, false)
 
 	session.SetCommitOrder(vtgatepb.CommitOrder_PRE)
-	sc.ExecuteMultiShard(ctx, rss0, queries, topodatapb.TabletType_MASTER, session, false, false)
+	sc.ExecuteMultiShard(ctx, rss0, queries, session, false, false)
 
 	session.SetCommitOrder(vtgatepb.CommitOrder_POST)
-	sc.ExecuteMultiShard(ctx, rss1, queries, topodatapb.TabletType_MASTER, session, false, false)
-=======
-	sc.ExecuteMultiShard(context.Background(), rss0, queries, session, false, false)
-
-	session.SetCommitOrder(vtgatepb.CommitOrder_PRE)
-	sc.ExecuteMultiShard(context.Background(), rss0, queries, session, false, false)
-
-	session.SetCommitOrder(vtgatepb.CommitOrder_POST)
-	sc.ExecuteMultiShard(context.Background(), rss1, queries, session, false, false)
->>>>>>> 3af7cd88
+	sc.ExecuteMultiShard(ctx, rss1, queries, session, false, false)
 
 	sbc1.MustFailCodes[vtrpcpb.Code_INVALID_ARGUMENT] = 1
 	require.NoError(t,
@@ -267,11 +213,7 @@
 
 	// Sequence the executes to ensure commit order
 	session := NewSafeSession(&vtgatepb.Session{InTransaction: true})
-<<<<<<< HEAD
-	sc.ExecuteMultiShard(ctx, rss0, queries, topodatapb.TabletType_MASTER, session, false, false)
-=======
-	sc.ExecuteMultiShard(context.Background(), rss0, queries, session, false, false)
->>>>>>> 3af7cd88
+	sc.ExecuteMultiShard(ctx, rss0, queries, session, false, false)
 	wantSession := vtgatepb.Session{
 		InTransaction: true,
 		ShardSessions: []*vtgatepb.Session_ShardSession{{
@@ -287,11 +229,7 @@
 	utils.MustMatch(t, &wantSession, session.Session, "Session")
 
 	session.SetCommitOrder(vtgatepb.CommitOrder_PRE)
-<<<<<<< HEAD
-	sc.ExecuteMultiShard(ctx, rss0, queries, topodatapb.TabletType_MASTER, session, false, false)
-=======
-	sc.ExecuteMultiShard(context.Background(), rss0, queries, session, false, false)
->>>>>>> 3af7cd88
+	sc.ExecuteMultiShard(ctx, rss0, queries, session, false, false)
 	wantSession = vtgatepb.Session{
 		InTransaction: true,
 		PreSessions: []*vtgatepb.Session_ShardSession{{
@@ -316,11 +254,7 @@
 	utils.MustMatch(t, &wantSession, session.Session, "Session")
 
 	session.SetCommitOrder(vtgatepb.CommitOrder_POST)
-<<<<<<< HEAD
-	sc.ExecuteMultiShard(ctx, rss1, queries, topodatapb.TabletType_MASTER, session, false, false)
-=======
-	sc.ExecuteMultiShard(context.Background(), rss1, queries, session, false, false)
->>>>>>> 3af7cd88
+	sc.ExecuteMultiShard(ctx, rss1, queries, session, false, false)
 	wantSession = vtgatepb.Session{
 		InTransaction: true,
 		PreSessions: []*vtgatepb.Session_ShardSession{{
@@ -354,15 +288,8 @@
 	utils.MustMatch(t, &wantSession, session.Session, "Session")
 
 	// Ensure nothing changes if we reuse a transaction.
-<<<<<<< HEAD
-	sc.ExecuteMultiShard(ctx, rss1, queries, topodatapb.TabletType_MASTER, session, false, false)
-	utils.MustMatch(t, &wantSession, session.Session, "Session")
-=======
-	sc.ExecuteMultiShard(context.Background(), rss1, queries, session, false, false)
-	if !proto.Equal(session.Session, &wantSession) {
-		t.Errorf("Session:\n%+v, want\n%+v", *session.Session, wantSession)
-	}
->>>>>>> 3af7cd88
+	sc.ExecuteMultiShard(ctx, rss1, queries, session, false, false)
+	utils.MustMatch(t, &wantSession, session.Session, "Session")
 
 	require.NoError(t,
 		sc.txConn.Commit(ctx, session))
@@ -376,13 +303,8 @@
 	sc, sbc0, sbc1, rss0, _, rss01 := newTestTxConnEnv(t, "TestTxConnCommit2PC")
 
 	session := NewSafeSession(&vtgatepb.Session{InTransaction: true})
-<<<<<<< HEAD
-	sc.Execute(ctx, "query1", nil, rss0, topodatapb.TabletType_MASTER, session, false, nil, false)
-	sc.Execute(ctx, "query1", nil, rss01, topodatapb.TabletType_MASTER, session, false, nil, false)
-=======
-	sc.Execute(context.Background(), "query1", nil, rss0, session, false, nil, false)
-	sc.Execute(context.Background(), "query1", nil, rss01, session, false, nil, false)
->>>>>>> 3af7cd88
+	sc.Execute(ctx, "query1", nil, rss0, session, false, nil, false)
+	sc.Execute(ctx, "query1", nil, rss01, session, false, nil, false)
 	session.TransactionMode = vtgatepb.TransactionMode_TWOPC
 	require.NoError(t,
 		sc.txConn.Commit(ctx, session))
@@ -396,11 +318,7 @@
 func TestTxConnCommit2PCOneParticipant(t *testing.T) {
 	sc, sbc0, _, rss0, _, _ := newTestTxConnEnv(t, "TestTxConnCommit2PCOneParticipant")
 	session := NewSafeSession(&vtgatepb.Session{InTransaction: true})
-<<<<<<< HEAD
-	sc.Execute(ctx, "query1", nil, rss0, topodatapb.TabletType_MASTER, session, false, nil, false)
-=======
-	sc.Execute(context.Background(), "query1", nil, rss0, session, false, nil, false)
->>>>>>> 3af7cd88
+	sc.Execute(ctx, "query1", nil, rss0, session, false, nil, false)
 	session.TransactionMode = vtgatepb.TransactionMode_TWOPC
 	require.NoError(t,
 		sc.txConn.Commit(ctx, session))
@@ -411,13 +329,8 @@
 	sc, sbc0, sbc1, rss0, rss1, _ := newTestTxConnEnv(t, "TestTxConnCommit2PCCreateTransactionFail")
 
 	session := NewSafeSession(&vtgatepb.Session{InTransaction: true})
-<<<<<<< HEAD
-	sc.Execute(ctx, "query1", nil, rss0, topodatapb.TabletType_MASTER, session, false, nil, false)
-	sc.Execute(ctx, "query1", nil, rss1, topodatapb.TabletType_MASTER, session, false, nil, false)
-=======
-	sc.Execute(context.Background(), "query1", nil, rss0, session, false, nil, false)
-	sc.Execute(context.Background(), "query1", nil, rss1, session, false, nil, false)
->>>>>>> 3af7cd88
+	sc.Execute(ctx, "query1", nil, rss0, session, false, nil, false)
+	sc.Execute(ctx, "query1", nil, rss1, session, false, nil, false)
 
 	sbc0.MustFailCreateTransaction = 1
 	session.TransactionMode = vtgatepb.TransactionMode_TWOPC
@@ -438,13 +351,8 @@
 	sc, sbc0, sbc1, rss0, _, rss01 := newTestTxConnEnv(t, "TestTxConnCommit2PCPrepareFail")
 
 	session := NewSafeSession(&vtgatepb.Session{InTransaction: true})
-<<<<<<< HEAD
-	sc.Execute(ctx, "query1", nil, rss0, topodatapb.TabletType_MASTER, session, false, nil, false)
-	sc.Execute(ctx, "query1", nil, rss01, topodatapb.TabletType_MASTER, session, false, nil, false)
-=======
-	sc.Execute(context.Background(), "query1", nil, rss0, session, false, nil, false)
-	sc.Execute(context.Background(), "query1", nil, rss01, session, false, nil, false)
->>>>>>> 3af7cd88
+	sc.Execute(ctx, "query1", nil, rss0, session, false, nil, false)
+	sc.Execute(ctx, "query1", nil, rss01, session, false, nil, false)
 
 	sbc1.MustFailPrepare = 1
 	session.TransactionMode = vtgatepb.TransactionMode_TWOPC
@@ -463,13 +371,8 @@
 	sc, sbc0, sbc1, rss0, _, rss01 := newTestTxConnEnv(t, "TestTxConnCommit2PCStartCommitFail")
 
 	session := NewSafeSession(&vtgatepb.Session{InTransaction: true})
-<<<<<<< HEAD
-	sc.Execute(ctx, "query1", nil, rss0, topodatapb.TabletType_MASTER, session, false, nil, false)
-	sc.Execute(ctx, "query1", nil, rss01, topodatapb.TabletType_MASTER, session, false, nil, false)
-=======
-	sc.Execute(context.Background(), "query1", nil, rss0, session, false, nil, false)
-	sc.Execute(context.Background(), "query1", nil, rss01, session, false, nil, false)
->>>>>>> 3af7cd88
+	sc.Execute(ctx, "query1", nil, rss0, session, false, nil, false)
+	sc.Execute(ctx, "query1", nil, rss01, session, false, nil, false)
 
 	sbc0.MustFailStartCommit = 1
 	session.TransactionMode = vtgatepb.TransactionMode_TWOPC
@@ -488,13 +391,8 @@
 	sc, sbc0, sbc1, rss0, _, rss01 := newTestTxConnEnv(t, "TestTxConnCommit2PCCommitPreparedFail")
 
 	session := NewSafeSession(&vtgatepb.Session{InTransaction: true})
-<<<<<<< HEAD
-	sc.Execute(ctx, "query1", nil, rss0, topodatapb.TabletType_MASTER, session, false, nil, false)
-	sc.Execute(ctx, "query1", nil, rss01, topodatapb.TabletType_MASTER, session, false, nil, false)
-=======
-	sc.Execute(context.Background(), "query1", nil, rss0, session, false, nil, false)
-	sc.Execute(context.Background(), "query1", nil, rss01, session, false, nil, false)
->>>>>>> 3af7cd88
+	sc.Execute(ctx, "query1", nil, rss0, session, false, nil, false)
+	sc.Execute(ctx, "query1", nil, rss01, session, false, nil, false)
 
 	sbc1.MustFailCommitPrepared = 1
 	session.TransactionMode = vtgatepb.TransactionMode_TWOPC
@@ -513,13 +411,8 @@
 	sc, sbc0, sbc1, rss0, _, rss01 := newTestTxConnEnv(t, "TestTxConnCommit2PCConcludeTransactionFail")
 
 	session := NewSafeSession(&vtgatepb.Session{InTransaction: true})
-<<<<<<< HEAD
-	sc.Execute(ctx, "query1", nil, rss0, topodatapb.TabletType_MASTER, session, false, nil, false)
-	sc.Execute(ctx, "query1", nil, rss01, topodatapb.TabletType_MASTER, session, false, nil, false)
-=======
-	sc.Execute(context.Background(), "query1", nil, rss0, session, false, nil, false)
-	sc.Execute(context.Background(), "query1", nil, rss01, session, false, nil, false)
->>>>>>> 3af7cd88
+	sc.Execute(ctx, "query1", nil, rss0, session, false, nil, false)
+	sc.Execute(ctx, "query1", nil, rss01, session, false, nil, false)
 
 	sbc0.MustFailConcludeTransaction = 1
 	session.TransactionMode = vtgatepb.TransactionMode_TWOPC
@@ -538,18 +431,10 @@
 	sc, sbc0, sbc1, rss0, _, rss01 := newTestTxConnEnv(t, "TxConnRollback")
 
 	session := NewSafeSession(&vtgatepb.Session{InTransaction: true})
-<<<<<<< HEAD
-	sc.Execute(ctx, "query1", nil, rss0, topodatapb.TabletType_MASTER, session, false, nil, false)
-	sc.Execute(ctx, "query1", nil, rss01, topodatapb.TabletType_MASTER, session, false, nil, false)
+	sc.Execute(ctx, "query1", nil, rss0, session, false, nil, false)
+	sc.Execute(ctx, "query1", nil, rss01, session, false, nil, false)
 	require.NoError(t,
 		sc.txConn.Rollback(ctx, session))
-=======
-	sc.Execute(context.Background(), "query1", nil, rss0, session, false, nil, false)
-	sc.Execute(context.Background(), "query1", nil, rss01, session, false, nil, false)
-	if err := sc.txConn.Rollback(context.Background(), session); err != nil {
-		t.Error(err)
-	}
->>>>>>> 3af7cd88
 	wantSession := vtgatepb.Session{}
 	utils.MustMatch(t, &wantSession, session.Session, "Session")
 	assert.EqualValues(t, 1, sbc0.RollbackCount.Get(), "sbc0.RollbackCount")
