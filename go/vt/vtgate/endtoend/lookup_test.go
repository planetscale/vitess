--- conflicted
+++ resolved
@@ -260,7 +260,46 @@
 	}
 }
 
-<<<<<<< HEAD
+func TestConsistentLookupMultiInsertIgnore(t *testing.T) {
+	ctx := context.Background()
+	conn, err := mysql.Connect(ctx, &vtParams)
+	if err != nil {
+		t.Fatal(err)
+	}
+	defer conn.Close()
+	// conn2 is for queries that target shards.
+	conn2, err := mysql.Connect(ctx, &vtParams)
+	if err != nil {
+		t.Fatal(err)
+	}
+	defer conn2.Close()
+
+	// DB should start out clean
+	qr := exec(t, conn, "select count(*) from t1_id2_idx")
+	if got, want := fmt.Sprintf("%v", qr.Rows), "[[INT64(0)]]"; got != want {
+		t.Errorf("select:\n%v want\n%v", got, want)
+	}
+	qr = exec(t, conn, "select count(*) from t1")
+	if got, want := fmt.Sprintf("%v", qr.Rows), "[[INT64(0)]]"; got != want {
+		t.Errorf("select:\n%v want\n%v", got, want)
+	}
+
+	// Try inserting a bunch of ids at once
+	exec(t, conn, "begin")
+	exec(t, conn, "insert ignore into t1(id1, id2) values(50,60), (30,40), (10,20)")
+	exec(t, conn, "commit")
+
+	// Verify
+	qr = exec(t, conn, "select id1, id2 from t1 order by id1")
+	if got, want := fmt.Sprintf("%v", qr.Rows), "[[INT64(10) INT64(20)] [INT64(30) INT64(40)] [INT64(50) INT64(60)]]"; got != want {
+		t.Errorf("select:\n%v want\n%v", got, want)
+	}
+	qr = exec(t, conn, "select id2 from t1_id2_idx order by id2")
+	if got, want := fmt.Sprintf("%v", qr.Rows), "[[INT64(20)] [INT64(40)] [INT64(60)]]"; got != want {
+		t.Errorf("select:\n%v want\n%v", got, want)
+	}
+}
+
 func TestSecondaryLookup(t *testing.T) {
 	ctx := context.Background()
 	conn, err := mysql.Connect(ctx, &vtParams)
@@ -550,9 +589,6 @@
 
 //Function to test LookupUniqueUnOwned Vindexes
 func TestLookupUniqueUnOwned(t *testing.T) {
-=======
-func TestConsistentLookupMultiInsertIgnore(t *testing.T) {
->>>>>>> 6467ea5a
 	ctx := context.Background()
 	conn, err := mysql.Connect(ctx, &vtParams)
 	if err != nil {
@@ -566,9 +602,7 @@
 	}
 	defer conn2.Close()
 
-<<<<<<< HEAD
 	// Test UnOwned Vindex
-
 	// insert multiple values in main table, this will also insert values in lookup table
 	exec(t, conn, "begin")
 	exec(t, conn, "insert into t4_music (user_id, id, song) values(1,1,'abc'), (2,2,'def'), (3,3,'ghi'), (4,4,'jkl')")
@@ -630,30 +664,6 @@
 	exec(t, conn, "delete from t4_music_art where music_id=4")
 	qr = exec(t, conn, "select * from t4_music_lookup where music_id=4")
 	if got, want := fmt.Sprintf("%v", qr.Rows), "[[INT64(4) INT64(4)]]"; got != want {
-=======
-	// DB should start out clean
-	qr := exec(t, conn, "select count(*) from t1_id2_idx")
-	if got, want := fmt.Sprintf("%v", qr.Rows), "[[INT64(0)]]"; got != want {
-		t.Errorf("select:\n%v want\n%v", got, want)
-	}
-	qr = exec(t, conn, "select count(*) from t1")
-	if got, want := fmt.Sprintf("%v", qr.Rows), "[[INT64(0)]]"; got != want {
-		t.Errorf("select:\n%v want\n%v", got, want)
-	}
-
-	// Try inserting a bunch of ids at once
-	exec(t, conn, "begin")
-	exec(t, conn, "insert ignore into t1(id1, id2) values(50,60), (30,40), (10,20)")
-	exec(t, conn, "commit")
-
-	// Verify
-	qr = exec(t, conn, "select id1, id2 from t1 order by id1")
-	if got, want := fmt.Sprintf("%v", qr.Rows), "[[INT64(10) INT64(20)] [INT64(30) INT64(40)] [INT64(50) INT64(60)]]"; got != want {
-		t.Errorf("select:\n%v want\n%v", got, want)
-	}
-	qr = exec(t, conn, "select id2 from t1_id2_idx order by id2")
-	if got, want := fmt.Sprintf("%v", qr.Rows), "[[INT64(20)] [INT64(40)] [INT64(60)]]"; got != want {
->>>>>>> 6467ea5a
 		t.Errorf("select:\n%v want\n%v", got, want)
 	}
 }
