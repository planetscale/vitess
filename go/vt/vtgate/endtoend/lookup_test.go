/*
Copyright 2019 The Vitess Authors.

Licensed under the Apache License, Version 2.0 (the "License");
you may not use this file except in compliance with the License.
You may obtain a copy of the License at

    http://www.apache.org/licenses/LICENSE-2.0

Unless required by applicable law or agreed to in writing, software
distributed under the License is distributed on an "AS IS" BASIS,
WITHOUT WARRANTIES OR CONDITIONS OF ANY KIND, either express or implied.
See the License for the specific language governing permissions and
limitations under the License.
*/

package endtoend

import (
	"context"
	"fmt"
	"strings"
	"testing"

	"vitess.io/vitess/go/mysql"
	"vitess.io/vitess/go/sqltypes"
)

func TestConsistentLookup(t *testing.T) {
	ctx := context.Background()
	conn, err := mysql.Connect(ctx, &vtParams)
	if err != nil {
		t.Fatal(err)
	}
	defer conn.Close()
	// conn2 is for queries that target shards.
	conn2, err := mysql.Connect(ctx, &vtParams)
	if err != nil {
		t.Fatal(err)
	}
	defer conn2.Close()

	// Simple insert.
	exec(t, conn, "begin")
	exec(t, conn, "insert into t1(id1, id2) values(1, 4)")
	exec(t, conn, "commit")
	qr := exec(t, conn, "select * from t1")
	if got, want := fmt.Sprintf("%v", qr.Rows), "[[INT64(1) INT64(4)]]"; got != want {
		t.Errorf("select:\n%v want\n%v", got, want)
	}
	qr = exec(t, conn, "select * from t1_id2_idx")
	if got, want := fmt.Sprintf("%v", qr.Rows), "[[INT64(4) VARBINARY(\"\\x16k@\\xb4J\\xbaK\\xd6\")]]"; got != want {
		t.Errorf("select:\n%v want\n%v", got, want)
	}

	// Inserting again should fail.
	exec(t, conn, "begin")
	_, err = conn.ExecuteFetch("insert into t1(id1, id2) values(1, 4)", 1000, false)
	exec(t, conn, "rollback")
	want := "duplicate entry"
	if err == nil || !strings.Contains(err.Error(), want) {
		t.Errorf("second insert: %v, must contain %s", err, want)
	}

	// Simple delete.
	exec(t, conn, "begin")
	exec(t, conn, "delete from t1 where id1=1")
	exec(t, conn, "commit")
	qr = exec(t, conn, "select * from t1")
	if got, want := fmt.Sprintf("%v", qr.Rows), "[]"; got != want {
		t.Errorf("select:\n%v want\n%v", got, want)
	}
	qr = exec(t, conn, "select * from t1_id2_idx")
	if got, want := fmt.Sprintf("%v", qr.Rows), "[]"; got != want {
		t.Errorf("select:\n%v want\n%v", got, want)
	}

	// Autocommit insert.
	exec(t, conn, "insert into t1(id1, id2) values(1, 4)")
	qr = exec(t, conn, "select * from t1")
	if got, want := fmt.Sprintf("%v", qr.Rows), "[[INT64(1) INT64(4)]]"; got != want {
		t.Errorf("select:\n%v want\n%v", got, want)
	}
	qr = exec(t, conn, "select id2 from t1_id2_idx")
	if got, want := fmt.Sprintf("%v", qr.Rows), "[[INT64(4)]]"; got != want {
		t.Errorf("select:\n%v want\n%v", got, want)
	}
	// Autocommit delete.
	exec(t, conn, "delete from t1 where id1=1")

	// Dangling row pointing to existing keyspace id.
	exec(t, conn, "insert into t1(id1, id2) values(1, 4)")
	// Delete the main row only.
	exec(t, conn2, "use `ks:-80`")
	exec(t, conn2, "delete from t1 where id1=1")
	// Verify the lookup row is still there.
	qr = exec(t, conn, "select id2 from t1_id2_idx")
	if got, want := fmt.Sprintf("%v", qr.Rows), "[[INT64(4)]]"; got != want {
		t.Errorf("select:\n%v want\n%v", got, want)
	}
	// Insert should still succeed.
	exec(t, conn, "begin")
	exec(t, conn, "insert into t1(id1, id2) values(1, 4)")
	exec(t, conn, "commit")
	qr = exec(t, conn, "select * from t1")
	if got, want := fmt.Sprintf("%v", qr.Rows), "[[INT64(1) INT64(4)]]"; got != want {
		t.Errorf("select:\n%v want\n%v", got, want)
	}
	// Lookup row should be unchanged.
	qr = exec(t, conn, "select * from t1_id2_idx")
	if got, want := fmt.Sprintf("%v", qr.Rows), "[[INT64(4) VARBINARY(\"\\x16k@\\xb4J\\xbaK\\xd6\")]]"; got != want {
		t.Errorf("select:\n%v want\n%v", got, want)
	}

	// Dangling row not pointing to existing keyspace id.
	exec(t, conn2, "use `ks:-80`")
	exec(t, conn2, "delete from t1 where id1=1")
	// Update the lookup row with bogus keyspace id.
	exec(t, conn, "update t1_id2_idx set keyspace_id='aaa' where id2=4")
	qr = exec(t, conn, "select * from t1_id2_idx")
	if got, want := fmt.Sprintf("%v", qr.Rows), "[[INT64(4) VARBINARY(\"aaa\")]]"; got != want {
		t.Errorf("select:\n%v want\n%v", got, want)
	}
	// Insert should still succeed.
	exec(t, conn, "begin")
	exec(t, conn, "insert into t1(id1, id2) values(1, 4)")
	exec(t, conn, "commit")
	qr = exec(t, conn, "select * from t1")
	if got, want := fmt.Sprintf("%v", qr.Rows), "[[INT64(1) INT64(4)]]"; got != want {
		t.Errorf("select:\n%v want\n%v", got, want)
	}
	// lookup row must be updated.
	qr = exec(t, conn, "select * from t1_id2_idx")
	if got, want := fmt.Sprintf("%v", qr.Rows), "[[INT64(4) VARBINARY(\"\\x16k@\\xb4J\\xbaK\\xd6\")]]"; got != want {
		t.Errorf("select:\n%v want\n%v", got, want)
	}

	// Update, but don't change anything. This should not deadlock.
	exec(t, conn, "begin")
	exec(t, conn, "update t1 set id2=4 where id1=1")
	exec(t, conn, "commit")
	qr = exec(t, conn, "select * from t1")
	if got, want := fmt.Sprintf("%v", qr.Rows), "[[INT64(1) INT64(4)]]"; got != want {
		t.Errorf("select:\n%v want\n%v", got, want)
	}
	qr = exec(t, conn, "select * from t1_id2_idx")
	if got, want := fmt.Sprintf("%v", qr.Rows), "[[INT64(4) VARBINARY(\"\\x16k@\\xb4J\\xbaK\\xd6\")]]"; got != want {
		t.Errorf("select:\n%v want\n%v", got, want)
	}

	// Update, and change the lookup value. This should change main and lookup rows.
	exec(t, conn, "begin")
	exec(t, conn, "update t1 set id2=5 where id1=1")
	exec(t, conn, "commit")
	qr = exec(t, conn, "select * from t1")
	if got, want := fmt.Sprintf("%v", qr.Rows), "[[INT64(1) INT64(5)]]"; got != want {
		t.Errorf("select:\n%v want\n%v", got, want)
	}
	qr = exec(t, conn, "select * from t1_id2_idx")
	if got, want := fmt.Sprintf("%v", qr.Rows), "[[INT64(5) VARBINARY(\"\\x16k@\\xb4J\\xbaK\\xd6\")]]"; got != want {
		t.Errorf("select:\n%v want\n%v", got, want)
	}
	exec(t, conn, "delete from t1 where id1=1")
}

func TestConsistentLookupMultiInsert(t *testing.T) {
	ctx := context.Background()
	conn, err := mysql.Connect(ctx, &vtParams)
	if err != nil {
		t.Fatal(err)
	}
	defer conn.Close()
	// conn2 is for queries that target shards.
	conn2, err := mysql.Connect(ctx, &vtParams)
	if err != nil {
		t.Fatal(err)
	}
	defer conn2.Close()

	exec(t, conn, "begin")
	exec(t, conn, "insert into t1(id1, id2) values(1,4), (2,5)")
	exec(t, conn, "commit")
	qr := exec(t, conn, "select * from t1")
	if got, want := fmt.Sprintf("%v", qr.Rows), "[[INT64(1) INT64(4)] [INT64(2) INT64(5)]]"; got != want {
		t.Errorf("select:\n%v want\n%v", got, want)
	}
	qr = exec(t, conn, "select count(*) from t1_id2_idx")
	if got, want := fmt.Sprintf("%v", qr.Rows), "[[INT64(2)]]"; got != want {
		t.Errorf("select:\n%v want\n%v", got, want)
	}

	// Delete one row but leave its lookup dangling.
	exec(t, conn2, "use `ks:-80`")
	exec(t, conn2, "delete from t1 where id1=1")
	// Insert a bogus lookup row.
	exec(t, conn, "insert into t1_id2_idx(id2, keyspace_id) values(6, 'aaa')")
	// Insert 3 rows:
	// first row will insert without changing lookup.
	// second will insert and change lookup.
	// third will be a fresh insert for main and lookup.
	exec(t, conn, "begin")
	exec(t, conn, "insert into t1(id1, id2) values(1,2), (3,6), (4,7)")
	exec(t, conn, "commit")
	qr = exec(t, conn, "select id1, id2 from t1 order by id1")
	if got, want := fmt.Sprintf("%v", qr.Rows), "[[INT64(1) INT64(2)] [INT64(2) INT64(5)] [INT64(3) INT64(6)] [INT64(4) INT64(7)]]"; got != want {
		t.Errorf("select:\n%v want\n%v", got, want)
	}
	qr = exec(t, conn, "select * from t1_id2_idx where id2=6")
	if got, want := fmt.Sprintf("%v", qr.Rows), "[[INT64(6) VARBINARY(\"N\\xb1\\x90ɢ\\xfa\\x16\\x9c\")]]"; got != want {
		t.Errorf("select:\n%v want\n%v", got, want)
	}
	qr = exec(t, conn, "select count(*) from t1_id2_idx")
	if got, want := fmt.Sprintf("%v", qr.Rows), "[[INT64(5)]]"; got != want {
		t.Errorf("select:\n%v want\n%v", got, want)
	}
	exec(t, conn, "delete from t1 where id1=1")
	exec(t, conn, "delete from t1 where id1=2")
	exec(t, conn, "delete from t1 where id1=3")
	exec(t, conn, "delete from t1 where id1=4")
	exec(t, conn, "delete from t1_id2_idx where id2=4")
}

func TestLookupMultiInsertIgnore(t *testing.T) {
	ctx := context.Background()
	conn, err := mysql.Connect(ctx, &vtParams)
	if err != nil {
		t.Fatal(err)
	}
	defer conn.Close()
	// conn2 is for queries that target shards.
	conn2, err := mysql.Connect(ctx, &vtParams)
	if err != nil {
		t.Fatal(err)
	}
	defer conn2.Close()

	// DB should start out clean
	qr := exec(t, conn, "select count(*) from t2_id4_idx")
	if got, want := fmt.Sprintf("%v", qr.Rows), "[[INT64(0)]]"; got != want {
		t.Errorf("select:\n%v want\n%v", got, want)
	}
	qr = exec(t, conn, "select count(*) from t2")
	if got, want := fmt.Sprintf("%v", qr.Rows), "[[INT64(0)]]"; got != want {
		t.Errorf("select:\n%v want\n%v", got, want)
	}

	// Try inserting a bunch of ids at once
	exec(t, conn, "begin")
	exec(t, conn, "insert ignore into t2(id3, id4) values(50,60), (30,40), (10,20)")
	exec(t, conn, "commit")

	// Verify
	qr = exec(t, conn, "select id3, id4 from t2 order by id3")
	if got, want := fmt.Sprintf("%v", qr.Rows), "[[INT64(10) INT64(20)] [INT64(30) INT64(40)] [INT64(50) INT64(60)]]"; got != want {
		t.Errorf("select:\n%v want\n%v", got, want)
	}
	qr = exec(t, conn, "select id3, id4 from t2_id4_idx order by id3")
	if got, want := fmt.Sprintf("%v", qr.Rows), "[[INT64(10) INT64(20)] [INT64(30) INT64(40)] [INT64(50) INT64(60)]]"; got != want {
		t.Errorf("select:\n%v want\n%v", got, want)
	}
}

func TestConsistentLookupMultiInsertIgnore(t *testing.T) {
	ctx := context.Background()
	conn, err := mysql.Connect(ctx, &vtParams)
	if err != nil {
		t.Fatal(err)
	}
	defer conn.Close()
	// conn2 is for queries that target shards.
	conn2, err := mysql.Connect(ctx, &vtParams)
	if err != nil {
		t.Fatal(err)
	}
	defer conn2.Close()

	// DB should start out clean
	qr := exec(t, conn, "select count(*) from t1_id2_idx")
	if got, want := fmt.Sprintf("%v", qr.Rows), "[[INT64(0)]]"; got != want {
		t.Errorf("select:\n%v want\n%v", got, want)
	}
	qr = exec(t, conn, "select count(*) from t1")
	if got, want := fmt.Sprintf("%v", qr.Rows), "[[INT64(0)]]"; got != want {
		t.Errorf("select:\n%v want\n%v", got, want)
	}

	// Try inserting a bunch of ids at once
	exec(t, conn, "begin")
	exec(t, conn, "insert ignore into t1(id1, id2) values(50,60), (30,40), (10,20)")
	exec(t, conn, "commit")

	// Verify
	qr = exec(t, conn, "select id1, id2 from t1 order by id1")
	if got, want := fmt.Sprintf("%v", qr.Rows), "[[INT64(10) INT64(20)] [INT64(30) INT64(40)] [INT64(50) INT64(60)]]"; got != want {
		t.Errorf("select:\n%v want\n%v", got, want)
	}
	qr = exec(t, conn, "select id2 from t1_id2_idx order by id2")
	if got, want := fmt.Sprintf("%v", qr.Rows), "[[INT64(20)] [INT64(40)] [INT64(60)]]"; got != want {
		t.Errorf("select:\n%v want\n%v", got, want)
	}
}

func TestSecondaryLookup(t *testing.T) {
	ctx := context.Background()
	conn, err := mysql.Connect(ctx, &vtParams)
	if err != nil {
		t.Fatal(err)
	}
	defer conn.Close()

	// connShard1 is for queries that target shards.
	connShard1, err := mysql.Connect(ctx, &vtParams)
	if err != nil {
		t.Fatal(err)
	}
	defer connShard1.Close()

	// connShard2 is for queries that target shards.
	connShard2, err := mysql.Connect(ctx, &vtParams)
	if err != nil {
		t.Fatal(err)
	}
	defer connShard2.Close()

	// insert multiple values
	exec(t, conn, "begin")
	exec(t, conn, "insert into t3(user_id, lastname, address) values(1,'snow','castle_black'), (2,'stark','winterfell')")
	exec(t, conn, "commit")
	qr := exec(t, conn, "select user_id, lastname, address from t3 order by user_id")
	if got, want := fmt.Sprintf("%v", qr.Rows), "[[INT64(1) VARCHAR(\"snow\") VARCHAR(\"castle_black\")] [INT64(2) VARCHAR(\"stark\") VARCHAR(\"winterfell\")]]"; got != want {
		t.Errorf("select:\n%v want\n%v", got, want)
	}

	//verify that the lookup is created for lastname
	qr = exec(t, conn, "select count(*) from t3_lastname_map")
	if got, want := fmt.Sprintf("%v", qr.Rows), "[[INT64(2)]]"; got != want {
		t.Errorf("select:\n%v want\n%v", got, want)
	}
	qr = exec(t, conn, "select lastname from t3_lastname_map where user_id=1")
	if got, want := fmt.Sprintf("%v", qr.Rows), "[[VARCHAR(\"snow\")]]"; got != want {
		t.Errorf("select:\n%v want\n%v", got, want)
	}

	//verify that the lookup is created for address
	qr = exec(t, conn, "select count(*) from t3_address_map")
	if got, want := fmt.Sprintf("%v", qr.Rows), "[[INT64(2)]]"; got != want {
		t.Errorf("select:\n%v want\n%v", got, want)
	}
	qr = exec(t, conn, "select address from t3_address_map where user_id=2")
	if got, want := fmt.Sprintf("%v", qr.Rows), "[[VARCHAR(\"winterfell\")]]"; got != want {
		t.Errorf("select:\n%v want\n%v", got, want)
	}

	//update both vindexes
	exec(t, conn, "begin")
	exec(t, conn, "update t3 set lastname='targaryen', address='dragonstone' where user_id=2 ")
	exec(t, conn, "commit")
	//Verify that values are updated in the table by fecthin in all combination
	qr = exec(t, conn, "select * from t3 where user_id=2")
	if got, want := fmt.Sprintf("%v", qr.Rows), "[[INT64(2) VARCHAR(\"targaryen\") VARCHAR(\"dragonstone\")]]"; got != want {
		t.Errorf("select:\n%v want\n%v", got, want)
	}
	qr = exec(t, conn, "select * from t3 where lastname='targaryen'")
	if got, want := fmt.Sprintf("%v", qr.Rows), "[[INT64(2) VARCHAR(\"targaryen\") VARCHAR(\"dragonstone\")]]"; got != want {
		t.Errorf("select:\n%v want\n%v", got, want)
	}
	qr = exec(t, conn, "select * from t3 where address='dragonstone'")
	if got, want := fmt.Sprintf("%v", qr.Rows), "[[INT64(2) VARCHAR(\"targaryen\") VARCHAR(\"dragonstone\")]]"; got != want {
		t.Errorf("select:\n%v want\n%v", got, want)
	}
	qr = exec(t, conn, "select * from t3 where address='dragonstone' and lastname='targaryen'")
	if got, want := fmt.Sprintf("%v", qr.Rows), "[[INT64(2) VARCHAR(\"targaryen\") VARCHAR(\"dragonstone\")]]"; got != want {
		t.Errorf("select:\n%v want\n%v", got, want)
	}

	//update single value
	exec(t, conn, "begin")
	exec(t, conn, "update t3 set lastname='stark' where user_id=1 ")
	exec(t, conn, "commit")
	//Verify that value is updated in the table
	qr = exec(t, conn, "select * from t3 where user_id=1")
	if got, want := fmt.Sprintf("%v", qr.Rows), "[[INT64(1) VARCHAR(\"stark\") VARCHAR(\"castle_black\")]]"; got != want {
		t.Errorf("select:\n%v want\n%v", got, want)
	}

	//Fetch table based of lookup indexes
	qr = exec(t, conn, "select * from t3 where lastname='targaryen'")
	if got, want := fmt.Sprintf("%v", qr.Rows), "[[INT64(2) VARCHAR(\"targaryen\") VARCHAR(\"dragonstone\")]]"; got != want {
		t.Errorf("select:\n%v want\n%v", got, want)
	}
	qr = exec(t, conn, "select * from t3 where address='dragonstone'")
	if got, want := fmt.Sprintf("%v", qr.Rows), "[[INT64(2) VARCHAR(\"targaryen\") VARCHAR(\"dragonstone\")]]"; got != want {
		t.Errorf("select:\n%v want\n%v", got, want)
	}

	//Insert another row with same lastname with autocommit
	exec(t, conn, "insert into t3(user_id, lastname, address) values(3,'targaryen','kings_landing')")

	// Verify that select on main table retuns the right results
	qr = exec(t, conn, "select * from t3 where lastname='targaryen'")
	if got, want := fmt.Sprintf("%v", qr.Rows), "[[INT64(2) VARCHAR(\"targaryen\") VARCHAR(\"dragonstone\")] [INT64(3) VARCHAR(\"targaryen\") VARCHAR(\"kings_landing\")]]"; got != want {
		t.Errorf("select:\n%v want\n%v", got, want)
	}
	qr = exec(t, conn, "select * from t3 where lastname='targaryen' and user_id=3")
	if got, want := fmt.Sprintf("%v", qr.Rows), "[[INT64(3) VARCHAR(\"targaryen\") VARCHAR(\"kings_landing\")]]"; got != want {
		t.Errorf("select:\n%v want\n%v", got, want)
	}

	//Insert row with same lastname should fail
	exec(t, conn, "begin")
	_, err = conn.ExecuteFetch("insert into t3(user_id, lastname, address) values(3,'targaryen','black_tower')", 1000, false)
	exec(t, conn, "rollback")
	want := "AlreadyExists"
	if err == nil || !strings.Contains(err.Error(), want) {
		t.Errorf("second insert: %v, must contain %s", err, want)
	}

	//TODO:Ajeet understand the below commented code and delete it.
	//Insert duplicate address direct into address lookup table should fail
	// exec(t, conn, "begin")
	// _, err = conn.ExecuteFetch("insert into t3_address_map(user_id, address) values(4,'castle_black')", 1000, false)
	// exec(t, conn, "rollback")
	// want = "AlreadyExists"
	// fmt.Println(err)
	// if err == nil || !strings.Contains(err.Error(), want) {
	// 	t.Errorf("second insert: %v, must contain %s", err, want)
	// }

	//Insert duplicate address direct into main table should also fail
	// exec(t, conn, "begin")
	// _, err = conn.ExecuteFetch("insert into t3(user_id, lastname, address) values(4,'targaryen','castle_black')", 1000, false)
	// exec(t, conn, "rollback")
	// want = "AlreadyExists"
	// fmt.Println(err)
	// if err == nil || !strings.Contains(err.Error(), want) {
	// 	t.Errorf("second insert: %v, must contain %s", err, want)
	// }

	// Testing non-unique vindexes
	// insert multiple values and verifying across multiple shards
	exec(t, conn, "begin")
	exec(t, conn, "insert into t3(user_id, lastname, address) values(4,'lannister','casterly_rock'), (5,'tyrell','highgarden')")
	exec(t, conn, "commit")

	exec(t, connShard1, "use `ks:-80`")
	exec(t, connShard2, "use `ks:80-`")

	//Shard1 will have 1,2,3,5
	qr = exec(t, connShard1, "select * from t3")
	if got, want := fmt.Sprintf("%v", qr.Rows), "[[INT64(1) VARCHAR(\"stark\") VARCHAR(\"castle_black\")] [INT64(2) VARCHAR(\"targaryen\") VARCHAR(\"dragonstone\")] [INT64(3) VARCHAR(\"targaryen\") VARCHAR(\"kings_landing\")] [INT64(5) VARCHAR(\"tyrell\") VARCHAR(\"highgarden\")]]"; got != want {
		t.Errorf("select:\n%v want\n%v", got, want)
	}
	//Shard2 will have value 4
	qr = exec(t, connShard2, "select * from t3")
	if got, want := fmt.Sprintf("%v", qr.Rows), "[[INT64(4) VARCHAR(\"lannister\") VARCHAR(\"casterly_rock\")]]"; got != want {
		t.Errorf("select:\n%v want\n%v", got, want)
	}
	//Shard2 will have value 4
	qr = exec(t, connShard2, "select * from t3_lastname_map")
	if got, want := fmt.Sprintf("%v", qr.Rows), "[[VARCHAR(\"lannister\") INT64(4)]]"; got != want {
		t.Errorf("select:\n%v want\n%v", got, want)
	}

	// Test IN clause using non-unique vindex
	qr = exec(t, conn, "select user_id, lastname, address from t3 where lastname IN ('lannister','tyrell') ORDER by user_id")
	if got, want := fmt.Sprintf("%v", qr.Rows), "[[INT64(4) VARCHAR(\"lannister\") VARCHAR(\"casterly_rock\")] [INT64(5) VARCHAR(\"tyrell\") VARCHAR(\"highgarden\")]]"; got != want {
		t.Errorf("select:\n%v want\n%v", got, want)
	}

	//Test Delete
	exec(t, conn, "delete from t3 where user_id=5")
	qr = exec(t, connShard1, "select * from t3")
	if got, want := fmt.Sprintf("%v", qr.Rows), "[[INT64(1) VARCHAR(\"stark\") VARCHAR(\"castle_black\")] [INT64(2) VARCHAR(\"targaryen\") VARCHAR(\"dragonstone\")] [INT64(3) VARCHAR(\"targaryen\") VARCHAR(\"kings_landing\")]]"; got != want {
		t.Errorf("select:\n%v want\n%v", got, want)
	}

	//verify that there will be multiple values as client should handle the delete from lookup table.
	qr = exec(t, connShard1, "select * from t3_lastname_map")
	if got, want := fmt.Sprintf("%v", qr.Rows), "[[VARCHAR(\"snow\") INT64(1)] [VARCHAR(\"stark\") INT64(1)] [VARCHAR(\"stark\") INT64(2)] [VARCHAR(\"targaryen\") INT64(2)] [VARCHAR(\"targaryen\") INT64(3)] [VARCHAR(\"tyrell\") INT64(5)]]"; got != want {
		t.Errorf("select:\n%v want\n%v", got, want)
	}

	//Test Scatter Delete, should throw unsupported error
	exec(t, conn, "begin")
	_, err = conn.ExecuteFetch("delete from t3 where user_id>2", 1000, false)
	exec(t, conn, "rollback")
	want = "unsupported: multi shard delete on a table with owned lookup vindexes"
	if err == nil || !strings.Contains(err.Error(), want) {
		t.Errorf("Scatter delete: %v, must contain %s", err, want)
	}

	// Test scatter update with unique & non unique Vindexes
	exec(t, conn, "begin")
	_, err = conn.ExecuteFetch("UPDATE t3 SET lastname='martell', address='drone' WHERE user_id>2", 1000, false)
	exec(t, conn, "rollback")
	want = "unsupported: multi shard update on a table with owned lookup vindexes"
	if err == nil || !strings.Contains(err.Error(), want) {
		t.Errorf("Scatter update: %v, must contain %s", err, want)
	}
}

// Function to test LookupUniqueOwned Vindexes
func TestLookupUniqueOwned(t *testing.T) {
	ctx := context.Background()
	conn, err := mysql.Connect(ctx, &vtParams)
	if err != nil {
		t.Fatal(err)
	}
	defer conn.Close()

	// insert multiple values
	exec(t, conn, "begin")
	exec(t, conn, "insert into t4_music (user_id, id, song) values(1,1,'abc'), (2,2,'def'), (3,3,'ghi'), (4,4,'jkl')")
	exec(t, conn, "commit")
	//Select on multiple shards lookup by Primary Vindex
	qr := exec(t, conn, "select user_id, id, song from t4_music where user_id>2 order by user_id")
	if got, want := fmt.Sprintf("%v", qr.Rows), "[[INT64(3) INT64(3) VARCHAR(\"ghi\")] [INT64(4) INT64(4) VARCHAR(\"jkl\")]]"; got != want {
		t.Errorf("select:\n%v want\n%v", got, want)
	}
	//Select on multiple shards lookup by Secondary Vindex
	qr = exec(t, conn, "select user_id, id, song from t4_music where id>2 order by id")
	if got, want := fmt.Sprintf("%v", qr.Rows), "[[INT64(3) INT64(3) VARCHAR(\"ghi\")] [INT64(4) INT64(4) VARCHAR(\"jkl\")]]"; got != want {
		t.Errorf("select:\n%v want\n%v", got, want)
	}

	//Scatter select without Vindex will cost more
	qr = exec(t, conn, "select user_id, id, song from t4_music where song IN ('abc','jkl') order by id")
	if got, want := fmt.Sprintf("%v", qr.Rows), "[[INT64(1) INT64(1) VARCHAR(\"abc\")] [INT64(4) INT64(4) VARCHAR(\"jkl\")]]"; got != want {
		t.Errorf("select:\n%v want\n%v", got, want)
	}

	//Select on lookup table
	qr = exec(t, conn, "select music_id, user_id from t4_music_lookup order by music_id")
	if got, want := fmt.Sprintf("%v", qr.Rows), "[[INT64(1) INT64(1)] [INT64(2) INT64(2)] [INT64(3) INT64(3)] [INT64(4) INT64(4)]]"; got != want {
		t.Errorf("select:\n%v want\n%v", got, want)
	}

	//Update row and verify lookup
	exec(t, conn, "delete from t4_music_lookup where user_id=1")
	exec(t, conn, "update t4_music set id=5, song='xyz' where user_id=1")
	qr = exec(t, conn, "select * from t4_music where user_id=1")
	if got, want := fmt.Sprintf("%v", qr.Rows), "[[INT64(1) INT64(5) VARCHAR(\"xyz\")]]"; got != want {
		t.Errorf("select:\n%v want\n%v", got, want)
	}
	qr = exec(t, conn, "select user_id, music_id from t4_music_lookup where user_id=1")
	if got, want := fmt.Sprintf("%v", qr.Rows), "[[INT64(1) INT64(5)]]"; got != want {
		t.Errorf("select:\n%v want\n%v", got, want)
	}

	//Delete Lookup and try to fetch using it
	exec(t, conn, "delete from t4_music_lookup where user_id=1")
	qr = exec(t, conn, "select user_id, music_id from t4_music_lookup where user_id=1")
	if got, want := fmt.Sprintf("%v", qr.Rows), "[]"; got != want {
		t.Errorf("select:\n%v want\n%v", got, want)
	}
	//Below will scatter and fetch as lookup is missing
	qr = exec(t, conn, "select * from t4_music where user_id=1")
	if got, want := fmt.Sprintf("%v", qr.Rows), "[[INT64(1) INT64(5) VARCHAR(\"xyz\")]]"; got != want {
		t.Errorf("select:\n%v want\n%v", got, want)
	}
	//cleanup the row which does not have lookup
	exec(t, conn, "delete from t4_music where user_id=1")

	//Delete row and verify lookup is not deleted
	exec(t, conn, "delete from t4_music where user_id=2")
	qr = exec(t, conn, "select user_id, music_id from t4_music_lookup where user_id=2")
	if got, want := fmt.Sprintf("%v", qr.Rows), "[[INT64(2) INT64(2)]]"; got != want {
		t.Errorf("select:\n%v want\n%v", got, want)
	}

	//Cleanup all the data and verify
	exec(t, conn, "delete from t4_music_lookup where user_id=2")
	exec(t, conn, "delete from t4_music_lookup where user_id=3")
	exec(t, conn, "delete from t4_music_lookup where user_id=4")
	exec(t, conn, "delete from t4_music_lookup where user_id=5")
	exec(t, conn, "delete from t4_music where user_id=2")
	exec(t, conn, "delete from t4_music where user_id=3")
	exec(t, conn, "delete from t4_music where user_id=4")
	exec(t, conn, "delete from t4_music where user_id=5")
	qr = exec(t, conn, "select * from t4_music")
	if got, want := fmt.Sprintf("%v", qr.Rows), "[]"; got != want {
		t.Errorf("select:\n%v want\n%v", got, want)
	}
	qr = exec(t, conn, "select * from t4_music_lookup")
	if got, want := fmt.Sprintf("%v", qr.Rows), "[]"; got != want {
		t.Errorf("select:\n%v want\n%v", got, want)
	}
}

//Function to test LookupUniqueUnOwned Vindexes
func TestLookupUniqueUnOwned(t *testing.T) {
	ctx := context.Background()
	conn, err := mysql.Connect(ctx, &vtParams)
	if err != nil {
		t.Fatal(err)
	}
	defer conn.Close()
	// conn2 is for queries that target shards.
	conn2, err := mysql.Connect(ctx, &vtParams)
	if err != nil {
		t.Fatal(err)
	}
	defer conn2.Close()

	// Test UnOwned Vindex
<<<<<<< HEAD

=======
>>>>>>> ac794d04
	// insert multiple values in main table, this will also insert values in lookup table
	exec(t, conn, "begin")
	exec(t, conn, "insert into t4_music (user_id, id, song) values(1,1,'abc'), (2,2,'def'), (3,3,'ghi'), (4,4,'jkl')")
	exec(t, conn, "commit")

	// insert multiple values in secondary table
	exec(t, conn, "begin")
	exec(t, conn, "insert into t4_music_art (music_id, user_id, artist) values(1,1,'celine_dion'), (2,2,'bob_dylan'), (3,3,'arijit_singh'), (4,4,'madona')")
	exec(t, conn, "commit")

	//Select on multiple shards lookup by UnOwned Primary Vindex
	qr := exec(t, conn, "select music_id, user_id, artist from t4_music_art where music_id>2 order by music_id")
	if got, want := fmt.Sprintf("%v", qr.Rows), "[[INT64(3) INT64(3) VARCHAR(\"arijit_singh\")] [INT64(4) INT64(4) VARCHAR(\"madona\")]]"; got != want {
		t.Errorf("select:\n%v want\n%v", got, want)
	}
	//Select on multiple shards lookup by Secondary Vindex
	qr = exec(t, conn, "select music_id, user_id, artist from t4_music_art where user_id>2 order by user_id")
	if got, want := fmt.Sprintf("%v", qr.Rows), "[[INT64(3) INT64(3) VARCHAR(\"arijit_singh\")] [INT64(4) INT64(4) VARCHAR(\"madona\")]]"; got != want {
		t.Errorf("select:\n%v want\n%v", got, want)
	}

	// //Scatter select without Vindex
	qr = exec(t, conn, "select music_id, user_id, artist from t4_music_art where artist IN ('arijit_singh','madona') order by music_id")
	if got, want := fmt.Sprintf("%v", qr.Rows), "[[INT64(3) INT64(3) VARCHAR(\"arijit_singh\")] [INT64(4) INT64(4) VARCHAR(\"madona\")]]"; got != want {
		t.Errorf("select:\n%v want\n%v", got, want)
	}

	//Insert on Secondary table will fail if there is no lookup entry.
	exec(t, conn, "begin")
	_, err = conn.ExecuteFetch("insert into t4_music_art (music_id, user_id, artist) values(5,5,'neha_kakkar')", 1000, false)
	exec(t, conn, "rollback")
	want := "could not map"
	if err == nil || !strings.Contains(err.Error(), want) {
		t.Errorf("Unknown Insert: %v, must contain %s", err, want)
	}

	//Update using primary unowned vindex
	exec(t, conn, "update t4_music_art set artist='neha_kakkar' where music_id=3")
	qr = exec(t, conn, "select * from t4_music_art where music_id=3")
	if got, want := fmt.Sprintf("%v", qr.Rows), "[[INT64(3) INT64(3) VARCHAR(\"neha_kakkar\")]]"; got != want {
		t.Errorf("select:\n%v want\n%v", got, want)
	}

	//Update using secondary vindex
	exec(t, conn, "update t4_music_art set artist='arijit_singh' where user_id=3")
	qr = exec(t, conn, "select * from t4_music_art where user_id=3")
	if got, want := fmt.Sprintf("%v", qr.Rows), "[[INT64(3) INT64(3) VARCHAR(\"arijit_singh\")]]"; got != want {
		t.Errorf("select:\n%v want\n%v", got, want)
	}

	//Delete Lookup and try to fetch using it should return no results
	exec(t, conn, "delete from t4_music_lookup where music_id=3")
	qr = exec(t, conn, "select music_id,user_id, artist from t4_music_art where music_id=3")
	if got, want := fmt.Sprintf("%v", qr.Rows), "[]"; got != want {
		t.Errorf("select:\n%v want\n%v", got, want)
	}

	//Delete on secondary table will not affect unowned lookup table
	exec(t, conn, "delete from t4_music_art where music_id=4")
	qr = exec(t, conn, "select * from t4_music_lookup where music_id=4")
	if got, want := fmt.Sprintf("%v", qr.Rows), "[[INT64(4) INT64(4)]]"; got != want {
		t.Errorf("select:\n%v want\n%v", got, want)
	}
}

func exec(t *testing.T, conn *mysql.Conn, query string) *sqltypes.Result {
	t.Helper()
	qr, err := conn.ExecuteFetch(query, 1000, true)
	if err != nil {
		t.Fatal(err)
	}
	return qr
}<|MERGE_RESOLUTION|>--- conflicted
+++ resolved
@@ -603,10 +603,6 @@
 	defer conn2.Close()
 
 	// Test UnOwned Vindex
-<<<<<<< HEAD
-
-=======
->>>>>>> ac794d04
 	// insert multiple values in main table, this will also insert values in lookup table
 	exec(t, conn, "begin")
 	exec(t, conn, "insert into t4_music (user_id, id, song) values(1,1,'abc'), (2,2,'def'), (3,3,'ghi'), (4,4,'jkl')")
