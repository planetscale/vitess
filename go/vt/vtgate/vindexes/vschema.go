/*
Copyright 2019 The Vitess Authors.

Licensed under the Apache License, Version 2.0 (the "License");
you may not use this file except in compliance with the License.
You may obtain a copy of the License at

    http://www.apache.org/licenses/LICENSE-2.0

Unless required by applicable law or agreed to in writing, software
distributed under the License is distributed on an "AS IS" BASIS,
WITHOUT WARRANTIES OR CONDITIONS OF ANY KIND, either express or implied.
See the License for the specific language governing permissions and
limitations under the License.
*/

package vindexes

import (
	"encoding/hex"
	"encoding/json"
	"fmt"
	"os"
	"sort"
	"strings"

	"vitess.io/vitess/go/sqlescape"
	"vitess.io/vitess/go/vt/log"
	vtrpcpb "vitess.io/vitess/go/vt/proto/vtrpc"
	"vitess.io/vitess/go/vt/vterrors"

	"vitess.io/vitess/go/json2"
	"vitess.io/vitess/go/sqltypes"
	"vitess.io/vitess/go/vt/sqlparser"

	querypb "vitess.io/vitess/go/vt/proto/query"
	topodatapb "vitess.io/vitess/go/vt/proto/topodata"
	vschemapb "vitess.io/vitess/go/vt/proto/vschema"
)

// TabletTypeSuffix maps the tablet type to its suffix string.
var TabletTypeSuffix = map[topodatapb.TabletType]string{
	0: "@unknown",
	1: "@primary",
	2: "@replica",
	3: "@rdonly",
	4: "@spare",
	5: "@experimental",
	6: "@backup",
	7: "@restore",
	8: "@drained",
}

// The following constants represent table types.
const (
	TypeSequence  = "sequence"
	TypeReference = "reference"
)

const unspecifiedKeyspace = ""

var defaultVSchemaBuilder = NewVSchemaBuilder(nil)

type VSchemaBuilder struct {
	globalKeyspaceNames []string
}

func DefaultVSchemaBuilder() *VSchemaBuilder {
	return defaultVSchemaBuilder
}

func NewVSchemaBuilder(globalKeyspaceNames []string) *VSchemaBuilder {
	return &VSchemaBuilder{globalKeyspaceNames}
}

// VSchema represents the denormalized version of SrvVSchema,
// used for building routing plans.
type VSchema struct {
	RoutingRules      map[string]*RoutingRule    `json:"routing_rules"`
	Keyspaces         map[string]*KeyspaceSchema `json:"keyspaces"`
	ShardRoutingRules map[string]string          `json:"shard_routing_rules"`
	global            globalSchema               `json:"-"`
}

// RoutingRule represents one routing rule.
type RoutingRule struct {
	Tables []*Table
	Error  error
}

// MarshalJSON returns a JSON representation of Column.
func (rr *RoutingRule) MarshalJSON() ([]byte, error) {
	if rr.Error != nil {
		return json.Marshal(rr.Error.Error())
	}
	tables := make([]string, 0, len(rr.Tables))
	for _, t := range rr.Tables {
		tables = append(tables, t.String())
	}

	return json.Marshal(tables)
}

// Table represents a table in VSchema.
type Table struct {
	Type                    string                 `json:"type,omitempty"`
	Name                    sqlparser.IdentifierCS `json:"name"`
	Keyspace                *Keyspace              `json:"-"`
	ColumnVindexes          []*ColumnVindex        `json:"column_vindexes,omitempty"`
	Ordered                 []*ColumnVindex        `json:"ordered,omitempty"`
	Owned                   []*ColumnVindex        `json:"owned,omitempty"`
	AutoIncrement           *AutoIncrement         `json:"auto_increment,omitempty"`
	Columns                 []Column               `json:"columns,omitempty"`
	Pinned                  []byte                 `json:"pinned,omitempty"`
	ColumnListAuthoritative bool                   `json:"column_list_authoritative,omitempty"`
	// ReferencedBy is an inverse mapping of tables in other keyspaces that
	// reference this table via Source.
	//
	// This is useful in route-planning for quickly selecting the optimal route
	// when JOIN-ing a reference table to a sharded table.
	ReferencedBy map[string]*Table `json:"-"`
	// Source is a keyspace-qualified table name that points to the source of a
	// reference table. Only applicable for tables with Type set to "reference".
	Source *Source `json:"source,omitempty"`
}

// Keyspace contains the keyspcae info for each Table.
type Keyspace struct {
	Name    string
	Sharded bool
}

// ColumnVindex contains the index info for each index of a table.
type ColumnVindex struct {
	Columns  []sqlparser.IdentifierCI `json:"columns"`
	Type     string                   `json:"type"`
	Name     string                   `json:"name"`
	Owned    bool                     `json:"owned,omitempty"`
	Vindex   Vindex                   `json:"vindex"`
	isUnique bool
	cost     int
	partial  bool
}

// IsUnique is used to tell whether the ColumnVindex
// will return a unique shard value or not when queried with
// the given column list
func (c *ColumnVindex) IsUnique() bool {
	return c.isUnique
}

// Cost represents the cost associated with using the
// ColumnVindex
func (c *ColumnVindex) Cost() int {
	return c.cost
}

// IsPartialVindex is used to let planner and engine know that this is a composite vindex missing one or more columns
func (c *ColumnVindex) IsPartialVindex() bool {
	return c.partial
}

// Column describes a column.
type Column struct {
	Name          sqlparser.IdentifierCI `json:"name"`
	Type          querypb.Type           `json:"type"`
	CollationName string                 `json:"collation_name"`
}

// MarshalJSON returns a JSON representation of Column.
func (col *Column) MarshalJSON() ([]byte, error) {
	return json.Marshal(struct {
		Name string `json:"name"`
		Type string `json:"type,omitempty"`
	}{
		Name: col.Name.String(),
		Type: querypb.Type_name[int32(col.Type)],
	})
}

type globalSchema struct {
	keyspaceNames map[string]any
	tables        map[string]*Table
	vindexes      map[string]Vindex
}

func defaultGlobalSchema() globalSchema {
	return globalSchema{
		keyspaceNames: map[string]any{},
		tables:        make(map[string]*Table),
		vindexes:      make(map[string]Vindex),
	}
}

func (gs *globalSchema) addKeyspaceName(keyspace string) {
	gs.keyspaceNames[keyspace] = nil
}

func (gs *globalSchema) hasKeyspaceName(keyspace string) bool {
	if keyspace == unspecifiedKeyspace {
		return true
	}
	_, ok := gs.keyspaceNames[keyspace]
	return ok
}

func (vschema *VSchema) GetKeyspace(keyspace string) *Keyspace {
	v, ok := vschema.Keyspaces[keyspace]
	if !ok {
		return nil
	}
	return v.Keyspace
}

func (vschema *VSchema) HasGlobalKeyspaceName(keyspace string) bool {
	return vschema.global.hasKeyspaceName(keyspace)
}

func (vschema *VSchema) HasKeyspaceOrGlobalKeyspaceName(keyspace string) bool {
	return vschema.HasGlobalKeyspaceName(keyspace) || vschema.HasKeyspace(keyspace)
}

func (vschema *VSchema) HasKeyspace(keyspace string) bool {
	_, ok := vschema.Keyspaces[keyspace]
	return ok
}

// KeyspaceSchema contains the schema(table) for a keyspace.
type KeyspaceSchema struct {
	Keyspace *Keyspace
	Tables   map[string]*Table
	Vindexes map[string]Vindex
	Views    map[string]sqlparser.SelectStatement
	Error    error
}

type ksJSON struct {
	Sharded  bool              `json:"sharded,omitempty"`
	Tables   map[string]*Table `json:"tables,omitempty"`
	Vindexes map[string]Vindex `json:"vindexes,omitempty"`
	Views    map[string]string `json:"views,omitempty"`
	Error    string            `json:"error,omitempty"`
}

// MarshalJSON returns a JSON representation of KeyspaceSchema.
func (ks *KeyspaceSchema) MarshalJSON() ([]byte, error) {
	ksJ := ksJSON{
		Sharded:  ks.Keyspace.Sharded,
		Tables:   ks.Tables,
		Vindexes: ks.Vindexes,
	}
	if ks.Error != nil {
		ksJ.Error = ks.Error.Error()
	}
	if len(ks.Views) > 0 {
		ksJ.Views = make(map[string]string, len(ks.Views))
	}
	for view, def := range ks.Views {
		ksJ.Views[view] = sqlparser.String(def)
	}

	return json.Marshal(ksJ)
}

// AutoIncrement contains the auto-inc information for a table.
type AutoIncrement struct {
	Column   sqlparser.IdentifierCI `json:"column"`
	Sequence *Table                 `json:"sequence"`
}

type Source struct {
	sqlparser.TableName
}

func (source *Source) String() string {
	buf := sqlparser.NewTrackedBuffer(nil)
	source.Format(buf)
	return buf.String()
}

// BuildVSchema builds a VSchema from a SrvVSchema.
func BuildVSchema(source *vschemapb.SrvVSchema) (vschema *VSchema) {
	return defaultVSchemaBuilder.BuildVSchema(source)
}

func (vsb *VSchemaBuilder) BuildVSchema(source *vschemapb.SrvVSchema) (vschema *VSchema) {
	vschema = &VSchema{
<<<<<<< HEAD
		RoutingRules: make(map[string]*RoutingRule),
		global:       defaultGlobalSchema(),
		Keyspaces:    make(map[string]*KeyspaceSchema),
	}
	vsb.buildKeyspaces(source, vschema)
	vsb.buildReferences(source, vschema)
	vsb.buildGlobalSchema(source, vschema)
	vsb.resolveAutoIncrement(source, vschema)
	vsb.addDual(vschema)
	vsb.buildRoutingRule(source, vschema)
	vsb.buildShardRoutingRule(source, vschema)
=======
		RoutingRules:   make(map[string]*RoutingRule),
		globalTables:   make(map[string]*Table),
		uniqueVindexes: make(map[string]Vindex),
		Keyspaces:      make(map[string]*KeyspaceSchema),
	}
	buildKeyspaces(source, vschema)
	buildReferences(source, vschema)
	buildGlobalTables(source, vschema)
	resolveAutoIncrement(source, vschema)
	buildRoutingRule(source, vschema)
	buildShardRoutingRule(source, vschema)
>>>>>>> 906176f8
	return vschema
}

// BuildKeyspaceSchema builds the vschema portion for one keyspace.
// The build ignores sequence references because those dependencies can
// go cross-keyspace.
func BuildKeyspaceSchema(input *vschemapb.Keyspace, keyspace string) (*KeyspaceSchema, error) {
	return defaultVSchemaBuilder.BuildKeyspaceSchema(input, keyspace)
}

func (vsb *VSchemaBuilder) BuildKeyspaceSchema(input *vschemapb.Keyspace, keyspace string) (*KeyspaceSchema, error) {
	if input == nil {
		input = &vschemapb.Keyspace{}
	}
	formal := &vschemapb.SrvVSchema{
		Keyspaces: map[string]*vschemapb.Keyspace{
			keyspace: input,
		},
	}
	vschema := &VSchema{
		Keyspaces: make(map[string]*KeyspaceSchema),
		global:    defaultGlobalSchema(),
	}
	vsb.buildKeyspaces(formal, vschema)
	err := vschema.Keyspaces[keyspace].Error
	return vschema.Keyspaces[keyspace], err
}

// ValidateKeyspace ensures that the keyspace vschema is valid.
// External references (like sequence) are not validated.
func ValidateKeyspace(input *vschemapb.Keyspace) error {
	_, err := BuildKeyspaceSchema(input, "")
	return err
}

func (vsb *VSchemaBuilder) buildKeyspaces(source *vschemapb.SrvVSchema, vschema *VSchema) {
	for ksname, ks := range source.Keyspaces {
		ksvschema := &KeyspaceSchema{
			Keyspace: &Keyspace{
				Name:    ksname,
				Sharded: ks.Sharded,
			},
			Tables:   make(map[string]*Table),
			Vindexes: make(map[string]Vindex),
		}
		vschema.Keyspaces[ksname] = ksvschema
		ksvschema.Error = buildTables(ks, vschema, ksvschema)
	}
}

func (vschema *VSchema) AddView(ksname string, viewName, query string) error {
	ks, ok := vschema.Keyspaces[ksname]
	if !ok {
		return fmt.Errorf("keyspace %s not found in vschema", ksname)
	}
	ast, err := sqlparser.Parse(query)
	if err != nil {
		return err
	}
	selectStmt, ok := ast.(sqlparser.SelectStatement)
	if !ok {
		return vterrors.Errorf(vtrpcpb.Code_INVALID_ARGUMENT, "expected SELECT or UNION query, got %T", ast)
	}
	if ks.Views == nil {
		ks.Views = make(map[string]sqlparser.SelectStatement)
	}
	ks.Views[viewName] = selectStmt
	t := &Table{
		Type:                    "View",
		Name:                    sqlparser.NewIdentifierCS(viewName),
		Keyspace:                ks.Keyspace,
		ColumnListAuthoritative: true,
	}
	vschema.addTableName(t)
	return nil
}

func (vsb *VSchemaBuilder) buildGlobalSchema(source *vschemapb.SrvVSchema, vschema *VSchema) {
	for ksname, ks := range source.Keyspaces {
		ksvschema := vschema.Keyspaces[ksname]
		// If the keyspace requires explicit routing, don't include any of
		// its tables in global tables.
		if ks.RequireExplicitRouting {
			continue
		}

		for vname := range ks.Vindexes {
			vindex := ksvschema.Vindexes[vname]

			if _, ok := vschema.global.vindexes[vname]; ok {
				vschema.global.vindexes[vname] = nil
			} else {
				vschema.global.vindexes[vname] = vindex
			}
		}

		vsb.buildGlobalTables(vschema, ksvschema)
	}

	// Add any additional global keyspace names, as long as they don't conflict
	// with other keyspace names.
	for _, ksname := range vsb.globalKeyspaceNames {
		if _, ok := vschema.Keyspaces[ksname]; ok {
			log.Warningf("Ignoring a user-defined global keyspace conflicts with VSchema keyspace: %s.", ksname)
			continue
		}
		vschema.global.addKeyspaceName(ksname)
	}

}

func (vsb *VSchemaBuilder) buildGlobalTables(vschema *VSchema, ksvschema *KeyspaceSchema) {
	for tname, t := range ksvschema.Tables {
		if gt, ok := vschema.global.tables[tname]; ok {
			// There is already an entry table stored in global tables
			// with this name.
			if gt == nil {
				// Table name is already marked ambiguous, nothing to do.
				continue
			} else if t.isReferencedInKeyspace(gt.Keyspace.Name) {
				// If the stored table refers to this table, store this
				// table instead.
				vschema.global.tables[tname] = t
			} else if gt.isReferencedInKeyspace(t.Keyspace.Name) {
				// The source of this table is already stored. Do nothing.
				continue
			} else {
				// Otherwise, mark this table name ambiguous.
				vschema.global.tables[tname] = nil
			}
		} else {
			vschema.global.tables[tname] = t
		}
	}
}

func (vsb *VSchemaBuilder) buildReferences(source *vschemapb.SrvVSchema, vschema *VSchema) {
	for ksname := range source.Keyspaces {
		ksvschema := vschema.Keyspaces[ksname]
		if err := buildKeyspaceReferences(vschema, ksvschema); err != nil && ksvschema.Error == nil {
			ksvschema.Error = err
		}
	}
}

func buildKeyspaceReferences(vschema *VSchema, ksvschema *KeyspaceSchema) error {
	keyspace := ksvschema.Keyspace
	for tname, t := range ksvschema.Tables {
		source := t.Source

		if t.Type != TypeReference || source == nil {
			continue
		}

		sourceKsname := source.Qualifier.String()

		// Prohibit self-references.
		if sourceKsname == keyspace.Name {
			return vterrors.Errorf(
				vtrpcpb.Code_UNIMPLEMENTED,
				"source %q may not reference a table in the same keyspace as table: %s",
				source,
				tname,
			)
		}

		// Validate that reference can be resolved.
		_, sourceT, err := vschema.findKeyspaceAndTableBySource(source)
		if sourceT == nil {
			return err
		}

		// Validate source table types.
		if !(sourceT.Type == "" || sourceT.Type == TypeReference) {
			return vterrors.Errorf(
				vtrpcpb.Code_UNIMPLEMENTED,
				"source %q may not reference a table of type %q: %s",
				source,
				sourceT.Type,
				tname,
			)
		}

		// Update inverse reference table map.
		if ot := sourceT.getReferenceInKeyspace(keyspace.Name); ot != nil {
			names := []string{ot.Name.String(), tname}
			sort.Strings(names)
			return vterrors.Errorf(
				vtrpcpb.Code_UNIMPLEMENTED,
				"source %q may not be referenced more than once per keyspace: %s, %s",
				source,
				names[0],
				names[1],
			)
		}
		sourceT.addReferenceInKeyspace(keyspace.Name, t)

		// Forbid reference chains.
		for sourceT.Source != nil {
			chain := fmt.Sprintf("%s => %s => %s", tname, sourceT, sourceT.Source)

			return vterrors.Errorf(
				vtrpcpb.Code_UNIMPLEMENTED,
				"reference chaining is not allowed %s: %s",
				chain,
				tname,
			)
		}
	}

	return nil
}

func buildTables(ks *vschemapb.Keyspace, vschema *VSchema, ksvschema *KeyspaceSchema) error {
	keyspace := ksvschema.Keyspace
	for vname, vindexInfo := range ks.Vindexes {
		vindex, err := CreateVindex(vindexInfo.Type, vname, vindexInfo.Params)
		if err != nil {
			return err
		}

		ksvschema.Vindexes[vname] = vindex
	}
	for tname, table := range ks.Tables {
		t := &Table{
			Name:                    sqlparser.NewIdentifierCS(tname),
			Keyspace:                keyspace,
			ColumnListAuthoritative: table.ColumnListAuthoritative,
		}
		switch table.Type {
		case "":
			t.Type = table.Type
		case TypeReference:
			if table.Source != "" {
				tableName, err := parseQualifiedTable(table.Source)
				if err != nil {
					return vterrors.Errorf(
						vtrpcpb.Code_INVALID_ARGUMENT,
						"invalid source %q for reference table: %s; %v",
						table.Source,
						tname,
						err,
					)
				}
				t.Source = &Source{TableName: tableName}
			}
			t.Type = table.Type
		case TypeSequence:
			if keyspace.Sharded && table.Pinned == "" {
				return vterrors.Errorf(
					vtrpcpb.Code_FAILED_PRECONDITION,
					"sequence table has to be in an unsharded keyspace or must be pinned: %s",
					tname,
				)
			}
			t.Type = table.Type
		default:
			return vterrors.Errorf(
				vtrpcpb.Code_NOT_FOUND,
				"unidentified table type %s",
				table.Type,
			)
		}
		if table.Pinned != "" {
			decoded, err := hex.DecodeString(table.Pinned)
			if err != nil {
				return vterrors.Errorf(
					vtrpcpb.Code_INVALID_ARGUMENT,
					"could not decode the keyspace id for pin: %v",
					err,
				)
			}
			t.Pinned = decoded
		}

		// If keyspace is sharded, then any table that's not a reference or pinned must have vindexes.
		if keyspace.Sharded && t.Type != TypeReference && table.Pinned == "" && len(table.ColumnVindexes) == 0 {
			return vterrors.Errorf(
				vtrpcpb.Code_NOT_FOUND,
				"missing primary col vindex for table: %s",
				tname,
			)
		}

		// Initialize Columns.
		colNames := make(map[string]bool)
		for _, col := range table.Columns {
			name := sqlparser.NewIdentifierCI(col.Name)
			if colNames[name.Lowered()] {
				return vterrors.Errorf(
					vtrpcpb.Code_INVALID_ARGUMENT,
					"duplicate column name '%v' for table: %s",
					name,
					tname,
				)
			}
			colNames[name.Lowered()] = true
			t.Columns = append(t.Columns, Column{Name: name, Type: col.Type})
		}

		// Initialize ColumnVindexes.
		for i, ind := range table.ColumnVindexes {
			vindexInfo, ok := ks.Vindexes[ind.Name]
			if !ok {
				return vterrors.Errorf(
					vtrpcpb.Code_NOT_FOUND,
					"vindex %s not found for table %s",
					ind.Name,
					tname,
				)
			}
			vindex := ksvschema.Vindexes[ind.Name]
			owned := false
			if _, ok := vindex.(Lookup); ok && vindexInfo.Owner == tname {
				owned = true
			}
			var columns []sqlparser.IdentifierCI
			if ind.Column != "" {
				if len(ind.Columns) > 0 {
					return vterrors.Errorf(
						vtrpcpb.Code_INVALID_ARGUMENT,
						"can't use column and columns at the same time in vindex (%s) and table (%s)",
						ind.Name,
						tname,
					)
				}
				columns = []sqlparser.IdentifierCI{sqlparser.NewIdentifierCI(ind.Column)}
			} else {
				if len(ind.Columns) == 0 {
					return vterrors.Errorf(
						vtrpcpb.Code_INVALID_ARGUMENT,
						"must specify at least one column for vindex (%s) and table (%s)",
						ind.Name,
						tname,
					)
				}
				for _, indCol := range ind.Columns {
					columns = append(columns, sqlparser.NewIdentifierCI(indCol))
				}
			}
			columnVindex := &ColumnVindex{
				Columns:  columns,
				Type:     vindexInfo.Type,
				Name:     ind.Name,
				Owned:    owned,
				Vindex:   vindex,
				isUnique: vindex.IsUnique(),
				cost:     vindex.Cost(),
			}
			if i == 0 {
				// Perform Primary vindex check.
				if !columnVindex.Vindex.IsUnique() {
					return vterrors.Errorf(
						vtrpcpb.Code_INVALID_ARGUMENT,
						"primary vindex %s is not Unique for table %s",
						ind.Name,
						tname,
					)
				}
				if owned {
					return vterrors.Errorf(
						vtrpcpb.Code_INVALID_ARGUMENT,
						"primary vindex %s cannot be owned for table %s",
						ind.Name,
						tname,
					)
				}
			}
			t.ColumnVindexes = append(t.ColumnVindexes, columnVindex)
			if owned {
				if setter, ok := vindex.(WantOwnerInfo); ok {
					if err := setter.SetOwnerInfo(keyspace.Name, tname, columns); err != nil {
						return err
					}
				}
				t.Owned = append(t.Owned, columnVindex)
			}

			mcv, isMultiColumn := vindex.(MultiColumn)
			if !isMultiColumn {
				continue
			}
			if i != 0 {
				return vterrors.Errorf(
					vtrpcpb.Code_UNIMPLEMENTED,
					"multi-column vindex %s should be a primary vindex for table %s",
					ind.Name,
					tname,
				)
			}
			if !mcv.PartialVindex() {
				// Partial column selection not allowed.
				// Do not create subset column vindex.
				continue
			}
			cost := vindex.Cost()
			for i := len(columns) - 1; i > 0; i-- {
				columnSubset := columns[:i]
				cost++
				columnVindex = &ColumnVindex{
					Columns: columnSubset,
					Type:    vindexInfo.Type,
					Name:    ind.Name,
					Owned:   owned,
					Vindex:  vindex,
					cost:    cost,
					partial: true,
				}
				t.ColumnVindexes = append(t.ColumnVindexes, columnVindex)
			}
		}
		t.Ordered = colVindexSorted(t.ColumnVindexes)

		// Add the table to the map entries.
		ksvschema.Tables[tname] = t
	}

	return nil
}

func (vschema *VSchema) addTableName(t *Table) {
	tname := t.Name.String()
	if _, ok := vschema.global.tables[tname]; ok {
		vschema.global.tables[tname] = nil
	} else {
		vschema.global.tables[tname] = t
	}
}

func (vsb *VSchemaBuilder) resolveAutoIncrement(source *vschemapb.SrvVSchema, vschema *VSchema) {
	for ksname, ks := range source.Keyspaces {
		ksvschema := vschema.Keyspaces[ksname]
		for tname, table := range ks.Tables {
			t := ksvschema.Tables[tname]
			if t == nil || table.AutoIncrement == nil {
				continue
			}
			seqks, seqtab, err := sqlparser.ParseTable(table.AutoIncrement.Sequence)
			var seq *Table
			if err == nil {
				seq, err = vschema.FindTable(seqks, seqtab)
			}
			if err != nil {
				// Better to remove the table than to leave it partially initialized.
				delete(ksvschema.Tables, tname)
				delete(vschema.global.tables, tname)
				ksvschema.Error = vterrors.Errorf(
					vtrpcpb.Code_NOT_FOUND,
					"cannot resolve sequence %s: %s",
					table.AutoIncrement.Sequence,
					err.Error(),
				)

				continue
			}
			t.AutoIncrement = &AutoIncrement{
				Column:   sqlparser.NewIdentifierCI(table.AutoIncrement.Column),
				Sequence: seq,
			}
		}
	}
}

<<<<<<< HEAD
// addDual adds dual as a valid table to all keyspaces.
// For sharded keyspaces, it gets pinned against keyspace id '0x00'.
func (*VSchemaBuilder) addDual(vschema *VSchema) {
	first := ""
	for ksname, ks := range vschema.Keyspaces {
		t := &Table{
			Name:     sqlparser.NewIdentifierCS("dual"),
			Keyspace: ks.Keyspace,
			Type:     TypeReference,
		}
		ks.Tables["dual"] = t
		if first == "" || first > ksname {
			// In case of a reference to dual that's not qualified
			// by keyspace, we still want to resolve it to one of
			// the keyspaces. For consistency, we'll always use the
			// first keyspace by lexical ordering.
			first = ksname
			vschema.global.tables["dual"] = t
		}
	}
}

=======
>>>>>>> 906176f8
// expects table name of the form <keyspace>.<tablename>
func escapeQualifiedTable(qualifiedTableName string) (string, error) {
	keyspace, tableName, err := extractQualifiedTableParts(qualifiedTableName)
	if err != nil {
		return "", err
	}
	return fmt.Sprintf("%s.%s",
		// unescape() first in case an already escaped string was passed
		sqlescape.EscapeID(sqlescape.UnescapeID(keyspace)),
		sqlescape.EscapeID(sqlescape.UnescapeID(tableName))), nil
}

func extractQualifiedTableParts(qualifiedTableName string) (string, string, error) {
	// It's possible to have a database or table name with a dot in it, but that's not otherwise supported within vitess today
	arr := strings.Split(qualifiedTableName, ".")
	switch len(arr) {
	case 2:
		return arr[0], arr[1], nil
	}
	// Using fmt.Errorf instead of vterrors here because this error is always wrapped in vterrors.
	return "", "", fmt.Errorf(
		"invalid table name: %s, it must be of the qualified form <keyspace_name>.<table_name> (dots are not allowed in either name)",
		qualifiedTableName,
	)
}

func parseQualifiedTable(qualifiedTableName string) (sqlparser.TableName, error) {
	keyspace, tableName, err := extractQualifiedTableParts(qualifiedTableName)
	if err != nil {
		return sqlparser.TableName{}, err
	}
	return sqlparser.TableName{
		Qualifier: sqlparser.NewIdentifierCS(keyspace),
		Name:      sqlparser.NewIdentifierCS(tableName),
	}, nil
}

func (vsb *VSchemaBuilder) buildRoutingRule(source *vschemapb.SrvVSchema, vschema *VSchema) {
	var err error
	if source.RoutingRules == nil {
		return
	}
outer:
	for _, rule := range source.RoutingRules.Rules {
		rr := &RoutingRule{}
		if len(rule.ToTables) > 1 {
			vschema.RoutingRules[rule.FromTable] = &RoutingRule{
				Error: vterrors.Errorf(
					vtrpcpb.Code_INVALID_ARGUMENT,
					"table %v has more than one target: %v",
					rule.FromTable,
					rule.ToTables,
				),
			}
			continue
		}
		for _, toTable := range rule.ToTables {
			if _, ok := vschema.RoutingRules[rule.FromTable]; ok {
				vschema.RoutingRules[rule.FromTable] = &RoutingRule{
					Error: vterrors.Errorf(
						vtrpcpb.Code_ALREADY_EXISTS,
						"duplicate rule for entry %s",
						rule.FromTable,
					),
				}
				continue outer
			}

			// we need to backtick the keyspace and table name before calling ParseTable
			toTable, err = escapeQualifiedTable(toTable)
			if err != nil {
				vschema.RoutingRules[rule.FromTable] = &RoutingRule{
					Error: vterrors.Errorf(
						vtrpcpb.Code_INVALID_ARGUMENT,
						err.Error(),
					),
				}
				continue outer
			}

			toKeyspace, toTableName, err := sqlparser.ParseTable(toTable)

			if err != nil {
				vschema.RoutingRules[rule.FromTable] = &RoutingRule{
					Error: err,
				}
				continue outer
			}
			if vschema.global.hasKeyspaceName(toKeyspace) {
				vschema.RoutingRules[rule.FromTable] = &RoutingRule{
					Error: vterrors.Errorf(
						vtrpcpb.Code_INVALID_ARGUMENT,
						"table %s must be qualified",
						toTable,
					),
				}
				continue outer
			}
			t, err := vschema.FindTable(toKeyspace, toTableName)
			if err != nil {
				vschema.RoutingRules[rule.FromTable] = &RoutingRule{
					Error: err,
				}
				continue outer
			}
			rr.Tables = append(rr.Tables, t)
		}
		vschema.RoutingRules[rule.FromTable] = rr
	}
}

func (*VSchemaBuilder) buildShardRoutingRule(source *vschemapb.SrvVSchema, vschema *VSchema) {
	if source.ShardRoutingRules == nil || len(source.ShardRoutingRules.Rules) == 0 {
		return
	}
	vschema.ShardRoutingRules = make(map[string]string)
	for _, rule := range source.ShardRoutingRules.Rules {
		vschema.ShardRoutingRules[getShardRoutingRulesKey(rule.FromKeyspace, rule.Shard)] = rule.ToKeyspace
	}
}

// FindTable returns a pointer to the Table. If a keyspace is specified, only tables
// from that keyspace are searched. If the specified keyspace is unsharded
// and no tables matched, it's considered valid: FindTable will construct a table
// of that name and return it. If no keyspace is specified, then a table is returned
// only if its name is unique across all keyspaces. If there is only one
// keyspace in the vschema, and it's unsharded, then all table requests are considered
// valid and belonging to that keyspace.
// FindTable bypasses routing rules and returns at most one table.
func (vschema *VSchema) FindTable(keyspace, tablename string) (*Table, error) {
	t, err := vschema.findTable(keyspace, tablename)
	if err != nil {
		return nil, err
	}
	if t == nil {
		return nil, vterrors.NewErrorf(
			vtrpcpb.Code_NOT_FOUND,
			vterrors.UnknownTable,
			"table %s not found",
			tablename,
		)
	}
	return t, nil
}

// findTable is like FindTable, but does not return an error if a table is not found.
func (vschema *VSchema) findTable(keyspace, tablename string) (*Table, error) {
	if vschema.global.hasKeyspaceName(keyspace) {
		t, ok := vschema.global.tables[tablename]
		if t == nil {
			if ok {
				return nil, vterrors.Errorf(
					vtrpcpb.Code_FAILED_PRECONDITION,
					"ambiguous table reference: %s",
					tablename,
				)
			}
			if len(vschema.Keyspaces) != 1 {
				return nil, nil
			}
			// Loop happens only once.
			for _, ks := range vschema.Keyspaces {
				if ks.Keyspace.Sharded {
					return nil, nil
				}
				return &Table{Name: sqlparser.NewIdentifierCS(tablename), Keyspace: ks.Keyspace}, nil
			}
		}
		keyspace = t.Keyspace.Name
	}
	ks, ok := vschema.Keyspaces[keyspace]
	if !ok {
		return nil, vterrors.VT05003(keyspace)
	}
	table := ks.Tables[tablename]
	if table == nil {
		if ks.Keyspace.Sharded {
			return nil, nil
		}
		return &Table{Name: sqlparser.NewIdentifierCS(tablename), Keyspace: ks.Keyspace}, nil
	}
	return table, nil
}

func (vschema *VSchema) FirstKeyspace() *Keyspace {
	var first string
	for ksname := range vschema.Keyspaces {
		if first == "" || first > ksname {
			first = ksname
		}
	}
	ks := vschema.Keyspaces[first]

	return ks.Keyspace
}

// FindRoutedTable finds a table checking the routing rules.
func (vschema *VSchema) FindRoutedTable(keyspace, tablename string, tabletType topodatapb.TabletType) (*Table, error) {
	qualified := tablename
	if keyspace != "" {
		qualified = keyspace + "." + tablename
	}
	fqtn := qualified + TabletTypeSuffix[tabletType]
	// First look for a fully qualified table name: keyspace.table@tablet_type.
	// Then look for one without tablet type: keyspace.table.
	for _, name := range []string{fqtn, qualified} {
		rr, ok := vschema.RoutingRules[name]
		if ok {
			if rr.Error != nil {
				return nil, rr.Error
			}
			if len(rr.Tables) == 0 {
				return nil, vterrors.Errorf(
					vtrpcpb.Code_FAILED_PRECONDITION,
					"table %s has been disabled",
					tablename,
				)
			}
			return rr.Tables[0], nil
		}
	}
	return vschema.findTable(keyspace, tablename)
}

// FindTableOrVindex finds a table or a Vindex by name using Find and FindVindex.
func (vschema *VSchema) FindTableOrVindex(keyspace, name string, tabletType topodatapb.TabletType) (*Table, Vindex, error) {
	tables, err := vschema.FindRoutedTable(keyspace, name, tabletType)
	if err != nil {
		return nil, nil, err
	}
	if tables != nil {
		return tables, nil, nil
	}
	v, err := vschema.FindVindex(keyspace, name)
	if err != nil {
		return nil, nil, err
	}
	if v != nil {
		return nil, v, nil
	}
	return nil, nil, NotFoundError{TableName: name}
}

func (vschema *VSchema) FindView(keyspace, name string) sqlparser.SelectStatement {
	if keyspace == "" {
		switch {
		case len(vschema.Keyspaces) == 1:
			for _, schema := range vschema.Keyspaces {
				keyspace = schema.Keyspace.Name
				break
			}
		default:
			t, ok := vschema.global.tables[name]
			if !ok {
				return nil
			}
			if ok && t == nil {
				return nil
			}
			keyspace = t.Keyspace.Name
		}
	}

	ks := vschema.Keyspaces[keyspace]
	if ks == nil {
		return nil
	}

	statement, ok := ks.Views[name]
	if !ok {
		return nil
	}

	// We do this to make sure there is no shared state between uses of this AST
	statement = sqlparser.CloneSelectStatement(statement)
	sqlparser.SafeRewrite(statement, nil, func(cursor *sqlparser.Cursor) bool {
		col, ok := cursor.Node().(*sqlparser.ColName)
		if ok {
			cursor.Replace(sqlparser.NewColNameWithQualifier(col.Name.String(), col.Qualifier))
		}
		return true
	})
	return statement
}

func (vschema *VSchema) findKeyspaceAndTableBySource(source *Source) (*Keyspace, *Table, error) {
	sourceKsname := source.Qualifier.String()
	sourceTname := source.Name.String()

	sourceKs, ok := vschema.Keyspaces[sourceKsname]
	if !ok {
		return nil, nil, vterrors.NewErrorf(
			vtrpcpb.Code_NOT_FOUND,
			vterrors.BadDb,
			"source %q references a non-existent keyspace %q",
			source,
			sourceKsname,
		)
	}

	sourceT, ok := sourceKs.Tables[sourceTname]
	if !ok {
		return sourceKs.Keyspace, nil, vterrors.NewErrorf(
			vtrpcpb.Code_NOT_FOUND,
			vterrors.UnknownTable,
			"source %q references a table %q that is not present in the VSchema of keyspace %q", source, sourceTname, sourceKsname,
		)
	}

	return sourceKs.Keyspace, sourceT, nil
}

// NotFoundError represents the error where the table name was not found
type NotFoundError struct {
	TableName string
}

func (n NotFoundError) Error() string {
	return fmt.Sprintf("table %s not found", n.TableName)
}

// FindVindex finds a vindex by name. If a keyspace is specified, only vindexes
// from that keyspace are searched. If no kesypace is specified, then a vindex
// is returned only if its name is unique across all keyspaces. The function
// returns an error only if the vindex name is ambiguous.
func (vschema *VSchema) FindVindex(keyspace, name string) (Vindex, error) {
	if vschema.global.hasKeyspaceName(keyspace) {
		vindex, ok := vschema.global.vindexes[name]
		if vindex == nil && ok {
			return nil, vterrors.Errorf(
				vtrpcpb.Code_FAILED_PRECONDITION,
				"ambiguous vindex reference: %s",
				name,
			)
		}
		return vindex, nil
	}
	ks, ok := vschema.Keyspaces[keyspace]
	if !ok {
		return nil, vterrors.VT05003(keyspace)
	}
	return ks.Vindexes[name], nil
}

func getShardRoutingRulesKey(keyspace, shard string) string {
	return fmt.Sprintf("%s.%s", keyspace, shard)
}

// FindRoutedShard looks up shard routing rules and returns the target keyspace if applicable
func (vschema *VSchema) FindRoutedShard(keyspace, shard string) (string, error) {
	if len(vschema.ShardRoutingRules) == 0 {
		return keyspace, nil
	}
	if ks, ok := vschema.ShardRoutingRules[getShardRoutingRulesKey(keyspace, shard)]; ok {
		return ks, nil
	}
	return keyspace, nil
}

// ByCost provides the interface needed for ColumnVindexes to
// be sorted by cost order.
type ByCost []*ColumnVindex

func (bc ByCost) Len() int           { return len(bc) }
func (bc ByCost) Swap(i, j int)      { bc[i], bc[j] = bc[j], bc[i] }
func (bc ByCost) Less(i, j int) bool { return bc[i].Cost() < bc[j].Cost() }

func colVindexSorted(cvs []*ColumnVindex) (sorted []*ColumnVindex) {
	sorted = append(sorted, cvs...)
	sort.Sort(ByCost(sorted))
	return sorted
}

// LoadFormal loads the JSON representation of VSchema from a file.
func LoadFormal(filename string) (*vschemapb.SrvVSchema, error) {
	formal := &vschemapb.SrvVSchema{}
	if filename == "" {
		return formal, nil
	}
	data, err := os.ReadFile(filename)
	if err != nil {
		return nil, err
	}
	err = json2.Unmarshal(data, formal)
	if err != nil {
		return nil, err
	}
	return formal, nil
}

// LoadFormalKeyspace loads the JSON representation of VSchema from a file,
// for a single keyspace.
func LoadFormalKeyspace(filename string) (*vschemapb.Keyspace, error) {
	formal := &vschemapb.Keyspace{}
	if filename == "" {
		return formal, nil
	}
	data, err := os.ReadFile(filename)
	if err != nil {
		return nil, err
	}
	err = json2.Unmarshal(data, formal)
	if err != nil {
		return nil, err
	}
	return formal, nil
}

// ChooseVindexForType chooses the most appropriate vindex for the give type.
func ChooseVindexForType(typ querypb.Type) (string, error) {
	switch {
	case sqltypes.IsIntegral(typ):
		return "hash", nil
	case sqltypes.IsText(typ):
		return "unicode_loose_md5", nil
	case sqltypes.IsBinary(typ):
		return "binary_md5", nil
	}
	return "", vterrors.Errorf(
		vtrpcpb.Code_INVALID_ARGUMENT,
		"type %v is not recommended for a vindex",
		typ,
	)
}

// FindBestColVindex finds the best ColumnVindex for VReplication.
func FindBestColVindex(table *Table) (*ColumnVindex, error) {
	if table.ColumnVindexes == nil || len(table.ColumnVindexes) == 0 {
		return nil, vterrors.Errorf(
			vtrpcpb.Code_INVALID_ARGUMENT,
			"table %s has no vindex",
			table.Name.String(),
		)
	}
	var result *ColumnVindex
	for _, cv := range table.ColumnVindexes {
		if cv.Vindex.NeedsVCursor() {
			continue
		}
		if !cv.IsUnique() {
			continue
		}
		if result == nil || result.Cost() > cv.Cost() {
			result = cv
		}
	}
	if result == nil {
		return nil, vterrors.Errorf(
			vtrpcpb.Code_NOT_FOUND,
			"could not find a vindex to compute keyspace id for table %v",
			table.Name.String(),
		)
	}
	return result, nil
}

// FindVindexForSharding searches through the given slice
// to find the lowest cost unique vindex
// primary vindex is always unique
// if two have the same cost, use the one that occurs earlier in the definition
// if the final result is too expensive, return nil
func FindVindexForSharding(tableName string, colVindexes []*ColumnVindex) (*ColumnVindex, error) {
	if len(colVindexes) == 0 {
		return nil, vterrors.Errorf(
			vtrpcpb.Code_NOT_FOUND,
			"no vindex definition for table %v",
			tableName,
		)
	}
	result := colVindexes[0]
	for _, colVindex := range colVindexes {
		// Only allow SingleColumn for legacy resharding.
		if _, ok := colVindex.Vindex.(SingleColumn); !ok {
			continue
		}
		if colVindex.Cost() < result.Cost() && colVindex.IsUnique() {
			result = colVindex
		}
	}
	if result.Cost() > 1 || !result.IsUnique() {
		return nil, vterrors.Errorf(
			vtrpcpb.Code_NOT_FOUND,
			"could not find a vindex to use for sharding table %v",
			tableName,
		)
	}
	return result, nil
}

// String prints the (possibly qualified) table name
func (t *Table) String() string {
	res := ""
	if t == nil {
		return res
	}
	if t.Keyspace != nil {
		res = t.Keyspace.Name + "."
	}
	return res + t.Name.String()
}

func (t *Table) addReferenceInKeyspace(keyspace string, table *Table) {
	if t.ReferencedBy == nil {
		t.ReferencedBy = make(map[string]*Table)
	}
	t.ReferencedBy[keyspace] = table
}

func (t *Table) getReferenceInKeyspace(keyspace string) *Table {
	if t.ReferencedBy == nil {
		return nil
	}
	t, ok := t.ReferencedBy[keyspace]
	if !ok {
		return nil
	}
	return t
}

func (t *Table) isReferencedInKeyspace(keyspace string) bool {
	return t.getReferenceInKeyspace(keyspace) != nil
}<|MERGE_RESOLUTION|>--- conflicted
+++ resolved
@@ -285,7 +285,6 @@
 
 func (vsb *VSchemaBuilder) BuildVSchema(source *vschemapb.SrvVSchema) (vschema *VSchema) {
 	vschema = &VSchema{
-<<<<<<< HEAD
 		RoutingRules: make(map[string]*RoutingRule),
 		global:       defaultGlobalSchema(),
 		Keyspaces:    make(map[string]*KeyspaceSchema),
@@ -294,22 +293,8 @@
 	vsb.buildReferences(source, vschema)
 	vsb.buildGlobalSchema(source, vschema)
 	vsb.resolveAutoIncrement(source, vschema)
-	vsb.addDual(vschema)
 	vsb.buildRoutingRule(source, vschema)
 	vsb.buildShardRoutingRule(source, vschema)
-=======
-		RoutingRules:   make(map[string]*RoutingRule),
-		globalTables:   make(map[string]*Table),
-		uniqueVindexes: make(map[string]Vindex),
-		Keyspaces:      make(map[string]*KeyspaceSchema),
-	}
-	buildKeyspaces(source, vschema)
-	buildReferences(source, vschema)
-	buildGlobalTables(source, vschema)
-	resolveAutoIncrement(source, vschema)
-	buildRoutingRule(source, vschema)
-	buildShardRoutingRule(source, vschema)
->>>>>>> 906176f8
 	return vschema
 }
 
@@ -773,31 +758,6 @@
 	}
 }
 
-<<<<<<< HEAD
-// addDual adds dual as a valid table to all keyspaces.
-// For sharded keyspaces, it gets pinned against keyspace id '0x00'.
-func (*VSchemaBuilder) addDual(vschema *VSchema) {
-	first := ""
-	for ksname, ks := range vschema.Keyspaces {
-		t := &Table{
-			Name:     sqlparser.NewIdentifierCS("dual"),
-			Keyspace: ks.Keyspace,
-			Type:     TypeReference,
-		}
-		ks.Tables["dual"] = t
-		if first == "" || first > ksname {
-			// In case of a reference to dual that's not qualified
-			// by keyspace, we still want to resolve it to one of
-			// the keyspaces. For consistency, we'll always use the
-			// first keyspace by lexical ordering.
-			first = ksname
-			vschema.global.tables["dual"] = t
-		}
-	}
-}
-
-=======
->>>>>>> 906176f8
 // expects table name of the form <keyspace>.<tablename>
 func escapeQualifiedTable(qualifiedTableName string) (string, error) {
 	keyspace, tableName, err := extractQualifiedTableParts(qualifiedTableName)
