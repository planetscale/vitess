--- conflicted
+++ resolved
@@ -299,12 +299,8 @@
 	}
 }
 
-<<<<<<< HEAD
 // nolint
-func pprof_init() {
-=======
 func pprofInit() {
->>>>>>> 83c392f1
 	prof, err := parseProfileFlag(*pprofFlag)
 	if err != nil {
 		log.Fatal(err)
