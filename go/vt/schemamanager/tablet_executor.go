/*
Copyright 2019 The Vitess Authors.

Licensed under the Apache License, Version 2.0 (the "License");
you may not use this file except in compliance with the License.
You may obtain a copy of the License at

    http://www.apache.org/licenses/LICENSE-2.0

Unless required by applicable law or agreed to in writing, software
distributed under the License is distributed on an "AS IS" BASIS,
WITHOUT WARRANTIES OR CONDITIONS OF ANY KIND, either express or implied.
See the License for the specific language governing permissions and
limitations under the License.
*/

package schemamanager

import (
	"fmt"
	"sync"
	"time"

	"context"

	"vitess.io/vitess/go/sync2"
	"vitess.io/vitess/go/textutil"
	querypb "vitess.io/vitess/go/vt/proto/query"
	topodatapb "vitess.io/vitess/go/vt/proto/topodata"
	"vitess.io/vitess/go/vt/schema"
	"vitess.io/vitess/go/vt/sqlparser"
	"vitess.io/vitess/go/vt/topo"
	"vitess.io/vitess/go/vt/vtctl/schematools"
	"vitess.io/vitess/go/vt/wrangler"
)

// TabletExecutor applies schema changes to all tablets.
type TabletExecutor struct {
	requestContext       string
	wr                   *wrangler.Wrangler
	tablets              []*topodatapb.Tablet
	isClosed             bool
	allowBigSchemaChange bool
	keyspace             string
	waitReplicasTimeout  time.Duration
	ddlStrategySetting   *schema.DDLStrategySetting
	uuids                []string
	skipPreflight        bool
}

// NewTabletExecutor creates a new TabletExecutor instance
func NewTabletExecutor(requestContext string, wr *wrangler.Wrangler, waitReplicasTimeout time.Duration) *TabletExecutor {
	return &TabletExecutor{
		wr:                   wr,
		isClosed:             true,
		allowBigSchemaChange: false,
		waitReplicasTimeout:  waitReplicasTimeout,
		requestContext:       requestContext,
	}
}

// AllowBigSchemaChange changes TabletExecutor such that big schema changes
// will no longer be rejected.
func (exec *TabletExecutor) AllowBigSchemaChange() {
	exec.allowBigSchemaChange = true
}

// DisallowBigSchemaChange enables the check for big schema changes such that
// TabletExecutor will reject these.
func (exec *TabletExecutor) DisallowBigSchemaChange() {
	exec.allowBigSchemaChange = false
}

// SetDDLStrategy applies ddl_strategy from command line flags
func (exec *TabletExecutor) SetDDLStrategy(ddlStrategy string) error {
	ddlStrategySetting, err := schema.ParseDDLStrategy(ddlStrategy)
	if err != nil {
		return err
	}
	exec.ddlStrategySetting = ddlStrategySetting
	return nil
}

// SetUUIDs sets an explicit UUID for schema migrations
func (exec *TabletExecutor) SetUUIDs(commaDelimitedUUIDs string) error {
	uuids := textutil.SplitDelimitedList(commaDelimitedUUIDs)
	uuidsMap := map[string]bool{}
	for _, uuid := range uuids {
		if !schema.IsOnlineDDLUUID(uuid) {
			return fmt.Errorf("Not a valid UUID: %s", uuid)
		}
		uuidsMap[uuid] = true
	}
	if len(uuidsMap) != len(uuids) {
		return fmt.Errorf("UUID values must be unique")
	}
	exec.uuids = uuids
	return nil
}

// hasExplicitUUIDs returns true when explicit UUIDs were provided
func (exec *TabletExecutor) hasExplicitUUIDs() bool {
	return len(exec.uuids) != 0
}

// SkipPreflight disables preflight checks
func (exec *TabletExecutor) SkipPreflight() {
	exec.skipPreflight = true
}

// Open opens a connection to the primary for every shard.
func (exec *TabletExecutor) Open(ctx context.Context, keyspace string) error {
	if !exec.isClosed {
		return nil
	}
	exec.keyspace = keyspace
	shardNames, err := exec.wr.TopoServer().GetShardNames(ctx, keyspace)
	if err != nil {
		return fmt.Errorf("unable to get shard names for keyspace: %s, error: %v", keyspace, err)
	}
	exec.tablets = make([]*topodatapb.Tablet, len(shardNames))
	for i, shardName := range shardNames {
		shardInfo, err := exec.wr.TopoServer().GetShard(ctx, keyspace, shardName)
		if err != nil {
			return fmt.Errorf("unable to get shard info, keyspace: %s, shard: %s, error: %v", keyspace, shardName, err)
		}
		if !shardInfo.HasPrimary() {
			return fmt.Errorf("shard: %s does not have a primary", shardName)
		}
		tabletInfo, err := exec.wr.TopoServer().GetTablet(ctx, shardInfo.PrimaryAlias)
		if err != nil {
			return fmt.Errorf("unable to get primary tablet info, keyspace: %s, shard: %s, error: %v", keyspace, shardName, err)
		}
		exec.tablets[i] = tabletInfo.Tablet
	}

	if len(exec.tablets) == 0 {
		return fmt.Errorf("keyspace: %s does not contain any primary tablets", keyspace)
	}
	exec.isClosed = false
	return nil
}

// Validate validates a list of sql statements.
func (exec *TabletExecutor) Validate(ctx context.Context, sqls []string) error {
	if exec.isClosed {
		return fmt.Errorf("executor is closed")
	}

	// We ignore DATABASE-level DDLs here because detectBigSchemaChanges doesn't
	// look at them anyway.
	parsedDDLs, _, _, err := exec.parseDDLs(sqls)
	if err != nil {
		return err
	}

	bigSchemaChange, err := exec.detectBigSchemaChanges(ctx, parsedDDLs)
	if bigSchemaChange && exec.allowBigSchemaChange {
		exec.wr.Logger().Warningf("Processing big schema change. This may cause visible MySQL downtime.")
		return nil
	}
	return err
}

func (exec *TabletExecutor) parseDDLs(sqls []string) ([]sqlparser.DDLStatement, []sqlparser.DBDDLStatement, [](*sqlparser.RevertMigration), error) {
	parsedDDLs := make([]sqlparser.DDLStatement, 0)
	parsedDBDDLs := make([]sqlparser.DBDDLStatement, 0)
	revertStatements := make([](*sqlparser.RevertMigration), 0)
	for _, sql := range sqls {
		stmt, err := sqlparser.Parse(sql)
		if err != nil {
			return nil, nil, nil, fmt.Errorf("failed to parse sql: %s, got error: %v", sql, err)
		}
		switch stmt := stmt.(type) {
		case sqlparser.DDLStatement:
			parsedDDLs = append(parsedDDLs, stmt)
		case sqlparser.DBDDLStatement:
			parsedDBDDLs = append(parsedDBDDLs, stmt)
		case *sqlparser.RevertMigration:
			revertStatements = append(revertStatements, stmt)
		default:
			if len(exec.tablets) != 1 {
				return nil, nil, nil, fmt.Errorf("non-ddl statements can only be executed for single shard keyspaces: %s", sql)
			}
		}
	}
	return parsedDDLs, parsedDBDDLs, revertStatements, nil
}

// IsOnlineSchemaDDL returns true if we expect to run a online schema change DDL
func (exec *TabletExecutor) isOnlineSchemaDDL(stmt sqlparser.Statement) (isOnline bool) {
	switch stmt := stmt.(type) {
	case sqlparser.DDLStatement:
		if exec.ddlStrategySetting == nil {
			return false
		}
		if exec.ddlStrategySetting.Strategy.IsDirect() {
			return false
		}
		switch stmt.GetAction() {
		case sqlparser.CreateDDLAction, sqlparser.DropDDLAction, sqlparser.AlterDDLAction:
			return true
		}
	case *sqlparser.RevertMigration:
		return true
	}
	return false
}

// a schema change that satisfies any following condition is considered
// to be a big schema change and will be rejected.
//   1. Alter more than 100,000 rows.
//   2. Change a table with more than 2,000,000 rows (Drops are fine).
func (exec *TabletExecutor) detectBigSchemaChanges(ctx context.Context, parsedDDLs []sqlparser.DDLStatement) (bool, error) {
	// exec.tablets is guaranteed to have at least one element;
	// Otherwise, Open should fail and executor should fail.
	primaryTabletInfo := exec.tablets[0]
	// get database schema, excluding views.
	dbSchema, err := exec.wr.TabletManagerClient().GetSchema(
		ctx, primaryTabletInfo, []string{}, []string{}, false)
	if err != nil {
		return false, fmt.Errorf("unable to get database schema, error: %v", err)
	}
	tableWithCount := make(map[string]uint64, len(dbSchema.TableDefinitions))
	for _, tableSchema := range dbSchema.TableDefinitions {
		tableWithCount[tableSchema.Name] = tableSchema.RowCount
	}
	for _, ddl := range parsedDDLs {
		if exec.isOnlineSchemaDDL(ddl) {
			// Since this is an online schema change, there is no need to worry about big changes
			continue
		}
		switch ddl.GetAction() {
		case sqlparser.DropDDLAction, sqlparser.CreateDDLAction, sqlparser.TruncateDDLAction, sqlparser.RenameDDLAction:
			continue
		}
		tableName := ddl.GetTable().Name.String()
		if rowCount, ok := tableWithCount[tableName]; ok {
			if rowCount > 100000 && ddl.GetAction() == sqlparser.AlterDDLAction {
				return true, fmt.Errorf(
					"big schema change detected. Disable check with -allow_long_unavailability. ddl: %s alters a table with more than 100 thousand rows", sqlparser.String(ddl))
			}
			if rowCount > 2000000 {
				return true, fmt.Errorf(
					"big schema change detected. Disable check with -allow_long_unavailability. ddl: %s changes a table with more than 2 million rows", sqlparser.String(ddl))
			}
		}
	}
	return false, nil
}

func (exec *TabletExecutor) preflightSchemaChanges(ctx context.Context, sqls []string) error {
	if exec.skipPreflight {
		return nil
	}
	_, err := exec.wr.TabletManagerClient().PreflightSchema(ctx, exec.tablets[0], sqls)
	return err
}

// executeSQL executes a single SQL statement either as online DDL or synchronously on all tablets.
// In online DDL case, the query may be exploded into multiple queries during
func (exec *TabletExecutor) executeSQL(ctx context.Context, sql string, explicitUUID string, execResult *ExecuteResult) error {
	stmt, err := sqlparser.Parse(sql)
	if err != nil {
		return err
	}
	switch stmt := stmt.(type) {
	case sqlparser.DDLStatement:
		if exec.isOnlineSchemaDDL(stmt) {
			onlineDDLs, err := schema.NewOnlineDDLs(exec.keyspace, sql, stmt, exec.ddlStrategySetting, exec.requestContext, explicitUUID)
			if err != nil {
				execResult.ExecutorErr = err.Error()
				return err
			}
			for _, onlineDDL := range onlineDDLs {
				exec.executeOnAllTablets(ctx, execResult, onlineDDL.SQL, true)
				if len(execResult.SuccessShards) > 0 {
					exec.wr.Logger().Printf("%s\n", onlineDDL.UUID)
				}
			}
			return nil
		}
	case *sqlparser.RevertMigration:
		strategySetting := schema.NewDDLStrategySetting(schema.DDLStrategyOnline, exec.ddlStrategySetting.Options)
		onlineDDL, err := schema.NewOnlineDDL(exec.keyspace, "", sqlparser.String(stmt), strategySetting, exec.requestContext, explicitUUID)
		if err != nil {
			execResult.ExecutorErr = err.Error()
			return err
		}
		exec.executeOnAllTablets(ctx, execResult, onlineDDL.SQL, true)
		exec.wr.Logger().Printf("%s\n", onlineDDL.UUID)
<<<<<<< HEAD
=======
		return nil
	case *sqlparser.AlterMigration:
		exec.executeOnAllTablets(ctx, execResult, sql, true)
>>>>>>> 157a1502
		return nil
	}
	exec.executeOnAllTablets(ctx, execResult, sql, false)
	return nil
}

// Execute applies schema changes
func (exec *TabletExecutor) Execute(ctx context.Context, sqls []string) *ExecuteResult {
	execResult := ExecuteResult{}
	execResult.Sqls = sqls
	if exec.isClosed {
		execResult.ExecutorErr = "executor is closed"
		return &execResult
	}
	startTime := time.Now()
	defer func() { execResult.TotalTimeSpent = time.Since(startTime) }()

	// Lock the keyspace so our schema change doesn't overlap with other
	// keyspace-wide operations like resharding migrations.
	ctx, unlock, lockErr := exec.wr.TopoServer().LockKeyspace(ctx, exec.keyspace, "ApplySchemaKeyspace")
	if lockErr != nil {
		execResult.ExecutorErr = lockErr.Error()
		return &execResult
	}
	defer func() {
		// This is complicated because execResult.ExecutorErr
		// is not of type error.
		var unlockErr error
		unlock(&unlockErr)
		if execResult.ExecutorErr == "" && unlockErr != nil {
			execResult.ExecutorErr = unlockErr.Error()
		}
	}()

	// Make sure the schema changes introduce a table definition change.
	if err := exec.preflightSchemaChanges(ctx, sqls); err != nil {
		execResult.ExecutorErr = err.Error()
		return &execResult
	}

	if exec.hasExplicitUUIDs() && len(exec.uuids) != len(sqls) {
		execResult.ExecutorErr = fmt.Sprintf("explicitly given %v UUIDs do not match number of DDLs %v", len(exec.uuids), len(sqls))
		return &execResult
	}
	explicitUUID := ""

	for index, sql := range sqls {
		execResult.CurSQLIndex = index
		if exec.hasExplicitUUIDs() {
			explicitUUID = exec.uuids[index]
		}
		if err := exec.executeSQL(ctx, sql, explicitUUID, &execResult); err != nil {
			execResult.ExecutorErr = err.Error()
			return &execResult
		}
		if len(execResult.FailedShards) > 0 {
			break
		}
	}
	return &execResult
}

// executeOnlineDDL submits an online DDL request; this runs on topo, not on tablets, and is a quick operation.
func (exec *TabletExecutor) executeOnlineDDL(
	ctx context.Context, execResult *ExecuteResult, onlineDDL *schema.OnlineDDL,
) {
	if exec.ddlStrategySetting == nil || exec.ddlStrategySetting.Strategy.IsDirect() {
		execResult.ExecutorErr = "Not an online DDL strategy"
		return
	}
	conn, err := exec.wr.TopoServer().ConnForCell(ctx, topo.GlobalCell)
	if err != nil {
		execResult.ExecutorErr = fmt.Sprintf("online DDL ConnForCell error:%s", err.Error())
		return
	}
	err = onlineDDL.WriteTopo(ctx, conn, schema.MigrationRequestsPath())
	if err != nil {
		execResult.ExecutorErr = err.Error()
	}
	exec.wr.Logger().Infof("UUID=%+v", onlineDDL.UUID)
	exec.wr.Logger().Printf("%s\n", onlineDDL.UUID)
}

// executeOnAllTablets runs a query on all tablets, synchronously. This can be a long running operation.
func (exec *TabletExecutor) executeOnAllTablets(ctx context.Context, execResult *ExecuteResult, sql string, viaQueryService bool) {
	var wg sync.WaitGroup
	numOfPrimaryTablets := len(exec.tablets)
	wg.Add(numOfPrimaryTablets)
	errChan := make(chan ShardWithError, numOfPrimaryTablets)
	successChan := make(chan ShardResult, numOfPrimaryTablets)
	for _, tablet := range exec.tablets {
		go func(tablet *topodatapb.Tablet) {
			defer wg.Done()
			exec.executeOneTablet(ctx, tablet, sql, viaQueryService, errChan, successChan)
		}(tablet)
	}
	wg.Wait()
	close(errChan)
	close(successChan)
	execResult.FailedShards = make([]ShardWithError, 0, len(errChan))
	execResult.SuccessShards = make([]ShardResult, 0, len(successChan))
	for e := range errChan {
		execResult.FailedShards = append(execResult.FailedShards, e)
	}
	for r := range successChan {
		execResult.SuccessShards = append(execResult.SuccessShards, r)
	}

	if len(execResult.FailedShards) > 0 {
		return
	}

	// If all shards succeeded, wait (up to waitReplicasTimeout) for replicas to
	// execute the schema change via replication. This is best-effort, meaning
	// we still return overall success if the timeout expires.
	concurrency := sync2.NewSemaphore(10, 0)
	reloadCtx, cancel := context.WithTimeout(ctx, exec.waitReplicasTimeout)
	defer cancel()
	for _, result := range execResult.SuccessShards {
		wg.Add(1)
		go func(result ShardResult) {
			defer wg.Done()
			schematools.ReloadShard(
				reloadCtx,
				exec.wr.TopoServer(),
				exec.wr.TabletManagerClient(),
				exec.wr.Logger(),
				exec.keyspace,
				result.Shard,
				result.Position,
				concurrency,
				false, /* includePrimary */
			)
		}(result)
	}
	wg.Wait()
}

func (exec *TabletExecutor) executeOneTablet(
	ctx context.Context,
	tablet *topodatapb.Tablet,
	sql string,
	viaQueryService bool,
	errChan chan ShardWithError,
	successChan chan ShardResult) {

	var result *querypb.QueryResult
	var err error
	if viaQueryService {
		result, err = exec.wr.TabletManagerClient().ExecuteQuery(ctx, tablet, []byte(sql), 10)
	} else {
		if exec.ddlStrategySetting != nil && exec.ddlStrategySetting.IsAllowZeroInDateFlag() {
			sql = fmt.Sprintf("set @@session.sql_mode=REPLACE(REPLACE(@@session.sql_mode, 'NO_ZERO_DATE', ''), 'NO_ZERO_IN_DATE', ''); %s", sql)
		}
		result, err = exec.wr.TabletManagerClient().ExecuteFetchAsDba(ctx, tablet, false, []byte(sql), 10, false, true)
	}
	if err != nil {
		errChan <- ShardWithError{Shard: tablet.Shard, Err: err.Error()}
		return
	}
	// Get a replication position that's guaranteed to be after the schema change
	// was applied on the primary.
	pos, err := exec.wr.TabletManagerClient().PrimaryPosition(ctx, tablet)
	if err != nil {
		errChan <- ShardWithError{
			Shard: tablet.Shard,
			Err:   fmt.Sprintf("couldn't get replication position after applying schema change on primary: %v", err),
		}
		return
	}
	successChan <- ShardResult{
		Shard:    tablet.Shard,
		Result:   result,
		Position: pos,
	}
}

// Close clears tablet executor states
func (exec *TabletExecutor) Close() {
	if !exec.isClosed {
		exec.tablets = nil
		exec.isClosed = true
	}
}

var _ Executor = (*TabletExecutor)(nil)<|MERGE_RESOLUTION|>--- conflicted
+++ resolved
@@ -289,12 +289,9 @@
 		}
 		exec.executeOnAllTablets(ctx, execResult, onlineDDL.SQL, true)
 		exec.wr.Logger().Printf("%s\n", onlineDDL.UUID)
-<<<<<<< HEAD
-=======
 		return nil
 	case *sqlparser.AlterMigration:
 		exec.executeOnAllTablets(ctx, execResult, sql, true)
->>>>>>> 157a1502
 		return nil
 	}
 	exec.executeOnAllTablets(ctx, execResult, sql, false)
