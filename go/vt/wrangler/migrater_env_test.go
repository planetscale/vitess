/*
Copyright 2019 The Vitess Authors.

Licensed under the Apache License, Version 2.0 (the "License");
you may not use this file except in compliance with the License.
You may obtain a copy of the License at

    http://www.apache.org/licenses/LICENSE-2.0

Unless required by applicable law or agreed to in writing, software
distributed under the License is distributed on an "AS IS" BASIS,
WITHOUT WARRANTIES OR CONDITIONS OF ANY KIND, either express or implied.
See the License for the specific language governing permissions and
limitations under the License.
*/

package wrangler

import (
	"fmt"
	"testing"

	"golang.org/x/net/context"
	"vitess.io/vitess/go/mysql"
	"vitess.io/vitess/go/sqltypes"
	"vitess.io/vitess/go/vt/binlog/binlogplayer"
	"vitess.io/vitess/go/vt/key"
	"vitess.io/vitess/go/vt/logutil"
	binlogdatapb "vitess.io/vitess/go/vt/proto/binlogdata"
	topodatapb "vitess.io/vitess/go/vt/proto/topodata"
	"vitess.io/vitess/go/vt/proto/vschema"
	vschemapb "vitess.io/vitess/go/vt/proto/vschema"
	"vitess.io/vitess/go/vt/topo"
	"vitess.io/vitess/go/vt/topo/memorytopo"
	"vitess.io/vitess/go/vt/topotools"
	"vitess.io/vitess/go/vt/vttablet/tabletmanager/vreplication"
	"vitess.io/vitess/go/vt/vttablet/tmclient"
)

const vreplQueryks = "select id, source, message from _vt.vreplication where workflow='test' and db_name='vt_ks'"
const vreplQueryks2 = "select id, source, message from _vt.vreplication where workflow='test' and db_name='vt_ks2'"

type testMigraterEnv struct {
	ts              *topo.Server
	wr              *Wrangler
	sourceMasters   []*fakeTablet
	targetMasters   []*fakeTablet
	dbSourceClients []*fakeDBClient
	dbTargetClients []*fakeDBClient
	allDBClients    []*fakeDBClient
	targetKeyspace  string
	sourceShards    []string
	targetShards    []string
	sourceKeyRanges []*topodatapb.KeyRange
	targetKeyRanges []*topodatapb.KeyRange
}

// testShardMigraterEnv has some convenience functions for adding expected queries.
// They are approximate and should be only used to test other features like stream migration.
// Use explicit queries for testing the actual shard migration.
type testShardMigraterEnv struct {
	testMigraterEnv
}

func newTestTableMigrater(ctx context.Context, t *testing.T) *testMigraterEnv {
	return newTestTableMigraterCustom(ctx, t, []string{"-40", "40-"}, []string{"-80", "80-"}, "select * %s")
}

// newTestTableMigraterCustom creates a customized test tablet migrater.
// fmtQuery should be of the form: 'select a, b %s group by a'.
// The test will Sprintf a from clause and where clause as needed.
func newTestTableMigraterCustom(ctx context.Context, t *testing.T, sourceShards, targetShards []string, fmtQuery string) *testMigraterEnv {
	tme := &testMigraterEnv{}
	tme.ts = memorytopo.NewServer("cell1", "cell2")
	tme.wr = New(logutil.NewConsoleLogger(), tme.ts, tmclient.NewTabletManagerClient())
	tme.sourceShards = sourceShards
	tme.targetShards = targetShards

	tabletID := 10
	for _, shard := range sourceShards {
		tme.sourceMasters = append(tme.sourceMasters, newFakeTablet(t, tme.wr, "cell1", uint32(tabletID), topodatapb.TabletType_MASTER, nil, TabletKeyspaceShard(t, "ks1", shard)))
		tabletID += 10

		_, sourceKeyRange, err := topo.ValidateShardName(shard)
		if err != nil {
			t.Fatal(err)
		}
<<<<<<< HEAD
		if sourceKeyRange == nil {
			sourceKeyRange = &topodatapb.KeyRange{}
		}
=======
>>>>>>> 24245808
		tme.sourceKeyRanges = append(tme.sourceKeyRanges, sourceKeyRange)
	}
	for _, shard := range targetShards {
		tme.targetMasters = append(tme.targetMasters, newFakeTablet(t, tme.wr, "cell1", uint32(tabletID), topodatapb.TabletType_MASTER, nil, TabletKeyspaceShard(t, "ks2", shard)))
		tabletID += 10

		_, targetKeyRange, err := topo.ValidateShardName(shard)
		if err != nil {
			t.Fatal(err)
		}
<<<<<<< HEAD
		if targetKeyRange == nil {
			targetKeyRange = &topodatapb.KeyRange{}
		}
=======
>>>>>>> 24245808
		tme.targetKeyRanges = append(tme.targetKeyRanges, targetKeyRange)
	}

	vs := &vschemapb.Keyspace{
		Sharded: true,
		Vindexes: map[string]*vschemapb.Vindex{
			"hash": {
				Type: "hash",
			},
		},
		Tables: map[string]*vschemapb.Table{
			"t1": {
				ColumnVindexes: []*vschemapb.ColumnVindex{{
					Column: "c1",
					Name:   "hash",
				}},
			},
			"t2": {
				ColumnVindexes: []*vschemapb.ColumnVindex{{
					Column: "c1",
					Name:   "hash",
				}},
			},
		},
	}
	if len(sourceShards) != 1 {
		if err := tme.ts.SaveVSchema(ctx, "ks1", vs); err != nil {
			t.Fatal(err)
		}
	}
	if len(targetShards) != 1 {
		if err := tme.ts.SaveVSchema(ctx, "ks2", vs); err != nil {
			t.Fatal(err)
		}
	}
	if err := tme.ts.RebuildSrvVSchema(ctx, nil); err != nil {
		t.Fatal(err)
	}
	err := topotools.RebuildKeyspace(ctx, logutil.NewConsoleLogger(), tme.ts, "ks1", []string{"cell1"})
	if err != nil {
		t.Fatal(err)
	}
	err = topotools.RebuildKeyspace(ctx, logutil.NewConsoleLogger(), tme.ts, "ks2", []string{"cell1"})
	if err != nil {
		t.Fatal(err)
	}

	tme.startTablets(t)
	tme.createDBClients(ctx, t)
	tme.setMasterPositions()

	for i, targetShard := range targetShards {
		var rows []string
		for j, sourceShard := range sourceShards {
			bls := &binlogdatapb.BinlogSource{
				Keyspace: "ks1",
				Shard:    sourceShard,
				Filter: &binlogdatapb.Filter{
					Rules: []*binlogdatapb.Rule{{
						Match:  "t1",
						Filter: fmt.Sprintf(fmtQuery, fmt.Sprintf("from t1 where in_keyrange('%s')", targetShard)),
					}, {
						Match:  "t2",
						Filter: fmt.Sprintf(fmtQuery, fmt.Sprintf("from t2 where in_keyrange('%s')", targetShard)),
					}},
				},
			}
			rows = append(rows, fmt.Sprintf("%d|%v|", j+1, bls))
		}
		tme.dbTargetClients[i].addInvariant(vreplQueryks2, sqltypes.MakeTestResult(sqltypes.MakeTestFields(
			"id|source|message",
			"int64|varchar|varchar"),
			rows...),
		)
	}

	if err := tme.wr.saveRoutingRules(ctx, map[string][]string{
		"t1":     {"ks1.t1"},
		"ks2.t1": {"ks1.t1"},
		"t2":     {"ks1.t2"},
		"ks2.t2": {"ks1.t2"},
	}); err != nil {
		t.Fatal(err)
	}
	if err := tme.ts.RebuildSrvVSchema(ctx, nil); err != nil {
		t.Fatal(err)
	}

	tme.targetKeyspace = "ks2"
	return tme
}

func newTestShardMigrater(ctx context.Context, t *testing.T, sourceShards, targetShards []string) *testShardMigraterEnv {
	tme := &testShardMigraterEnv{}
	tme.ts = memorytopo.NewServer("cell1", "cell2")
	tme.wr = New(logutil.NewConsoleLogger(), tme.ts, tmclient.NewTabletManagerClient())
	tme.sourceShards = sourceShards
	tme.targetShards = targetShards

	tabletID := 10
	for _, shard := range sourceShards {
		tme.sourceMasters = append(tme.sourceMasters, newFakeTablet(t, tme.wr, "cell1", uint32(tabletID), topodatapb.TabletType_MASTER, nil, TabletKeyspaceShard(t, "ks", shard)))
		tabletID += 10

		_, sourceKeyRange, err := topo.ValidateShardName(shard)
		if err != nil {
			t.Fatal(err)
		}
		tme.sourceKeyRanges = append(tme.sourceKeyRanges, sourceKeyRange)
	}
	for _, shard := range targetShards {
		tme.targetMasters = append(tme.targetMasters, newFakeTablet(t, tme.wr, "cell1", uint32(tabletID), topodatapb.TabletType_MASTER, nil, TabletKeyspaceShard(t, "ks", shard)))
		tabletID += 10

		_, targetKeyRange, err := topo.ValidateShardName(shard)
		if err != nil {
			t.Fatal(err)
		}
		tme.targetKeyRanges = append(tme.targetKeyRanges, targetKeyRange)
	}

	vs := &vschemapb.Keyspace{
		Sharded: true,
		Vindexes: map[string]*vschema.Vindex{
			"thash": {
				Type: "hash",
			},
		},
		Tables: map[string]*vschema.Table{
			"t1": {
				ColumnVindexes: []*vschema.ColumnVindex{{
					Columns: []string{"c1"},
					Name:    "thash",
				}},
			},
			"t2": {
				ColumnVindexes: []*vschema.ColumnVindex{{
					Columns: []string{"c1"},
					Name:    "thash",
				}},
			},
			"t3": {
				ColumnVindexes: []*vschema.ColumnVindex{{
					Columns: []string{"c1"},
					Name:    "thash",
				}},
			},
		},
	}
	if err := tme.ts.SaveVSchema(ctx, "ks", vs); err != nil {
		t.Fatal(err)
	}
	if err := tme.ts.RebuildSrvVSchema(ctx, nil); err != nil {
		t.Fatal(err)
	}
	err := topotools.RebuildKeyspace(ctx, logutil.NewConsoleLogger(), tme.ts, "ks", nil)
	if err != nil {
		t.Fatal(err)
	}

	tme.startTablets(t)
	tme.createDBClients(ctx, t)
	tme.setMasterPositions()

	for i, targetShard := range targetShards {
		var rows []string
		for j, sourceShard := range sourceShards {
			if !key.KeyRangesIntersect(tme.targetKeyRanges[i], tme.sourceKeyRanges[j]) {
				continue
			}
			bls := &binlogdatapb.BinlogSource{
				Keyspace: "ks",
				Shard:    sourceShard,
				Filter: &binlogdatapb.Filter{
					Rules: []*binlogdatapb.Rule{{
						Match:  "/.*",
						Filter: targetShard,
					}},
				},
			}
			rows = append(rows, fmt.Sprintf("%d|%v|", j+1, bls))
		}
		tme.dbTargetClients[i].addInvariant(vreplQueryks, sqltypes.MakeTestResult(sqltypes.MakeTestFields(
			"id|source|message",
			"int64|varchar|varchar"),
			rows...),
		)
	}

	tme.targetKeyspace = "ks"
	for _, dbclient := range tme.dbSourceClients {
		dbclient.addInvariant(vreplQueryks, &sqltypes.Result{})
	}
	return tme
}

func (tme *testMigraterEnv) startTablets(t *testing.T) {
	for _, master := range tme.sourceMasters {
		master.StartActionLoop(t, tme.wr)
	}
	for _, master := range tme.targetMasters {
		master.StartActionLoop(t, tme.wr)
	}
}

func (tme *testMigraterEnv) stopTablets(t *testing.T) {
	for _, master := range tme.sourceMasters {
		master.StopActionLoop(t)
	}
	for _, master := range tme.targetMasters {
		master.StopActionLoop(t)
	}
}

func (tme *testMigraterEnv) createDBClients(ctx context.Context, t *testing.T) {
	for _, master := range tme.sourceMasters {
		dbclient := newFakeDBClient()
		tme.dbSourceClients = append(tme.dbSourceClients, dbclient)
		dbClientFactory := func() binlogplayer.DBClient { return dbclient }
		master.Agent.VREngine = vreplication.NewEngine(tme.ts, "", master.FakeMysqlDaemon, dbClientFactory, dbclient.DBName())
		if err := master.Agent.VREngine.Open(ctx); err != nil {
			t.Fatal(err)
		}
	}
	for _, master := range tme.targetMasters {
		dbclient := newFakeDBClient()
		tme.dbTargetClients = append(tme.dbTargetClients, dbclient)
		dbClientFactory := func() binlogplayer.DBClient { return dbclient }
		master.Agent.VREngine = vreplication.NewEngine(tme.ts, "", master.FakeMysqlDaemon, dbClientFactory, dbclient.DBName())
		if err := master.Agent.VREngine.Open(ctx); err != nil {
			t.Fatal(err)
		}
	}
	tme.allDBClients = append(tme.dbSourceClients, tme.dbTargetClients...)
}

func (tme *testMigraterEnv) setMasterPositions() {
	for _, master := range tme.sourceMasters {
		master.FakeMysqlDaemon.CurrentMasterPosition = mysql.Position{
			GTIDSet: mysql.MariadbGTIDSet{
				mysql.MariadbGTID{
					Domain:   5,
					Server:   456,
					Sequence: 892,
				},
			},
		}
	}
	for _, master := range tme.targetMasters {
		master.FakeMysqlDaemon.CurrentMasterPosition = mysql.Position{
			GTIDSet: mysql.MariadbGTIDSet{
				mysql.MariadbGTID{
					Domain:   5,
					Server:   456,
					Sequence: 893,
				},
			},
		}
	}
}

func (tme *testShardMigraterEnv) forAllStreams(f func(i, j int)) {
	for i := range tme.targetShards {
		for j := range tme.sourceShards {
			if !key.KeyRangesIntersect(tme.targetKeyRanges[i], tme.sourceKeyRanges[j]) {
				continue
			}
			f(i, j)
		}
	}
}

func (tme *testShardMigraterEnv) expectCheckJournals() {
	for _, dbclient := range tme.dbSourceClients {
		dbclient.addQueryRE("select val from _vt.resharding_journal where id=.*", &sqltypes.Result{}, nil)
	}
}

func (tme *testShardMigraterEnv) expectWaitForCatchup() {
	state := sqltypes.MakeTestResult(sqltypes.MakeTestFields(
		"pos|state|message",
		"varchar|varchar|varchar"),
		"MariaDB/5-456-892|Running",
	)
	tme.forAllStreams(func(i, j int) {
		tme.dbTargetClients[i].addQuery(fmt.Sprintf("select pos, state, message from _vt.vreplication where id=%d", j+1), state, nil)

		// mi.waitForCatchup-> mi.wr.tmc.VReplicationExec('stopped for cutover')
		tme.dbTargetClients[i].addQuery(fmt.Sprintf("select id from _vt.vreplication where id = %d", j+1), &sqltypes.Result{Rows: [][]sqltypes.Value{{sqltypes.NewInt64(int64(j + 1))}}}, nil)
		tme.dbTargetClients[i].addQuery(fmt.Sprintf("update _vt.vreplication set state = 'Stopped', message = 'stopped for cutover' where id in (%d)", j+1), &sqltypes.Result{}, nil)
		tme.dbTargetClients[i].addQuery(fmt.Sprintf("select * from _vt.vreplication where id = %d", j+1), stoppedResult(j+1), nil)
	})
}

func (tme *testShardMigraterEnv) expectDeleteReverseVReplication() {
	// NOTE: this is not a faithful reproduction of what should happen.
	// The ids returned are not accurate.
	for _, dbclient := range tme.dbSourceClients {
		dbclient.addQuery("select id from _vt.vreplication where db_name = 'vt_ks' and workflow = 'test_reverse'", resultid12, nil)
		dbclient.addQuery("delete from _vt.vreplication where id in (1, 2)", &sqltypes.Result{}, nil)
		dbclient.addQuery("delete from _vt.copy_state where vrepl_id in (1, 2)", &sqltypes.Result{}, nil)
	}
}

func (tme *testShardMigraterEnv) expectCreateReverseVReplication() {
	tme.expectDeleteReverseVReplication()
	tme.forAllStreams(func(i, j int) {
		tme.dbSourceClients[j].addQueryRE(fmt.Sprintf("insert into _vt.vreplication.*%s.*%s.*MariaDB/5-456-893.*Stopped", tme.targetShards[i], key.KeyRangeString(tme.sourceKeyRanges[j])), &sqltypes.Result{InsertID: uint64(j + 1)}, nil)
		tme.dbSourceClients[j].addQuery(fmt.Sprintf("select * from _vt.vreplication where id = %d", j+1), stoppedResult(j+1), nil)
	})
}

func (tme *testShardMigraterEnv) expectCreateJournals() {
	for _, dbclient := range tme.dbSourceClients {
		dbclient.addQueryRE("insert into _vt.resharding_journal.*", &sqltypes.Result{}, nil)
	}
}

func (tme *testShardMigraterEnv) expectStartReverseVReplication() {
	// NOTE: this is not a faithful reproduction of what should happen.
	// The ids returned are not accurate.
	for _, dbclient := range tme.dbSourceClients {
		dbclient.addQuery("select id from _vt.vreplication where db_name = 'vt_ks'", resultid34, nil)
		dbclient.addQuery("update _vt.vreplication set state = 'Running', message = '' where id in (3, 4)", &sqltypes.Result{}, nil)
		dbclient.addQuery("select * from _vt.vreplication where id = 3", runningResult(3), nil)
		dbclient.addQuery("select * from _vt.vreplication where id = 4", runningResult(4), nil)
	}
}

func (tme *testShardMigraterEnv) expectDeleteTargetVReplication() {
	// NOTE: this is not a faithful reproduction of what should happen.
	// The ids returned are not accurate.
	for _, dbclient := range tme.dbTargetClients {
		dbclient.addQuery("select id from _vt.vreplication where db_name = 'vt_ks' and workflow = 'test'", resultid12, nil)
		dbclient.addQuery("update _vt.vreplication set message = 'FROZEN' where id in (1, 2)", &sqltypes.Result{}, nil)
		dbclient.addQuery("select * from _vt.vreplication where id = 1", stoppedResult(1), nil)
		dbclient.addQuery("select * from _vt.vreplication where id = 2", stoppedResult(2), nil)

		dbclient.addQuery("select id from _vt.vreplication where db_name = 'vt_ks' and workflow = 'test'", resultid12, nil)
		dbclient.addQuery("delete from _vt.vreplication where id in (1, 2)", &sqltypes.Result{}, nil)
		dbclient.addQuery("delete from _vt.copy_state where vrepl_id in (1, 2)", &sqltypes.Result{}, nil)
	}
}

func (tme *testShardMigraterEnv) expectCancelMigration() {
	for _, dbclient := range tme.dbTargetClients {
		dbclient.addQuery("select id from _vt.vreplication where db_name = 'vt_ks' and workflow = 'test'", &sqltypes.Result{}, nil)
	}
	for _, dbclient := range tme.dbSourceClients {
		dbclient.addQuery("select id from _vt.vreplication where db_name = 'vt_ks' and workflow != 'test_reverse'", &sqltypes.Result{}, nil)
	}
	tme.expectDeleteReverseVReplication()
}<|MERGE_RESOLUTION|>--- conflicted
+++ resolved
@@ -85,12 +85,6 @@
 		if err != nil {
 			t.Fatal(err)
 		}
-<<<<<<< HEAD
-		if sourceKeyRange == nil {
-			sourceKeyRange = &topodatapb.KeyRange{}
-		}
-=======
->>>>>>> 24245808
 		tme.sourceKeyRanges = append(tme.sourceKeyRanges, sourceKeyRange)
 	}
 	for _, shard := range targetShards {
@@ -101,12 +95,6 @@
 		if err != nil {
 			t.Fatal(err)
 		}
-<<<<<<< HEAD
-		if targetKeyRange == nil {
-			targetKeyRange = &topodatapb.KeyRange{}
-		}
-=======
->>>>>>> 24245808
 		tme.targetKeyRanges = append(tme.targetKeyRanges, targetKeyRange)
 	}
 
