/*
Copyright 2019 The Vitess Authors.

Licensed under the Apache License, Version 2.0 (the "License");
you may not use this file except in compliance with the License.
You may obtain a copy of the License at

    http://www.apache.org/licenses/LICENSE-2.0

Unless required by applicable law or agreed to in writing, software
distributed under the License is distributed on an "AS IS" BASIS,
WITHOUT WARRANTIES OR CONDITIONS OF ANY KIND, either express or implied.
See the License for the specific language governing permissions and
limitations under the License.
*/

package wrangler

import (
	"fmt"
	"strings"
	"sync"
	"text/template"

	"vitess.io/vitess/go/vt/log"
	"vitess.io/vitess/go/vt/mysqlctl/tmutils"
	"vitess.io/vitess/go/vt/vtgate/evalengine"

	"github.com/gogo/protobuf/proto"
	"golang.org/x/net/context"

	"vitess.io/vitess/go/json2"
	"vitess.io/vitess/go/sqltypes"
	"vitess.io/vitess/go/vt/binlog/binlogplayer"
	"vitess.io/vitess/go/vt/concurrency"
	"vitess.io/vitess/go/vt/key"
	binlogdatapb "vitess.io/vitess/go/vt/proto/binlogdata"
	vschemapb "vitess.io/vitess/go/vt/proto/vschema"
	vtctldatapb "vitess.io/vitess/go/vt/proto/vtctldata"
	"vitess.io/vitess/go/vt/sqlparser"
	"vitess.io/vitess/go/vt/topo"
	"vitess.io/vitess/go/vt/vterrors"
	"vitess.io/vitess/go/vt/vtgate/vindexes"
	"vitess.io/vitess/go/vt/vttablet/tabletmanager/vreplication"
)

type materializer struct {
	wr            *Wrangler
	ms            *vtctldatapb.MaterializeSettings
	targetVSchema *vindexes.KeyspaceSchema
	sourceShards  []*topo.ShardInfo
	targetShards  []*topo.ShardInfo
}

const (
	createDDLAsCopy = "copy"
)

// MoveTables initiates moving table(s) over to another keyspace
func (wr *Wrangler) MoveTables(ctx context.Context, workflow, sourceKeyspace, targetKeyspace, tableSpecs, cell, tabletTypes string) error {
	var tables []string
	var vschema *vschemapb.Keyspace
	if strings.HasPrefix(tableSpecs, "{") {
		wrap := fmt.Sprintf(`{"tables": %s}`, tableSpecs)
		ks := &vschemapb.Keyspace{}
		if err := json2.Unmarshal([]byte(wrap), ks); err != nil {
			return err
		}
		var err error
		vschema, err = wr.ts.GetVSchema(ctx, targetKeyspace)
		if err != nil {
			return err
		}
		if vschema.Tables == nil {
			vschema.Tables = make(map[string]*vschemapb.Table)
		}
		for table, vtab := range ks.Tables {
			vschema.Tables[table] = vtab
			tables = append(tables, table)
		}
	} else {
		tables = strings.Split(tableSpecs, ",")
	}

	// Save routing rules before vschema. If we save vschema first, and routing rules
	// fails to save, we may generate duplicate table errors.
	rules, err := wr.getRoutingRules(ctx)
	if err != nil {
		return err
	}
	for _, table := range tables {
		rules[table] = []string{sourceKeyspace + "." + table}
		rules[targetKeyspace+"."+table] = []string{sourceKeyspace + "." + table}
	}
	if err := wr.saveRoutingRules(ctx, rules); err != nil {
		return err
	}
	if vschema != nil {
		// We added to the vschema.
		if err := wr.ts.SaveVSchema(ctx, targetKeyspace, vschema); err != nil {
			return err
		}
	}
	if err := wr.ts.RebuildSrvVSchema(ctx, nil); err != nil {
		return err
	}

	ms := &vtctldatapb.MaterializeSettings{
		Workflow:       workflow,
		SourceKeyspace: sourceKeyspace,
		TargetKeyspace: targetKeyspace,
		Cell:           cell,
		TabletTypes:    tabletTypes,
	}
	for _, table := range tables {
		buf := sqlparser.NewTrackedBuffer(nil)
		buf.Myprintf("select * from %v", sqlparser.NewTableIdent(table))
		ms.TableSettings = append(ms.TableSettings, &vtctldatapb.TableMaterializeSettings{
			TargetTable:      table,
			SourceExpression: buf.String(),
			CreateDdl:        createDDLAsCopy,
		})
	}
	return wr.Materialize(ctx, ms)
}

// CreateLookupVindex creates a lookup vindex and sets up the backfill.
func (wr *Wrangler) CreateLookupVindex(ctx context.Context, keyspace string, specs *vschemapb.Keyspace, cell, tabletTypes string) error {
	ms, sourceVSchema, targetVSchema, err := wr.prepareCreateLookup(ctx, keyspace, specs)
	if err != nil {
		return err
	}
	if err := wr.ts.SaveVSchema(ctx, ms.TargetKeyspace, targetVSchema); err != nil {
		return err
	}
	ms.Cell = cell
	ms.TabletTypes = tabletTypes
	if err := wr.Materialize(ctx, ms); err != nil {
		return err
	}
	if err := wr.ts.SaveVSchema(ctx, keyspace, sourceVSchema); err != nil {
		return err
	}

	return wr.ts.RebuildSrvVSchema(ctx, nil)
}

// prepareCreateLookup performs the preparatory steps for creating a lookup vindex.
func (wr *Wrangler) prepareCreateLookup(ctx context.Context, keyspace string, specs *vschemapb.Keyspace) (ms *vtctldatapb.MaterializeSettings, sourceVSchema, targetVSchema *vschemapb.Keyspace, err error) {
	// Important variables are pulled out here.
	var (
		// lookup vindex info
		vindexName      string
		vindex          *vschemapb.Vindex
		targetKeyspace  string
		targetTableName string
		vindexFromCols  []string
		vindexToCol     string

		// source table info
		sourceTableName string
		// sourceTable is the supplied table info
		sourceTable *vschemapb.Table
		// sourceVSchemaTable is the table info present in the vschema
		sourceVSchemaTable *vschemapb.Table
		// sourceVindexColumns are computed from the input sourceTable
		sourceVindexColumns []string

		// target table info
		createDDL        string
		materializeQuery string
	)

	// Validate input vindex
	if len(specs.Vindexes) != 1 {
		return nil, nil, nil, fmt.Errorf("only one vindex must be specified in the specs: %v", specs.Vindexes)
	}
	for name, vi := range specs.Vindexes {
		vindexName = name
		vindex = vi
	}
	if !strings.Contains(vindex.Type, "lookup") {
		return nil, nil, nil, fmt.Errorf("vindex %s is not a lookup type", vindex.Type)
	}
	strs := strings.Split(vindex.Params["table"], ".")
	if len(strs) != 2 {
		return nil, nil, nil, fmt.Errorf("vindex 'table' must be <keyspace>.<table>: %v", vindex)
	}
	targetKeyspace, targetTableName = strs[0], strs[1]

	vindexFromCols = strings.Split(vindex.Params["from"], ",")
	if strings.Contains(vindex.Type, "unique") {
		if len(vindexFromCols) != 1 {
			return nil, nil, nil, fmt.Errorf("unique vindex 'from' should have only one column: %v", vindex)
		}
	} else {
		if len(vindexFromCols) < 2 {
			return nil, nil, nil, fmt.Errorf("non-unique vindex 'from' should have more than one column: %v", vindex)
		}
	}
	vindexToCol = vindex.Params["to"]
	// Make the vindex write_only. If one exists already in the vschema,
	// it will need to match this vindex exactly, including the write_only setting.
	vindex.Params["write_only"] = "true"
	// See if we can create the vindex without errors.
	if _, err := vindexes.CreateVindex(vindex.Type, vindexName, vindex.Params); err != nil {
		return nil, nil, nil, err
	}

	// Validate input table
	if len(specs.Tables) != 1 {
		return nil, nil, nil, fmt.Errorf("exactly one table must be specified in the specs: %v", specs.Tables)
	}
	// Loop executes once.
	for k, ti := range specs.Tables {
		if len(ti.ColumnVindexes) != 1 {
			return nil, nil, nil, fmt.Errorf("exactly one ColumnVindex must be specified for the table: %v", specs.Tables)
		}
		sourceTableName = k
		sourceTable = ti
	}

	// Validate input table and vindex consistency
	if sourceTable.ColumnVindexes[0].Name != vindexName {
		return nil, nil, nil, fmt.Errorf("ColumnVindex name must match vindex name: %s vs %s", sourceTable.ColumnVindexes[0].Name, vindexName)
	}
	if vindex.Owner != "" && vindex.Owner != sourceTableName {
		return nil, nil, nil, fmt.Errorf("vindex owner must match table name: %v vs %v", vindex.Owner, sourceTableName)
	}
	if len(sourceTable.ColumnVindexes[0].Columns) != 0 {
		sourceVindexColumns = sourceTable.ColumnVindexes[0].Columns
	} else {
		if sourceTable.ColumnVindexes[0].Column == "" {
			return nil, nil, nil, fmt.Errorf("at least one column must be specified in ColumnVindexes: %v", sourceTable.ColumnVindexes)
		}
		sourceVindexColumns = []string{sourceTable.ColumnVindexes[0].Column}
	}
	if len(sourceVindexColumns) != len(vindexFromCols) {
		return nil, nil, nil, fmt.Errorf("length of table columns differes from length of vindex columns: %v vs %v", sourceVindexColumns, vindexFromCols)
	}

	// Validate against source vschema
	sourceVSchema, err = wr.ts.GetVSchema(ctx, keyspace)
	if err != nil {
		return nil, nil, nil, err
	}
	if sourceVSchema.Vindexes == nil {
		sourceVSchema.Vindexes = make(map[string]*vschemapb.Vindex)
	}
	// If source and target keyspaces are same, Make vschemas point to the same object.
	if keyspace == targetKeyspace {
		targetVSchema = sourceVSchema
	} else {
		targetVSchema, err = wr.ts.GetVSchema(ctx, targetKeyspace)
		if err != nil {
			return nil, nil, nil, err
		}
	}
	if targetVSchema.Vindexes == nil {
		targetVSchema.Vindexes = make(map[string]*vschemapb.Vindex)
	}
	if targetVSchema.Tables == nil {
		targetVSchema.Tables = make(map[string]*vschemapb.Table)
	}
	if existing, ok := sourceVSchema.Vindexes[vindexName]; ok {
		if !proto.Equal(existing, vindex) {
			return nil, nil, nil, fmt.Errorf("a conflicting vindex named %s already exists in the source vschema", vindexName)
		}
	}
	sourceVSchemaTable = sourceVSchema.Tables[sourceTableName]
	if sourceVSchemaTable == nil {
		return nil, nil, nil, fmt.Errorf("source table %s not found in vschema", sourceTableName)
	}
	for _, colVindex := range sourceVSchemaTable.ColumnVindexes {
		// For a conflict, the vindex name and column should match.
		if colVindex.Name != vindexName {
			continue
		}
		colName := colVindex.Column
		if len(colVindex.Columns) != 0 {
			colName = colVindex.Columns[0]
		}
		if colName == sourceVindexColumns[0] {
			return nil, nil, nil, fmt.Errorf("ColumnVindex for table %v already exists: %v, please remove it and try again", sourceTableName, colName)
		}
	}

	// Validate against source schema
	sourceShards, err := wr.ts.GetServingShards(ctx, keyspace)
	if err != nil {
		return nil, nil, nil, err
	}
	onesource := sourceShards[0]
	if onesource.MasterAlias == nil {
		return nil, nil, nil, fmt.Errorf("source shard has no master: %v", onesource.ShardName())
	}
	tableSchema, err := wr.GetSchema(ctx, onesource.MasterAlias, []string{sourceTableName}, nil, false)
	if err != nil {
		return nil, nil, nil, err
	}
	if len(tableSchema.TableDefinitions) != 1 {
		return nil, nil, nil, fmt.Errorf("unexpected number of tables returned from schema: %v", tableSchema.TableDefinitions)
	}

	// Generate "create table" statement
	lines := strings.Split(tableSchema.TableDefinitions[0].Schema, "\n")
	if len(lines) < 3 {
		// Unreachable
		return nil, nil, nil, fmt.Errorf("schema looks incorrect: %s, expecting at least four lines", tableSchema.TableDefinitions[0].Schema)
	}
	var modified []string
	modified = append(modified, strings.Replace(lines[0], sourceTableName, targetTableName, 1))
	for i := range sourceVindexColumns {
		line, err := generateColDef(lines, sourceVindexColumns[i], vindexFromCols[i])
		if err != nil {
			return nil, nil, nil, err
		}
		modified = append(modified, line)
	}
	modified = append(modified, fmt.Sprintf("  `%s` varbinary(128),", vindexToCol))
	buf := sqlparser.NewTrackedBuffer(nil)
	fmt.Fprintf(buf, "  PRIMARY KEY (")
	prefix := ""
	for _, col := range vindexFromCols {
		fmt.Fprintf(buf, "%s`%s`", prefix, col)
		prefix = ", "
	}
	fmt.Fprintf(buf, ")")
	modified = append(modified, buf.String())
	modified = append(modified, ")")
	createDDL = strings.Join(modified, "\n")

	// Generate vreplication query
	buf = sqlparser.NewTrackedBuffer(nil)
	buf.Myprintf("select ")
	for i := range vindexFromCols {
		buf.Myprintf("%v as %v, ", sqlparser.NewColIdent(sourceVindexColumns[i]), sqlparser.NewColIdent(vindexFromCols[i]))
	}
	buf.Myprintf("keyspace_id() as %v ", sqlparser.NewColIdent(vindexToCol))
	buf.Myprintf("from %v", sqlparser.NewTableIdent(sourceTableName))
	if vindex.Owner != "" {
		// Only backfill
		buf.Myprintf(" group by ")
		for i := range vindexFromCols {
			buf.Myprintf("%v, ", sqlparser.NewColIdent(vindexFromCols[i]))
		}
		buf.Myprintf("%v", sqlparser.NewColIdent(vindexToCol))
	}
	materializeQuery = buf.String()

	// Update targetVSchema
	var targetTable *vschemapb.Table
	if targetVSchema.Sharded {
		// Choose a primary vindex type for target table based on source specs
		var targetVindexType string
		var targetVindex *vschemapb.Vindex
		for _, field := range tableSchema.TableDefinitions[0].Fields {
			if sourceVindexColumns[0] == field.Name {
				targetVindexType, err = vindexes.ChooseVindexForType(field.Type)
				if err != nil {
					return nil, nil, nil, err
				}
				targetVindex = &vschemapb.Vindex{
					Type: targetVindexType,
				}
				break
			}
		}
		if targetVindex == nil {
			// Unreachable. We validated column names when generating the DDL.
			return nil, nil, nil, fmt.Errorf("column %s not found in schema %v", sourceVindexColumns[0], tableSchema.TableDefinitions[0])
		}
		if existing, ok := targetVSchema.Vindexes[targetVindexType]; ok {
			if !proto.Equal(existing, targetVindex) {
				return nil, nil, nil, fmt.Errorf("a conflicting vindex named %v already exists in the target vschema", targetVindexType)
			}
		} else {
			targetVSchema.Vindexes[targetVindexType] = targetVindex
		}

		targetTable = &vschemapb.Table{
			ColumnVindexes: []*vschemapb.ColumnVindex{{
				Column: vindexFromCols[0],
				Name:   targetVindexType,
			}},
		}
	} else {
		targetTable = &vschemapb.Table{}
	}
	if existing, ok := targetVSchema.Tables[targetTableName]; ok {
		if !proto.Equal(existing, targetTable) {
			return nil, nil, nil, fmt.Errorf("a conflicting table named %v already exists in the target vschema", targetTableName)
		}
	} else {
		targetVSchema.Tables[targetTableName] = targetTable
	}

	ms = &vtctldatapb.MaterializeSettings{
		Workflow:       targetTableName + "_vdx",
		SourceKeyspace: keyspace,
		TargetKeyspace: targetKeyspace,
		StopAfterCopy:  vindex.Owner != "",
		TableSettings: []*vtctldatapb.TableMaterializeSettings{{
			TargetTable:      targetTableName,
			SourceExpression: materializeQuery,
			CreateDdl:        createDDL,
		}},
	}

	// Update sourceVSchema
	sourceVSchema.Vindexes[vindexName] = vindex
	sourceVSchemaTable.ColumnVindexes = append(sourceVSchemaTable.ColumnVindexes, sourceTable.ColumnVindexes[0])

	return ms, sourceVSchema, targetVSchema, nil
}

func generateColDef(lines []string, sourceVindexCol, vindexFromCol string) (string, error) {
	source := fmt.Sprintf("`%s`", sourceVindexCol)
	target := fmt.Sprintf("`%s`", vindexFromCol)
	for _, line := range lines[1:] {
		if strings.Contains(line, source) {
			line = strings.Replace(line, source, target, 1)
			line = strings.Replace(line, " AUTO_INCREMENT", "", 1)
			line = strings.Replace(line, " DEFAULT NULL", "", 1)
			return line, nil
		}
	}
	return "", fmt.Errorf("column %s not found in schema %v", sourceVindexCol, lines)
}

// ExternalizeVindex externalizes a lookup vindex that's finished backfilling or has caught up.
func (wr *Wrangler) ExternalizeVindex(ctx context.Context, qualifiedVindexName string) error {
	splits := strings.Split(qualifiedVindexName, ".")
	if len(splits) != 2 {
		return fmt.Errorf("vindex name should be of the form keyspace.vindex: %s", qualifiedVindexName)
	}
	sourceKeyspace, vindexName := splits[0], splits[1]
	sourceVSchema, err := wr.ts.GetVSchema(ctx, sourceKeyspace)
	if err != nil {
		return err
	}
	sourceVindex := sourceVSchema.Vindexes[vindexName]
	if sourceVindex == nil {
		return fmt.Errorf("vindex %s not found in vschema", qualifiedVindexName)
	}
	qualifiedTableName := sourceVindex.Params["table"]
	splits = strings.Split(qualifiedTableName, ".")
	if len(splits) != 2 {
		return fmt.Errorf("table name in vindex should be of the form keyspace.table: %s", qualifiedTableName)
	}
	targetKeyspace, targetTableName := splits[0], splits[1]
	workflow := targetTableName + "_vdx"
	targetShards, err := wr.ts.GetServingShards(ctx, targetKeyspace)
	if err != nil {
		return err
	}

	// Create a parallelizer function.
	forAllTargets := func(f func(*topo.ShardInfo) error) error {
		var wg sync.WaitGroup
		allErrors := &concurrency.AllErrorRecorder{}
		for _, targetShard := range targetShards {
			wg.Add(1)
			go func(targetShard *topo.ShardInfo) {
				defer wg.Done()

				if err := f(targetShard); err != nil {
					allErrors.RecordError(err)
				}
			}(targetShard)
		}
		wg.Wait()
		return allErrors.AggrError(vterrors.Aggregate)
	}

	err = forAllTargets(func(targetShard *topo.ShardInfo) error {
		targetMaster, err := wr.ts.GetTablet(ctx, targetShard.MasterAlias)
		if err != nil {
			return err
		}
		p3qr, err := wr.tmc.VReplicationExec(ctx, targetMaster.Tablet, fmt.Sprintf("select id, state, message from _vt.vreplication where workflow=%s and db_name=%s", encodeString(workflow), encodeString(targetMaster.DbName())))
		if err != nil {
			return err
		}
		qr := sqltypes.Proto3ToResult(p3qr)
		for _, row := range qr.Rows {
			id, err := evalengine.ToInt64(row[0])
			if err != nil {
				return err
			}
			state := row[1].ToString()
			message := row[2].ToString()
			if sourceVindex.Owner == "" {
				// If there's no owner, all streams need to be running.
				if state != binlogplayer.BlpRunning {
					return fmt.Errorf("stream %d for %v.%v is not in Running state: %v", id, targetShard.Keyspace(), targetShard.ShardName(), state)
				}
			} else {
				// If there is an owner, all streams need to be stopped after copy.
				if state != binlogplayer.BlpStopped || !strings.Contains(message, "Stopped after copy") {
					return fmt.Errorf("stream %d for %v.%v is not in Stopped after copy state: %v, %v", id, targetShard.Keyspace(), targetShard.ShardName(), state, message)
				}
			}
		}
		return nil
	})
	if err != nil {
		return err
	}

	if sourceVindex.Owner != "" {
		// If there is an owner, we have to delete the streams.
		err := forAllTargets(func(targetShard *topo.ShardInfo) error {
			targetMaster, err := wr.ts.GetTablet(ctx, targetShard.MasterAlias)
			if err != nil {
				return err
			}
			query := fmt.Sprintf("delete from _vt.vreplication where db_name=%s and workflow=%s", encodeString(targetMaster.DbName()), encodeString(workflow))
			_, err = wr.tmc.VReplicationExec(ctx, targetMaster.Tablet, query)
			if err != nil {
				return err
			}
			return nil
		})
		if err != nil {
			return err
		}
	}

	// Remove the write_only param and save the source vschema.
	delete(sourceVindex.Params, "write_only")
	return wr.ts.SaveVSchema(ctx, sourceKeyspace, sourceVSchema)
}

// Materialize performs the steps needed to materialize a list of tables based on the materialization specs.
func (wr *Wrangler) Materialize(ctx context.Context, ms *vtctldatapb.MaterializeSettings) error {
	if err := wr.validateNewWorkflow(ctx, ms.TargetKeyspace, ms.Workflow); err != nil {
		return err
	}
	mz, err := wr.buildMaterializer(ctx, ms)
	if err != nil {
		return err
	}
	if err := mz.deploySchema(ctx); err != nil {
		return err
	}
	inserts, err := mz.generateInserts(ctx)
	if err != nil {
		return err
	}
	if err := mz.createStreams(ctx, inserts); err != nil {
		return err
	}
	return mz.startStreams(ctx)
}

func (wr *Wrangler) buildMaterializer(ctx context.Context, ms *vtctldatapb.MaterializeSettings) (*materializer, error) {
	vschema, err := wr.ts.GetVSchema(ctx, ms.TargetKeyspace)
	if err != nil {
		return nil, err
	}
	targetVSchema, err := vindexes.BuildKeyspaceSchema(vschema, ms.TargetKeyspace)
	if err != nil {
		return nil, err
	}
	if targetVSchema.Keyspace.Sharded {
		for _, ts := range ms.TableSettings {
			if targetVSchema.Tables[ts.TargetTable] == nil {
				return nil, fmt.Errorf("table %s not found in vschema for keyspace %s", ts.TargetTable, ms.TargetKeyspace)
			}
		}
	}

	sourceShards, err := wr.ts.GetServingShards(ctx, ms.SourceKeyspace)
	if err != nil {
		return nil, err
	}
	targetShards, err := wr.ts.GetServingShards(ctx, ms.TargetKeyspace)
	if err != nil {
		return nil, err
	}
	return &materializer{
		wr:            wr,
		ms:            ms,
		targetVSchema: targetVSchema,
		sourceShards:  sourceShards,
		targetShards:  targetShards,
	}, nil
}

func (mz *materializer) deploySchema(ctx context.Context) error {

	return mz.forAllTargets(func(target *topo.ShardInfo) error {
		allTables := []string{"/.*/"}

		hasTargetTable := map[string]bool{}
		{
			log.Infof("getting table schemas from target master %v...", target.MasterAlias)
			targetSchema, err := mz.wr.GetSchema(ctx, target.MasterAlias, allTables, nil, false)
			if err != nil {
				return err
			}
			log.Infof("got table schemas from target master %v.", target.MasterAlias)

			log.Infof("got table schemas from target master %v.", target.MasterAlias)
			for _, td := range targetSchema.TableDefinitions {
				hasTargetTable[td.Name] = true
			}
		}

		sourceDDL := map[string]string{}
		{
			sourceMaster := mz.sourceShards[0].MasterAlias
			if sourceMaster == nil {
				return fmt.Errorf("source shard must have a master for copying schema: %v", mz.sourceShards[0].ShardName())
			}

			log.Infof("getting table schemas from source master %v...", sourceMaster)
			var err error
			sourceSchema, err := mz.wr.GetSchema(ctx, sourceMaster, allTables, nil, false)
			if err != nil {
				return err
			}
			log.Infof("got table schemas from source master %v.", sourceMaster)

			for _, td := range sourceSchema.TableDefinitions {
				sourceDDL[td.Name] = td.Schema
			}
		}

<<<<<<< HEAD
		log.Infof("finding target tablet %v.", target.MasterAlias)
=======
>>>>>>> 2a17ef09
		targetTablet, err := mz.wr.ts.GetTablet(ctx, target.MasterAlias)
		if err != nil {
			return err
		}

<<<<<<< HEAD
		log.Infof("applying schema to target tablet %v.", target.MasterAlias)
=======
>>>>>>> 2a17ef09
		applyDDLs := []string{}
		for _, ts := range mz.ms.TableSettings {
			if hasTargetTable[ts.TargetTable] {
				// Table already exists.
				continue
			}
			if ts.CreateDdl == "" {
				return fmt.Errorf("target table %v does not exist and there is no create ddl defined", ts.TargetTable)
			}
			createDDL := ts.CreateDdl
			if createDDL == createDDLAsCopy {
				if ts.SourceExpression != "" {
					// Check for table if non-empty SourceExpression.
					sourceTableName, err := sqlparser.TableFromStatement(ts.SourceExpression)
					if err != nil {
						return err
					}
					if sourceTableName.Name.String() != ts.TargetTable {
						return fmt.Errorf("source and target table names must match for copying schema: %v vs %v", sqlparser.String(sourceTableName), ts.TargetTable)

					}

				}

				ddl, ok := sourceDDL[ts.TargetTable]
				if !ok {
					return fmt.Errorf("source table %v does not exist", ts.TargetTable)
				}

<<<<<<< HEAD
				newDDL, err := stripTableConstraints(ddl)
				if err != nil {
					return err
				}

				if ddl != newDDL {
					log.Infof("rewrote constraint ddl:\n\nold: %s\n\nnew: %s", ddl, newDDL)
				}

				createDDL = newDDL
			}

			applyDDLs = append(applyDDLs, createDDL)
		}

		if len(applyDDLs) > 0 {
			sql := strings.Join(applyDDLs, ";\n")

			log.Infof("applying schema to target tablet %v, sql: %s", target.MasterAlias, sql)
=======
			applyDDLs = append(applyDDLs, createDDL)
		}

		if len(applyDDLs) > 0 {

			sql := strings.Join(applyDDLs, ";\n")

			log.Infof("applying schema to target tablet %v...", target.MasterAlias)
>>>>>>> 2a17ef09
			_, err = mz.wr.tmc.ApplySchema(ctx, targetTablet.Tablet, &tmutils.SchemaChange{
				SQL:              sql,
				Force:            false,
				AllowReplication: true,
			})
			if err != nil {
<<<<<<< HEAD
				log.Infof("ERROR: applying schema to target tablet %v, err: %+v", target.MasterAlias, err)
				return err
			}
			log.Infof("DONE: applying schema to target tablet %v, sql: %s", target.MasterAlias, sql)
=======
				return err
			}
			log.Infof("applied schema to target tablet %v.", target.MasterAlias)
>>>>>>> 2a17ef09
		}

		return nil
	})
}

func stripTableConstraints(ddl string) (string, error) {
	ast, err := sqlparser.ParseStrictDDL(ddl)
	if err != nil {
		return "", err
	}

	stripConstraints := func(cursor *sqlparser.Cursor) bool {
		switch node := cursor.Node().(type) {
		case *sqlparser.DDL:
			if node.TableSpec != nil {
				node.TableSpec.Constraints = nil
			}
		}
		return true
	}

	noConstraintAST := sqlparser.Rewrite(ast, stripConstraints, nil)
	newDDL := sqlparser.String(noConstraintAST)

	return newDDL, nil
}

func (mz *materializer) generateInserts(ctx context.Context) (string, error) {
	ig := vreplication.NewInsertGenerator(binlogplayer.BlpStopped, "{{.dbname}}")

	for _, source := range mz.sourceShards {
		bls := &binlogdatapb.BinlogSource{
			Keyspace:      mz.ms.SourceKeyspace,
			Shard:         source.ShardName(),
			Filter:        &binlogdatapb.Filter{},
			StopAfterCopy: mz.ms.StopAfterCopy,
		}
		for _, ts := range mz.ms.TableSettings {
			rule := &binlogdatapb.Rule{
				Match: ts.TargetTable,
			}

			if ts.SourceExpression == "" {
				bls.Filter.Rules = append(bls.Filter.Rules, rule)
				continue
			}

			// Validate non-empty query.
			stmt, err := sqlparser.Parse(ts.SourceExpression)
			if err != nil {
				return "", err
			}
			sel, ok := stmt.(*sqlparser.Select)
			if !ok {
				return "", fmt.Errorf("unrecognized statement: %s", ts.SourceExpression)
			}

			filter := ts.SourceExpression
			if mz.targetVSchema.Keyspace.Sharded && mz.targetVSchema.Tables[ts.TargetTable].Type != vindexes.TypeReference {
				cv, err := vindexes.FindBestColVindex(mz.targetVSchema.Tables[ts.TargetTable])
				if err != nil {
					return "", err
				}
				mappedCols := make([]*sqlparser.ColName, 0, len(cv.Columns))
				for _, col := range cv.Columns {
					colName, err := matchColInSelect(col, sel)
					if err != nil {
						return "", err
					}
					mappedCols = append(mappedCols, colName)
				}
				subExprs := make(sqlparser.SelectExprs, 0, len(mappedCols)+2)
				for _, mappedCol := range mappedCols {
					subExprs = append(subExprs, &sqlparser.AliasedExpr{Expr: mappedCol})
				}
				vindexName := fmt.Sprintf("%s.%s", mz.ms.TargetKeyspace, cv.Name)
				subExprs = append(subExprs, &sqlparser.AliasedExpr{Expr: sqlparser.NewStrVal([]byte(vindexName))})
				subExprs = append(subExprs, &sqlparser.AliasedExpr{Expr: sqlparser.NewStrVal([]byte("{{.keyrange}}"))})
				sel.Where = &sqlparser.Where{
					Type: sqlparser.WhereStr,
					Expr: &sqlparser.FuncExpr{
						Name:  sqlparser.NewColIdent("in_keyrange"),
						Exprs: subExprs,
					},
				}

				filter = sqlparser.String(sel)
			}

			rule.Filter = filter

			bls.Filter.Rules = append(bls.Filter.Rules, rule)
		}
		ig.AddRow(mz.ms.Workflow, bls, "", mz.ms.Cell, mz.ms.TabletTypes)
	}
	return ig.String(), nil
}

func matchColInSelect(col sqlparser.ColIdent, sel *sqlparser.Select) (*sqlparser.ColName, error) {
	for _, selExpr := range sel.SelectExprs {
		switch selExpr := selExpr.(type) {
		case *sqlparser.StarExpr:
			return &sqlparser.ColName{Name: col}, nil
		case *sqlparser.AliasedExpr:
			match := selExpr.As
			if match.IsEmpty() {
				if colExpr, ok := selExpr.Expr.(*sqlparser.ColName); ok {
					match = colExpr.Name
				} else {
					// Cannot match against a complex expression.
					continue
				}
			}
			if match.Equal(col) {
				colExpr, ok := selExpr.Expr.(*sqlparser.ColName)
				if !ok {
					return nil, fmt.Errorf("vindex column cannot be a complex expression: %v", sqlparser.String(selExpr))
				}
				return colExpr, nil
			}
		default:
			return nil, fmt.Errorf("unsupported select expression: %v", sqlparser.String(selExpr))
		}
	}
	return nil, fmt.Errorf("could not find vindex column %v", sqlparser.String(col))
}

func (mz *materializer) createStreams(ctx context.Context, inserts string) error {
	return mz.forAllTargets(func(target *topo.ShardInfo) error {
		targetMaster, err := mz.wr.ts.GetTablet(ctx, target.MasterAlias)
		if err != nil {
			return vterrors.Wrapf(err, "GetTablet(%v) failed", target.MasterAlias)
		}
		buf := &strings.Builder{}
		t := template.Must(template.New("").Parse(inserts))
		input := map[string]string{
			"keyrange": key.KeyRangeString(target.KeyRange),
			"dbname":   targetMaster.DbName(),
		}
		if err := t.Execute(buf, input); err != nil {
			return err
		}
		if _, err := mz.wr.TabletManagerClient().VReplicationExec(ctx, targetMaster.Tablet, buf.String()); err != nil {
			return err
		}
		return nil
	})
}

func (mz *materializer) startStreams(ctx context.Context) error {
	return mz.forAllTargets(func(target *topo.ShardInfo) error {
		targetMaster, err := mz.wr.ts.GetTablet(ctx, target.MasterAlias)
		if err != nil {
			return vterrors.Wrapf(err, "GetTablet(%v) failed", target.MasterAlias)
		}
		query := fmt.Sprintf("update _vt.vreplication set state='Running' where db_name=%s and workflow=%s", encodeString(targetMaster.DbName()), encodeString(mz.ms.Workflow))
		if _, err := mz.wr.tmc.VReplicationExec(ctx, targetMaster.Tablet, query); err != nil {
			return vterrors.Wrapf(err, "VReplicationExec(%v, %s)", targetMaster.Tablet, query)
		}
		return nil
	})
}

func (mz *materializer) forAllTargets(f func(*topo.ShardInfo) error) error {
	var wg sync.WaitGroup
	allErrors := &concurrency.AllErrorRecorder{}
	for _, target := range mz.targetShards {
		wg.Add(1)
		go func(target *topo.ShardInfo) {
			defer wg.Done()

			if err := f(target); err != nil {
				allErrors.RecordError(err)
			}
		}(target)
	}
	wg.Wait()
	return allErrors.AggrError(vterrors.Aggregate)
}<|MERGE_RESOLUTION|>--- conflicted
+++ resolved
@@ -628,19 +628,13 @@
 			}
 		}
 
-<<<<<<< HEAD
 		log.Infof("finding target tablet %v.", target.MasterAlias)
-=======
->>>>>>> 2a17ef09
 		targetTablet, err := mz.wr.ts.GetTablet(ctx, target.MasterAlias)
 		if err != nil {
 			return err
 		}
 
-<<<<<<< HEAD
 		log.Infof("applying schema to target tablet %v.", target.MasterAlias)
-=======
->>>>>>> 2a17ef09
 		applyDDLs := []string{}
 		for _, ts := range mz.ms.TableSettings {
 			if hasTargetTable[ts.TargetTable] {
@@ -670,7 +664,6 @@
 					return fmt.Errorf("source table %v does not exist", ts.TargetTable)
 				}
 
-<<<<<<< HEAD
 				newDDL, err := stripTableConstraints(ddl)
 				if err != nil {
 					return err
@@ -690,32 +683,15 @@
 			sql := strings.Join(applyDDLs, ";\n")
 
 			log.Infof("applying schema to target tablet %v, sql: %s", target.MasterAlias, sql)
-=======
-			applyDDLs = append(applyDDLs, createDDL)
-		}
-
-		if len(applyDDLs) > 0 {
-
-			sql := strings.Join(applyDDLs, ";\n")
-
-			log.Infof("applying schema to target tablet %v...", target.MasterAlias)
->>>>>>> 2a17ef09
 			_, err = mz.wr.tmc.ApplySchema(ctx, targetTablet.Tablet, &tmutils.SchemaChange{
 				SQL:              sql,
 				Force:            false,
 				AllowReplication: true,
 			})
 			if err != nil {
-<<<<<<< HEAD
-				log.Infof("ERROR: applying schema to target tablet %v, err: %+v", target.MasterAlias, err)
 				return err
 			}
-			log.Infof("DONE: applying schema to target tablet %v, sql: %s", target.MasterAlias, sql)
-=======
-				return err
-			}
 			log.Infof("applied schema to target tablet %v.", target.MasterAlias)
->>>>>>> 2a17ef09
 		}
 
 		return nil
