--- conflicted
+++ resolved
@@ -326,13 +326,8 @@
 	if err != nil {
 		return nil, err
 	}
-<<<<<<< HEAD
-	if !si.HasMaster() {
+	if !si.HasPrimary() {
 		return nil, fmt.Errorf("no primary tablet for shard %v/%v", tablet.Keyspace, tablet.Shard)
-=======
-	if !si.HasPrimary() {
-		return nil, fmt.Errorf("no master tablet for shard %v/%v", tablet.Keyspace, tablet.Shard)
->>>>>>> b15fe58b
 	}
 	tCtx, tCancel := context.WithTimeout(context.Background(), *topo.RemoteOperationTimeout)
 	defer tCancel()
