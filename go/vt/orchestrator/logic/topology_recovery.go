/*
   Copyright 2015 Shlomi Noach, courtesy Booking.com

   Licensed under the Apache License, Version 2.0 (the "License");
   you may not use this file except in compliance with the License.
   You may obtain a copy of the License at

       http://www.apache.org/licenses/LICENSE-2.0

   Unless required by applicable law or agreed to in writing, software
   distributed under the License is distributed on an "AS IS" BASIS,
   WITHOUT WARRANTIES OR CONDITIONS OF ANY KIND, either express or implied.
   See the License for the specific language governing permissions and
   limitations under the License.
*/

package logic

import (
	"context"
	"encoding/json"
	"errors"
	"fmt"
	"math/rand"
	goos "os"
	"sort"
	"strings"
	"sync/atomic"
	"time"

	"vitess.io/vitess/go/vt/topo/topoproto"

	"github.com/patrickmn/go-cache"
	"github.com/rcrowley/go-metrics"

	logutilpb "vitess.io/vitess/go/vt/proto/logutil"
	topodatapb "vitess.io/vitess/go/vt/proto/topodata"

	"vitess.io/vitess/go/vt/logutil"
	"vitess.io/vitess/go/vt/orchestrator/attributes"
	"vitess.io/vitess/go/vt/orchestrator/config"
	"vitess.io/vitess/go/vt/orchestrator/external/golib/log"
	"vitess.io/vitess/go/vt/orchestrator/inst"
	"vitess.io/vitess/go/vt/orchestrator/kv"
	ometrics "vitess.io/vitess/go/vt/orchestrator/metrics"
	"vitess.io/vitess/go/vt/orchestrator/os"
	"vitess.io/vitess/go/vt/orchestrator/process"
	"vitess.io/vitess/go/vt/orchestrator/util"
	"vitess.io/vitess/go/vt/vtctl/reparentutil"
	"vitess.io/vitess/go/vt/vtctl/reparentutil/promotionrule"
	"vitess.io/vitess/go/vt/vttablet/tmclient"
)

var countPendingRecoveries int64

type RecoveryType string

const (
	PrimaryRecovery             RecoveryType = "PrimaryRecovery"
	CoPrimaryRecovery           RecoveryType = "CoPrimaryRecovery"
	IntermediatePrimaryRecovery RecoveryType = "IntermediatePrimaryRecovery"
)

type RecoveryAcknowledgement struct {
	CreatedAt time.Time
	Owner     string
	Comment   string

	Key           inst.InstanceKey
	ClusterName   string
	ID            int64
	UID           string
	AllRecoveries bool
}

func NewRecoveryAcknowledgement(owner string, comment string) *RecoveryAcknowledgement {
	return &RecoveryAcknowledgement{
		CreatedAt: time.Now(),
		Owner:     owner,
		Comment:   comment,
	}
}

func NewInternalAcknowledgement() *RecoveryAcknowledgement {
	return &RecoveryAcknowledgement{
		CreatedAt: time.Now(),
		Owner:     "orchestrator",
		Comment:   "internal",
	}
}

// BlockedTopologyRecovery represents an entry in the blocked_topology_recovery table
type BlockedTopologyRecovery struct {
	FailedInstanceKey    inst.InstanceKey
	ClusterName          string
	Analysis             inst.AnalysisCode
	LastBlockedTimestamp string
	BlockingRecoveryID   int64
}

// TopologyRecovery represents an entry in the topology_recovery table
type TopologyRecovery struct {
	inst.PostponedFunctionsContainer

	ID                        int64
	UID                       string
	AnalysisEntry             inst.ReplicationAnalysis
	SuccessorKey              *inst.InstanceKey
	SuccessorAlias            string
	IsActive                  bool
	IsSuccessful              bool
	LostReplicas              inst.InstanceKeyMap
	ParticipatingInstanceKeys inst.InstanceKeyMap
	AllErrors                 []string
	RecoveryStartTimestamp    string
	RecoveryEndTimestamp      string
	ProcessingNodeHostname    string
	ProcessingNodeToken       string
	Acknowledged              bool
	AcknowledgedAt            string
	AcknowledgedBy            string
	AcknowledgedComment       string
	LastDetectionID           int64
	RelatedRecoveryID         int64
	Type                      RecoveryType
	RecoveryType              PrimaryRecoveryType
}

func NewTopologyRecovery(replicationAnalysis inst.ReplicationAnalysis) *TopologyRecovery {
	topologyRecovery := &TopologyRecovery{}
	topologyRecovery.UID = util.PrettyUniqueToken()
	topologyRecovery.AnalysisEntry = replicationAnalysis
	topologyRecovery.SuccessorKey = nil
	topologyRecovery.LostReplicas = *inst.NewInstanceKeyMap()
	topologyRecovery.ParticipatingInstanceKeys = *inst.NewInstanceKeyMap()
	topologyRecovery.AllErrors = []string{}
	topologyRecovery.RecoveryType = NotPrimaryRecovery
	return topologyRecovery
}

func (topologyRecovery *TopologyRecovery) AddError(err error) error {
	if err != nil {
		topologyRecovery.AllErrors = append(topologyRecovery.AllErrors, err.Error())
	}
	return err
}

func (topologyRecovery *TopologyRecovery) AddErrors(errs []error) {
	for _, err := range errs {
		topologyRecovery.AddError(err)
	}
}

type TopologyRecoveryStep struct {
	ID          int64
	RecoveryUID string
	AuditAt     string
	Message     string
}

func NewTopologyRecoveryStep(uid string, message string) *TopologyRecoveryStep {
	return &TopologyRecoveryStep{
		RecoveryUID: uid,
		Message:     message,
	}
}

type PrimaryRecoveryType string

const (
	NotPrimaryRecovery          PrimaryRecoveryType = "NotPrimaryRecovery"
	PrimaryRecoveryGTID         PrimaryRecoveryType = "PrimaryRecoveryGTID"
	PrimaryRecoveryBinlogServer PrimaryRecoveryType = "PrimaryRecoveryBinlogServer"
	PrimaryRecoveryUnknown      PrimaryRecoveryType = "PrimaryRecoveryUnknown"
)

var emergencyReadTopologyInstanceMap *cache.Cache
var emergencyRestartReplicaTopologyInstanceMap *cache.Cache
var emergencyOperationGracefulPeriodMap *cache.Cache

// InstancesByCountReplicas sorts instances by umber of replicas, descending
type InstancesByCountReplicas [](*inst.Instance)

func (instancesByCountReplicas InstancesByCountReplicas) Len() int {
	return len(instancesByCountReplicas)
}
func (instancesByCountReplicas InstancesByCountReplicas) Swap(i, j int) {
	instancesByCountReplicas[i], instancesByCountReplicas[j] = instancesByCountReplicas[j], instancesByCountReplicas[i]
}
func (instancesByCountReplicas InstancesByCountReplicas) Less(i, j int) bool {
	if len(instancesByCountReplicas[i].Replicas) == len(instancesByCountReplicas[j].Replicas) {
		// Secondary sorting: prefer more advanced replicas
		return !instancesByCountReplicas[i].ExecBinlogCoordinates.SmallerThan(&instancesByCountReplicas[j].ExecBinlogCoordinates)
	}
	return len(instancesByCountReplicas[i].Replicas) < len(instancesByCountReplicas[j].Replicas)
}

var recoverDeadIntermediatePrimaryCounter = metrics.NewCounter()
var recoverDeadIntermediatePrimarySuccessCounter = metrics.NewCounter()
var recoverDeadIntermediatePrimaryFailureCounter = metrics.NewCounter()
var recoverDeadCoPrimaryCounter = metrics.NewCounter()
var recoverDeadCoPrimarySuccessCounter = metrics.NewCounter()
var recoverDeadCoPrimaryFailureCounter = metrics.NewCounter()
var countPendingRecoveriesGauge = metrics.NewGauge()

func init() {
	metrics.Register("recover.dead_intermediate_primary.start", recoverDeadIntermediatePrimaryCounter)
	metrics.Register("recover.dead_intermediate_primary.success", recoverDeadIntermediatePrimarySuccessCounter)
	metrics.Register("recover.dead_intermediate_primary.fail", recoverDeadIntermediatePrimaryFailureCounter)
	metrics.Register("recover.dead_co_primary.start", recoverDeadCoPrimaryCounter)
	metrics.Register("recover.dead_co_primary.success", recoverDeadCoPrimarySuccessCounter)
	metrics.Register("recover.dead_co_primary.fail", recoverDeadCoPrimaryFailureCounter)
	metrics.Register("recover.pending", countPendingRecoveriesGauge)

	go initializeTopologyRecoveryPostConfiguration()

	ometrics.OnMetricsTick(func() {
		countPendingRecoveriesGauge.Update(getCountPendingRecoveries())
	})
}

func getCountPendingRecoveries() int64 {
	return atomic.LoadInt64(&countPendingRecoveries)
}

func initializeTopologyRecoveryPostConfiguration() {
	config.WaitForConfigurationToBeLoaded()

	emergencyReadTopologyInstanceMap = cache.New(time.Second, time.Millisecond*250)
	emergencyRestartReplicaTopologyInstanceMap = cache.New(time.Second*30, time.Second)
	emergencyOperationGracefulPeriodMap = cache.New(time.Second*5, time.Millisecond*500)
}

// AuditTopologyRecovery audits a single step in a topology recovery process.
func AuditTopologyRecovery(topologyRecovery *TopologyRecovery, message string) error {
	log.Infof("topology_recovery: %s", message)
	if topologyRecovery == nil {
		return nil
	}

	recoveryStep := NewTopologyRecoveryStep(topologyRecovery.UID, message)
	return writeTopologyRecoveryStep(recoveryStep)
}

func resolveRecovery(topologyRecovery *TopologyRecovery, successorInstance *inst.Instance) error {
	if successorInstance != nil {
		topologyRecovery.SuccessorKey = &successorInstance.Key
		topologyRecovery.SuccessorAlias = successorInstance.InstanceAlias
		topologyRecovery.IsSuccessful = true
	}
	return writeResolveRecovery(topologyRecovery)
}

// prepareCommand replaces agreed-upon placeholders with analysis data
func prepareCommand(command string, topologyRecovery *TopologyRecovery) (result string, async bool) {
	analysisEntry := &topologyRecovery.AnalysisEntry
	command = strings.TrimSpace(command)
	if strings.HasSuffix(command, "&") {
		command = strings.TrimRight(command, "&")
		async = true
	}
	command = strings.Replace(command, "{failureType}", string(analysisEntry.Analysis), -1)
	command = strings.Replace(command, "{instanceType}", string(analysisEntry.GetAnalysisInstanceType()), -1)
	command = strings.Replace(command, "{isPrimary}", fmt.Sprintf("%t", analysisEntry.IsPrimary), -1)
	command = strings.Replace(command, "{isCoPrimary}", fmt.Sprintf("%t", analysisEntry.IsCoPrimary), -1)
	command = strings.Replace(command, "{failureDescription}", analysisEntry.Description, -1)
	command = strings.Replace(command, "{command}", analysisEntry.CommandHint, -1)
	command = strings.Replace(command, "{failedHost}", analysisEntry.AnalyzedInstanceKey.Hostname, -1)
	command = strings.Replace(command, "{failedPort}", fmt.Sprintf("%d", analysisEntry.AnalyzedInstanceKey.Port), -1)
	command = strings.Replace(command, "{failureCluster}", analysisEntry.ClusterDetails.ClusterName, -1)
	command = strings.Replace(command, "{failureClusterAlias}", analysisEntry.ClusterDetails.ClusterAlias, -1)
	command = strings.Replace(command, "{failureClusterDomain}", analysisEntry.ClusterDetails.ClusterDomain, -1)
	command = strings.Replace(command, "{countReplicas}", fmt.Sprintf("%d", analysisEntry.CountReplicas), -1)
	command = strings.Replace(command, "{isDowntimed}", fmt.Sprint(analysisEntry.IsDowntimed), -1)
	command = strings.Replace(command, "{autoPrimaryRecovery}", fmt.Sprint(analysisEntry.ClusterDetails.HasAutomatedPrimaryRecovery), -1)
	command = strings.Replace(command, "{autoIntermediatePrimaryRecovery}", fmt.Sprint(analysisEntry.ClusterDetails.HasAutomatedIntermediatePrimaryRecovery), -1)
	command = strings.Replace(command, "{orchestratorHost}", process.ThisHostname, -1)
	command = strings.Replace(command, "{recoveryUID}", topologyRecovery.UID, -1)

	command = strings.Replace(command, "{isSuccessful}", fmt.Sprint(topologyRecovery.SuccessorKey != nil), -1)
	if topologyRecovery.SuccessorKey != nil {
		command = strings.Replace(command, "{successorHost}", topologyRecovery.SuccessorKey.Hostname, -1)
		command = strings.Replace(command, "{successorPort}", fmt.Sprintf("%d", topologyRecovery.SuccessorKey.Port), -1)
		// As long as SucesssorKey != nil, we replace {successorAlias}.
		// If SucessorAlias is "", it's fine. We'll replace {successorAlias} with "".
		command = strings.Replace(command, "{successorAlias}", topologyRecovery.SuccessorAlias, -1)
	}

	command = strings.Replace(command, "{lostReplicas}", topologyRecovery.LostReplicas.ToCommaDelimitedList(), -1)
	command = strings.Replace(command, "{countLostReplicas}", fmt.Sprintf("%d", len(topologyRecovery.LostReplicas)), -1)
	command = strings.Replace(command, "{replicaHosts}", analysisEntry.Replicas.ToCommaDelimitedList(), -1)

	return command, async
}

// applyEnvironmentVariables sets the relevant environment variables for a recovery
func applyEnvironmentVariables(topologyRecovery *TopologyRecovery) []string {
	analysisEntry := &topologyRecovery.AnalysisEntry
	env := goos.Environ()
	env = append(env, fmt.Sprintf("ORC_FAILURE_TYPE=%s", string(analysisEntry.Analysis)))
	env = append(env, fmt.Sprintf("ORC_INSTANCE_TYPE=%s", string(analysisEntry.GetAnalysisInstanceType())))
	env = append(env, fmt.Sprintf("ORC_IS_PRIMARY=%t", analysisEntry.IsPrimary))
	env = append(env, fmt.Sprintf("ORC_IS_CO_PRIMARY=%t", analysisEntry.IsCoPrimary))
	env = append(env, fmt.Sprintf("ORC_FAILURE_DESCRIPTION=%s", analysisEntry.Description))
	env = append(env, fmt.Sprintf("ORC_COMMAND=%s", analysisEntry.CommandHint))
	env = append(env, fmt.Sprintf("ORC_FAILED_HOST=%s", analysisEntry.AnalyzedInstanceKey.Hostname))
	env = append(env, fmt.Sprintf("ORC_FAILED_PORT=%d", analysisEntry.AnalyzedInstanceKey.Port))
	env = append(env, fmt.Sprintf("ORC_FAILURE_CLUSTER=%s", analysisEntry.ClusterDetails.ClusterName))
	env = append(env, fmt.Sprintf("ORC_FAILURE_CLUSTER_ALIAS=%s", analysisEntry.ClusterDetails.ClusterAlias))
	env = append(env, fmt.Sprintf("ORC_FAILURE_CLUSTER_DOMAIN=%s", analysisEntry.ClusterDetails.ClusterDomain))
	env = append(env, fmt.Sprintf("ORC_COUNT_REPLICAS=%d", analysisEntry.CountReplicas))
	env = append(env, fmt.Sprintf("ORC_IS_DOWNTIMED=%v", analysisEntry.IsDowntimed))
	env = append(env, fmt.Sprintf("ORC_AUTO_PRIMARY_RECOVERY=%v", analysisEntry.ClusterDetails.HasAutomatedPrimaryRecovery))
	env = append(env, fmt.Sprintf("ORC_AUTO_INTERMEDIATE_PRIMARY_RECOVERY=%v", analysisEntry.ClusterDetails.HasAutomatedIntermediatePrimaryRecovery))
	env = append(env, fmt.Sprintf("ORC_ORCHESTRATOR_HOST=%s", process.ThisHostname))
	env = append(env, fmt.Sprintf("ORC_IS_SUCCESSFUL=%v", (topologyRecovery.SuccessorKey != nil)))
	env = append(env, fmt.Sprintf("ORC_LOST_REPLICAS=%s", topologyRecovery.LostReplicas.ToCommaDelimitedList()))
	env = append(env, fmt.Sprintf("ORC_REPLICA_HOSTS=%s", analysisEntry.Replicas.ToCommaDelimitedList()))
	env = append(env, fmt.Sprintf("ORC_RECOVERY_UID=%s", topologyRecovery.UID))

	if topologyRecovery.SuccessorKey != nil {
		env = append(env, fmt.Sprintf("ORC_SUCCESSOR_HOST=%s", topologyRecovery.SuccessorKey.Hostname))
		env = append(env, fmt.Sprintf("ORC_SUCCESSOR_PORT=%d", topologyRecovery.SuccessorKey.Port))
		// As long as SucesssorKey != nil, we replace {successorAlias}.
		// If SucessorAlias is "", it's fine. We'll replace {successorAlias} with "".
		env = append(env, fmt.Sprintf("ORC_SUCCESSOR_ALIAS=%s", topologyRecovery.SuccessorAlias))
	}

	return env
}

func executeProcess(command string, env []string, topologyRecovery *TopologyRecovery, fullDescription string) (err error) {
	// Log the command to be run and record how long it takes as this may be useful
	AuditTopologyRecovery(topologyRecovery, fmt.Sprintf("Running %s: %s", fullDescription, command))
	start := time.Now()
	var info string
	if err = os.CommandRun(command, env); err == nil {
		info = fmt.Sprintf("Completed %s in %v", fullDescription, time.Since(start))
	} else {
		info = fmt.Sprintf("Execution of %s failed in %v with error: %v", fullDescription, time.Since(start), err)
		log.Errorf(info)
	}
	AuditTopologyRecovery(topologyRecovery, info)
	return err
}

// executeProcesses executes a list of processes
func executeProcesses(processes []string, description string, topologyRecovery *TopologyRecovery, failOnError bool) (err error) {
	if len(processes) == 0 {
		AuditTopologyRecovery(topologyRecovery, fmt.Sprintf("No %s hooks to run", description))
		return nil
	}

	AuditTopologyRecovery(topologyRecovery, fmt.Sprintf("Running %d %s hooks", len(processes), description))
	for i, command := range processes {
		command, async := prepareCommand(command, topologyRecovery)
		env := applyEnvironmentVariables(topologyRecovery)

		fullDescription := fmt.Sprintf("%s hook %d of %d", description, i+1, len(processes))
		if async {
			fullDescription = fmt.Sprintf("%s (async)", fullDescription)
		}
		if async {
			// Ignore errors
			go executeProcess(command, env, topologyRecovery, fullDescription)
		} else {
			if cmdErr := executeProcess(command, env, topologyRecovery, fullDescription); cmdErr != nil {
				if failOnError {
					AuditTopologyRecovery(topologyRecovery, fmt.Sprintf("Not running further %s hooks", description))
					return cmdErr
				}
				if err == nil {
					// Keep first error encountered
					err = cmdErr
				}
			}
		}
	}
	AuditTopologyRecovery(topologyRecovery, fmt.Sprintf("done running %s hooks", description))
	return err
}

func GetPrimaryRecoveryType(analysisEntry *inst.ReplicationAnalysis) (primaryRecoveryType PrimaryRecoveryType) {
	primaryRecoveryType = PrimaryRecoveryUnknown
	if analysisEntry.OracleGTIDImmediateTopology || analysisEntry.MariaDBGTIDImmediateTopology {
		primaryRecoveryType = PrimaryRecoveryGTID
	} else if analysisEntry.BinlogServerImmediateTopology {
		primaryRecoveryType = PrimaryRecoveryBinlogServer
	}
	return primaryRecoveryType
}

func PrimaryFailoverGeographicConstraintSatisfied(analysisEntry *inst.ReplicationAnalysis, suggestedInstance *inst.Instance) (satisfied bool, dissatisfiedReason string) {
	if config.Config.PreventCrossDataCenterPrimaryFailover {
		if suggestedInstance.DataCenter != analysisEntry.AnalyzedInstanceDataCenter {
			return false, fmt.Sprintf("PreventCrossDataCenterPrimaryFailover: will not promote server in %s when failed server in %s", suggestedInstance.DataCenter, analysisEntry.AnalyzedInstanceDataCenter)
		}
	}
	if config.Config.PreventCrossRegionPrimaryFailover {
		if suggestedInstance.Region != analysisEntry.AnalyzedInstanceRegion {
			return false, fmt.Sprintf("PreventCrossRegionPrimaryFailover: will not promote server in %s when failed server in %s", suggestedInstance.Region, analysisEntry.AnalyzedInstanceRegion)
		}
	}
	return true, ""
}

// SuggestReplacementForPromotedReplica returns a server to take over the already
// promoted replica, if such server is found and makes an improvement over the promoted replica.
func SuggestReplacementForPromotedReplica(topologyRecovery *TopologyRecovery, deadInstanceKey *inst.InstanceKey, promotedReplica *inst.Instance, candidateInstanceKey *inst.InstanceKey) (replacement *inst.Instance, actionRequired bool, err error) {
	candidateReplicas, _ := inst.ReadClusterCandidateInstances(promotedReplica.ClusterName)
	candidateReplicas = inst.RemoveInstance(candidateReplicas, deadInstanceKey)
	deadInstance, _, err := inst.ReadInstance(deadInstanceKey)
	if err != nil {
		deadInstance = nil
	}
	// So we've already promoted a replica.
	// However, can we improve on our choice? Are there any replicas marked with "is_candidate"?
	// Maybe we actually promoted such a replica. Does that mean we should keep it?
	// Maybe we promoted a "neutral", and some "prefer" server is available.
	// Maybe we promoted a "prefer_not"
	// Maybe we promoted a server in a different DC than the primary
	// There's many options. We may wish to replace the server we promoted with a better one.
	AuditTopologyRecovery(topologyRecovery, "checking if should replace promoted replica with a better candidate")
	if candidateInstanceKey == nil {
		AuditTopologyRecovery(topologyRecovery, "+ checking if promoted replica is the ideal candidate")
		if deadInstance != nil {
			for _, candidateReplica := range candidateReplicas {
				if promotedReplica.Key.Equals(&candidateReplica.Key) &&
					promotedReplica.DataCenter == deadInstance.DataCenter &&
					promotedReplica.PhysicalEnvironment == deadInstance.PhysicalEnvironment {
					// Seems like we promoted a candidate in the same DC & ENV as dead IM! Ideal! We're happy!
					AuditTopologyRecovery(topologyRecovery, fmt.Sprintf("promoted replica %+v is the ideal candidate", promotedReplica.Key))
					return promotedReplica, false, nil
				}
			}
		}
	}
	// We didn't pick the ideal candidate; let's see if we can replace with a candidate from same DC and ENV
	if candidateInstanceKey == nil {
		// Try a candidate replica that is in same DC & env as the dead instance
		AuditTopologyRecovery(topologyRecovery, "+ searching for an ideal candidate")
		if deadInstance != nil {
			for _, candidateReplica := range candidateReplicas {
				if canTakeOverPromotedServerAsPrimary(candidateReplica, promotedReplica) &&
					candidateReplica.DataCenter == deadInstance.DataCenter &&
					candidateReplica.PhysicalEnvironment == deadInstance.PhysicalEnvironment {
					// This would make a great candidate
					candidateInstanceKey = &candidateReplica.Key
					AuditTopologyRecovery(topologyRecovery, fmt.Sprintf("no candidate was offered for %+v but orchestrator picks %+v as candidate replacement, based on being in same DC & env as failed instance", *deadInstanceKey, candidateReplica.Key))
				}
			}
		}
	}
	if candidateInstanceKey == nil {
		// We cannot find a candidate in same DC and ENV as dead primary
		AuditTopologyRecovery(topologyRecovery, "+ checking if promoted replica is an OK candidate")
		for _, candidateReplica := range candidateReplicas {
			if promotedReplica.Key.Equals(&candidateReplica.Key) {
				// Seems like we promoted a candidate replica (though not in same DC and ENV as dead primary)
				satisfied, reason := PrimaryFailoverGeographicConstraintSatisfied(&topologyRecovery.AnalysisEntry, candidateReplica)
				if satisfied {
					// Good enough. No further action required.
					AuditTopologyRecovery(topologyRecovery, fmt.Sprintf("promoted replica %+v is a good candidate", promotedReplica.Key))
					return promotedReplica, false, nil
				}
				AuditTopologyRecovery(topologyRecovery, fmt.Sprintf("skipping %+v; %s", candidateReplica.Key, reason))
			}
		}
	}
	// Still nothing?
	if candidateInstanceKey == nil {
		// Try a candidate replica that is in same DC & env as the promoted replica (our promoted replica is not an "is_candidate")
		AuditTopologyRecovery(topologyRecovery, "+ searching for a candidate")
		for _, candidateReplica := range candidateReplicas {
			if canTakeOverPromotedServerAsPrimary(candidateReplica, promotedReplica) &&
				promotedReplica.DataCenter == candidateReplica.DataCenter &&
				promotedReplica.PhysicalEnvironment == candidateReplica.PhysicalEnvironment {
				// OK, better than nothing
				candidateInstanceKey = &candidateReplica.Key
				AuditTopologyRecovery(topologyRecovery, fmt.Sprintf("no candidate was offered for %+v but orchestrator picks %+v as candidate replacement, based on being in same DC & env as promoted instance", promotedReplica.Key, candidateReplica.Key))
			}
		}
	}
	// Still nothing?
	if candidateInstanceKey == nil {
		// Try a candidate replica (our promoted replica is not an "is_candidate")
		AuditTopologyRecovery(topologyRecovery, "+ searching for a candidate")
		for _, candidateReplica := range candidateReplicas {
			if canTakeOverPromotedServerAsPrimary(candidateReplica, promotedReplica) {
				if satisfied, reason := PrimaryFailoverGeographicConstraintSatisfied(&topologyRecovery.AnalysisEntry, candidateReplica); satisfied {
					// OK, better than nothing
					candidateInstanceKey = &candidateReplica.Key
					AuditTopologyRecovery(topologyRecovery, fmt.Sprintf("no candidate was offered for %+v but orchestrator picks %+v as candidate replacement", promotedReplica.Key, candidateReplica.Key))
				} else {
					AuditTopologyRecovery(topologyRecovery, fmt.Sprintf("skipping %+v; %s", candidateReplica.Key, reason))
				}
			}
		}
	}

	keepSearchingHint := ""
	if satisfied, reason := PrimaryFailoverGeographicConstraintSatisfied(&topologyRecovery.AnalysisEntry, promotedReplica); !satisfied {
		keepSearchingHint = fmt.Sprintf("Will keep searching; %s", reason)
	} else if promotedReplica.PromotionRule == promotionrule.PreferNot {
		keepSearchingHint = fmt.Sprintf("Will keep searching because we have promoted a server with prefer_not rule: %+v", promotedReplica.Key)
	}
	if keepSearchingHint != "" {
		AuditTopologyRecovery(topologyRecovery, keepSearchingHint)
		neutralReplicas, _ := inst.ReadClusterNeutralPromotionRuleInstances(promotedReplica.ClusterName)

		if candidateInstanceKey == nil {
			// Still nothing? Then we didn't find a replica marked as "candidate". OK, further down the stream we have:
			// find neutral instance in same dv&env as dead primary
			AuditTopologyRecovery(topologyRecovery, "+ searching for a neutral server to replace promoted server, in same DC and env as dead primary")
			for _, neutralReplica := range neutralReplicas {
				if canTakeOverPromotedServerAsPrimary(neutralReplica, promotedReplica) &&
					deadInstance.DataCenter == neutralReplica.DataCenter &&
					deadInstance.PhysicalEnvironment == neutralReplica.PhysicalEnvironment {
					candidateInstanceKey = &neutralReplica.Key
					AuditTopologyRecovery(topologyRecovery, fmt.Sprintf("no candidate was offered for %+v but orchestrator picks %+v as candidate replacement, based on being in same DC & env as dead primary", promotedReplica.Key, neutralReplica.Key))
				}
			}
		}
		if candidateInstanceKey == nil {
			// find neutral instance in same dv&env as promoted replica
			AuditTopologyRecovery(topologyRecovery, "+ searching for a neutral server to replace promoted server, in same DC and env as promoted replica")
			for _, neutralReplica := range neutralReplicas {
				if canTakeOverPromotedServerAsPrimary(neutralReplica, promotedReplica) &&
					promotedReplica.DataCenter == neutralReplica.DataCenter &&
					promotedReplica.PhysicalEnvironment == neutralReplica.PhysicalEnvironment {
					candidateInstanceKey = &neutralReplica.Key
					AuditTopologyRecovery(topologyRecovery, fmt.Sprintf("no candidate was offered for %+v but orchestrator picks %+v as candidate replacement, based on being in same DC & env as promoted instance", promotedReplica.Key, neutralReplica.Key))
				}
			}
		}
		if candidateInstanceKey == nil {
			AuditTopologyRecovery(topologyRecovery, "+ searching for a neutral server to replace a prefer_not")
			for _, neutralReplica := range neutralReplicas {
				if canTakeOverPromotedServerAsPrimary(neutralReplica, promotedReplica) {
					if satisfied, reason := PrimaryFailoverGeographicConstraintSatisfied(&topologyRecovery.AnalysisEntry, neutralReplica); satisfied {
						// OK, better than nothing
						candidateInstanceKey = &neutralReplica.Key
						AuditTopologyRecovery(topologyRecovery, fmt.Sprintf("no candidate was offered for %+v but orchestrator picks %+v as candidate replacement, based on promoted instance having prefer_not promotion rule", promotedReplica.Key, neutralReplica.Key))
					} else {
						AuditTopologyRecovery(topologyRecovery, fmt.Sprintf("skipping %+v; %s", neutralReplica.Key, reason))
					}
				}
			}
		}
	}

	// So do we have a candidate?
	if candidateInstanceKey == nil {
		// Found nothing. Stick with promoted replica
		AuditTopologyRecovery(topologyRecovery, "+ found no server to promote on top promoted replica")
		return promotedReplica, false, nil
	}
	if promotedReplica.Key.Equals(candidateInstanceKey) {
		// Sanity. It IS the candidate, nothing to promote...
		AuditTopologyRecovery(topologyRecovery, "+ sanity check: found our very own server to promote; doing nothing")
		return promotedReplica, false, nil
	}
	replacement, _, err = inst.ReadInstance(candidateInstanceKey)
	return replacement, true, err
}

// replacePromotedReplicaWithCandidate is called after a primary (or co-primary)
// died and was replaced by some promotedReplica.
// But, is there an even better replica to promote?
// if candidateInstanceKey is given, then it is forced to be promoted over the promotedReplica
// Otherwise, search for the best to promote!
func replacePromotedReplicaWithCandidate(topologyRecovery *TopologyRecovery, deadInstanceKey *inst.InstanceKey, promotedReplica *inst.Instance, candidateInstanceKey *inst.InstanceKey) (*inst.Instance, error) {
	candidateInstance, actionRequired, err := SuggestReplacementForPromotedReplica(topologyRecovery, deadInstanceKey, promotedReplica, candidateInstanceKey)
	if err != nil {
		return promotedReplica, log.Errore(err)
	}
	if !actionRequired {
		AuditTopologyRecovery(topologyRecovery, fmt.Sprintf("replace-promoted-replica-with-candidate: promoted instance %+v requires no further action", promotedReplica.Key))
		return promotedReplica, nil
	}

	// Try and promote suggested candidate, if applicable and possible
	AuditTopologyRecovery(topologyRecovery, fmt.Sprintf("replace-promoted-replica-with-candidate: promoted instance %+v is not the suggested candidate %+v. Will see what can be done", promotedReplica.Key, candidateInstance.Key))

	if candidateInstance.SourceKey.Equals(&promotedReplica.Key) {
		AuditTopologyRecovery(topologyRecovery, fmt.Sprintf("replace-promoted-replica-with-candidate: suggested candidate %+v is replica of promoted instance %+v. Will try and take its primary", candidateInstance.Key, promotedReplica.Key))
		candidateInstance, err = inst.TakePrimary(&candidateInstance.Key, topologyRecovery.Type == CoPrimaryRecovery)
		if err != nil {
			return promotedReplica, log.Errore(err)
		}
		AuditTopologyRecovery(topologyRecovery, fmt.Sprintf("success promoting %+v over %+v", candidateInstance.Key, promotedReplica.Key))

		// As followup to taking over, let's relocate all the rest of the replicas under the candidate instance
		relocateReplicasFunc := func() error {
			log.Debugf("replace-promoted-replica-with-candidate: relocating replicas of %+v below %+v", promotedReplica.Key, candidateInstance.Key)

			relocatedReplicas, _, _, err := inst.RelocateReplicas(&promotedReplica.Key, &candidateInstance.Key, "")
			log.Debugf("replace-promoted-replica-with-candidate: + relocated %+v replicas of %+v below %+v", len(relocatedReplicas), promotedReplica.Key, candidateInstance.Key)
			AuditTopologyRecovery(topologyRecovery, fmt.Sprintf("relocated %+v replicas of %+v below %+v", len(relocatedReplicas), promotedReplica.Key, candidateInstance.Key))
			return log.Errore(err)
		}
		postponedFunctionsContainer := &topologyRecovery.PostponedFunctionsContainer
		if postponedFunctionsContainer != nil {
			postponedFunctionsContainer.AddPostponedFunction(relocateReplicasFunc, fmt.Sprintf("replace-promoted-replica-with-candidate: relocate replicas of %+v", promotedReplica.Key))
		} else {
			_ = relocateReplicasFunc()
			// We do not propagate the error. It is logged, but otherwise should not fail the entire failover operation
		}
		return candidateInstance, nil
	}

	AuditTopologyRecovery(topologyRecovery, fmt.Sprintf("could not manage to promoted suggested candidate %+v", candidateInstance.Key))
	return promotedReplica, nil
}

// checkAndRecoverDeadPrimary checks a given analysis, decides whether to take action, and possibly takes action
// Returns true when action was taken.
func checkAndRecoverDeadPrimary(analysisEntry inst.ReplicationAnalysis, candidateInstanceKey *inst.InstanceKey, forceInstanceRecovery bool, skipProcesses bool) (recoveryAttempted bool, topologyRecovery *TopologyRecovery, err error) {
	if !(forceInstanceRecovery || analysisEntry.ClusterDetails.HasAutomatedPrimaryRecovery) {
		return false, nil, nil
	}
	tablet, err := TabletRefresh(analysisEntry.AnalyzedInstanceKey)
	if err != nil {
		return false, nil, err
	}

	var candidateTabletAlias *topodatapb.TabletAlias
	if candidateInstanceKey != nil {
		candidateTablet, err := inst.ReadTablet(*candidateInstanceKey)
		if err != nil {
			return false, nil, err
		}
		candidateTabletAlias = candidateTablet.Alias
	}
	topologyRecovery, err = AttemptRecoveryRegistration(&analysisEntry, !forceInstanceRecovery, !forceInstanceRecovery)
	if topologyRecovery == nil {
		AuditTopologyRecovery(topologyRecovery, fmt.Sprintf("found an active or recent recovery on %+v. Will not issue another RecoverDeadPrimary.", analysisEntry.AnalyzedInstanceKey))
		return false, nil, err
	}
	log.Infof("Analysis: %v, deadprimary %+v", analysisEntry.Analysis, analysisEntry.AnalyzedInstanceKey)

	// this check is needed because sometimes DeadPrimary code path is forcefully spawned off from other recoveries like PrimaryHasPrimary.
	// So we need to check that we only run an ERS if the instance that we analyzed was actually a primary! Otherwise, we would end up running an ERS
	// even when the cluster is fine or the problem can be fixed via some other recovery
	if tablet.Type != topodatapb.TabletType_PRIMARY {
		RefreshTablets(true /* forceRefresh */)
		AuditTopologyRecovery(topologyRecovery, "another agent seems to have fixed the problem")
		return false, topologyRecovery, nil
	}

	// check if we have received SIGTERM, if we have, we should not continue with the recovery
	val := atomic.LoadInt32(&hasReceivedSIGTERM)
	if val > 0 {
		return false, topologyRecovery, errors.New("Can't lock shard: SIGTERM received")
	}

	// check if we have received an ERS in progress, if we do, we should not continue with the recovery
	if checkAndSetIfERSInProgress() {
		AuditTopologyRecovery(topologyRecovery, "an ERS is already in progress, not issuing another")
		return false, topologyRecovery, nil
	}
	defer setERSCompleted()

	// add to the shard lock counter since ERS will lock the shard
	atomic.AddInt32(&shardsLockCounter, 1)
	defer atomic.AddInt32(&shardsLockCounter, -1)

	ev, err := reparentutil.NewEmergencyReparenter(ts, tmclient.NewTabletManagerClient(), logutil.NewCallbackLogger(func(event *logutilpb.Event) {
		level := event.GetLevel()
		value := event.GetValue()
		// we only log the warnings and errors explicitly, everything gets logged as an information message anyways in auditing topology recovery
		switch level {
		case logutilpb.Level_WARNING:
			log.Warningf("ERS - %s", value)
		case logutilpb.Level_ERROR:
			log.Errorf("ERS - %s", value)
		}
		AuditTopologyRecovery(topologyRecovery, value)
	})).ReparentShard(context.Background(),
		tablet.Keyspace,
		tablet.Shard,
		reparentutil.EmergencyReparentOptions{
			NewPrimaryAlias:           candidateTabletAlias,
			IgnoreReplicas:            nil,
			WaitReplicasTimeout:       time.Duration(config.Config.WaitReplicasTimeoutSeconds) * time.Second,
			PreventCrossCellPromotion: config.Config.PreventCrossDataCenterPrimaryFailover,
		},
	)

	// here we need to forcefully refresh all the tablets otherwise old information is used and failover scenarios are spawned off which are not required
	// For example, if we do not refresh the tablets forcefully and the new primary is found in the cache then its source key is not updated and this spawns off
	// PrimaryHasPrimary analysis which runs another ERS
	RefreshTablets(true /* forceRefresh */)
	var promotedReplica *inst.Instance
	if ev.NewPrimary != nil {
		promotedReplica, _, _ = inst.ReadInstance(&inst.InstanceKey{
			Hostname: ev.NewPrimary.MysqlHostname,
			Port:     int(ev.NewPrimary.MysqlPort),
		})
	}
	postErsCompletion(topologyRecovery, analysisEntry, skipProcesses, promotedReplica)
	return true, topologyRecovery, err
}

// checkAndSetIfERSInProgress checks if an ERS is already in progress. If it is not in progress, then we set it to be in progress.
func checkAndSetIfERSInProgress() bool {
	ersInProgressMutex.Lock()
	defer ersInProgressMutex.Unlock()
	if ersInProgress {
		return true
	}
	ersInProgress = true
	return false
}

// setERSCompleted sets the variable tracking if an ers is in progress to false.
func setERSCompleted() {
	ersInProgressMutex.Lock()
	defer ersInProgressMutex.Unlock()
	ersInProgress = false
}

func postErsCompletion(topologyRecovery *TopologyRecovery, analysisEntry inst.ReplicationAnalysis, skipProcesses bool, promotedReplica *inst.Instance) {
	if promotedReplica != nil {
		message := fmt.Sprintf("promoted replica: %+v", promotedReplica.Key)
		AuditTopologyRecovery(topologyRecovery, message)
		inst.AuditOperation("recover-dead-primary", &analysisEntry.AnalyzedInstanceKey, message)
	}
	// And this is the end; whether successful or not, we're done.
	resolveRecovery(topologyRecovery, promotedReplica)
	// Now, see whether we are successful or not. From this point there's no going back.
	if promotedReplica != nil {
		// Success!
		AuditTopologyRecovery(topologyRecovery, fmt.Sprintf("RecoverDeadPrimary: successfully promoted %+v", promotedReplica.Key))

		kvPairs := inst.GetClusterPrimaryKVPairs(analysisEntry.ClusterDetails.ClusterAlias, &promotedReplica.Key)
		AuditTopologyRecovery(topologyRecovery, fmt.Sprintf("Writing KV %+v", kvPairs))
		for _, kvPair := range kvPairs {
			err := kv.PutKVPair(kvPair)
			log.Errore(err)
		}
		{
			AuditTopologyRecovery(topologyRecovery, fmt.Sprintf("Distributing KV %+v", kvPairs))
			err := kv.DistributePairs(kvPairs)
			log.Errore(err)
		}
		if config.Config.PrimaryFailoverDetachReplicaPrimaryHost {
			postponedFunction := func() error {
				AuditTopologyRecovery(topologyRecovery, "- RecoverDeadPrimary: detaching primary host on promoted primary")
				inst.DetachReplicaPrimaryHost(&promotedReplica.Key)
				return nil
			}
			topologyRecovery.AddPostponedFunction(postponedFunction, fmt.Sprintf("RecoverDeadPrimary, detaching promoted primary host %+v", promotedReplica.Key))
		}
		func() error {
			before := analysisEntry.AnalyzedInstanceKey.StringCode()
			after := promotedReplica.Key.StringCode()
			AuditTopologyRecovery(topologyRecovery, fmt.Sprintf("- RecoverDeadPrimary: updating cluster_alias: %v -> %v", before, after))
			//~~~inst.ReplaceClusterName(before, after)
			if alias := analysisEntry.ClusterDetails.ClusterAlias; alias != "" {
				inst.SetClusterAlias(promotedReplica.Key.StringCode(), alias)
			} else {
				inst.ReplaceAliasClusterName(before, after)
			}
			return nil
		}()

		attributes.SetGeneralAttribute(analysisEntry.ClusterDetails.ClusterDomain, promotedReplica.Key.StringCode())

		if !skipProcesses {
			// Execute post primary-failover processes
			executeProcesses(config.Config.PostPrimaryFailoverProcesses, "PostPrimaryFailoverProcesses", topologyRecovery, false)
		}
	}
}

// isGenerallyValidAsCandidateSiblingOfIntermediatePrimary sees that basic server configuration and state are valid
func isGenerallyValidAsCandidateSiblingOfIntermediatePrimary(sibling *inst.Instance) bool {
	if !sibling.LogBinEnabled {
		return false
	}
	if !sibling.LogReplicationUpdatesEnabled {
		return false
	}
	if !sibling.ReplicaRunning() {
		return false
	}
	if !sibling.IsLastCheckValid {
		return false
	}
	return true
}

// isValidAsCandidateSiblingOfIntermediatePrimary checks to see that the given sibling is capable to take over instance's replicas
func isValidAsCandidateSiblingOfIntermediatePrimary(intermediatePrimaryInstance *inst.Instance, sibling *inst.Instance) bool {
	if sibling.Key.Equals(&intermediatePrimaryInstance.Key) {
		// same instance
		return false
	}
	if !isGenerallyValidAsCandidateSiblingOfIntermediatePrimary(sibling) {
		return false
	}
	if inst.IsBannedFromBeingCandidateReplica(sibling) {
		return false
	}
	if sibling.HasReplicationFilters != intermediatePrimaryInstance.HasReplicationFilters {
		return false
	}
	if sibling.IsBinlogServer() != intermediatePrimaryInstance.IsBinlogServer() {
		// When both are binlog servers, failover is trivial.
		// When failed IM is binlog server, its sibling is still valid, but we catually prefer to just repoint the replica up -- simplest!
		return false
	}
	if sibling.ExecBinlogCoordinates.SmallerThan(&intermediatePrimaryInstance.ExecBinlogCoordinates) {
		return false
	}
	return true
}

func isGenerallyValidAsWouldBePrimary(replica *inst.Instance, requireLogReplicationUpdates bool) bool {
	if !replica.IsLastCheckValid {
		// something wrong with this replica right now. We shouldn't hope to be able to promote it
		return false
	}
	if !replica.LogBinEnabled {
		return false
	}
	if requireLogReplicationUpdates && !replica.LogReplicationUpdatesEnabled {
		return false
	}
	if replica.IsBinlogServer() {
		return false
	}
	if inst.IsBannedFromBeingCandidateReplica(replica) {
		return false
	}

	return true
}

func canTakeOverPromotedServerAsPrimary(wantToTakeOver *inst.Instance, toBeTakenOver *inst.Instance) bool {
	if !isGenerallyValidAsWouldBePrimary(wantToTakeOver, true) {
		return false
	}
	if !wantToTakeOver.SourceKey.Equals(&toBeTakenOver.Key) {
		return false
	}
	if canReplicate, _ := toBeTakenOver.CanReplicateFrom(wantToTakeOver); !canReplicate {
		return false
	}
	return true
}

// GetCandidateSiblingOfIntermediatePrimary chooses the best sibling of a dead intermediate primary
// to whom the IM's replicas can be moved.
func GetCandidateSiblingOfIntermediatePrimary(topologyRecovery *TopologyRecovery, intermediatePrimaryInstance *inst.Instance) (*inst.Instance, error) {

	siblings, err := inst.ReadReplicaInstances(&intermediatePrimaryInstance.SourceKey)
	if err != nil {
		return nil, err
	}
	if len(siblings) <= 1 {
		return nil, log.Errorf("topology_recovery: no siblings found for %+v", intermediatePrimaryInstance.Key)
	}

	sort.Sort(sort.Reverse(InstancesByCountReplicas(siblings)))

	// In the next series of steps we attempt to return a good replacement.
	// None of the below attempts is sure to pick a winning server. Perhaps picked server is not enough up-todate -- but
	// this has small likelihood in the general case, and, well, it's an attempt. It's a Plan A, but we have Plan B & C if this fails.

	// At first, we try to return an "is_candidate" server in same dc & env
	AuditTopologyRecovery(topologyRecovery, fmt.Sprintf("searching for the best candidate sibling of dead intermediate primary %+v", intermediatePrimaryInstance.Key))
	for _, sibling := range siblings {
		sibling := sibling
		if isValidAsCandidateSiblingOfIntermediatePrimary(intermediatePrimaryInstance, sibling) &&
			sibling.IsCandidate &&
			sibling.DataCenter == intermediatePrimaryInstance.DataCenter &&
			sibling.PhysicalEnvironment == intermediatePrimaryInstance.PhysicalEnvironment {
			AuditTopologyRecovery(topologyRecovery, fmt.Sprintf("found %+v as the ideal candidate", sibling.Key))
			return sibling, nil
		}
	}
	// No candidate in same DC & env, let's search for a candidate anywhere
	for _, sibling := range siblings {
		sibling := sibling
		if isValidAsCandidateSiblingOfIntermediatePrimary(intermediatePrimaryInstance, sibling) && sibling.IsCandidate {
			AuditTopologyRecovery(topologyRecovery, fmt.Sprintf("found %+v as a replacement for %+v [candidate sibling]", sibling.Key, intermediatePrimaryInstance.Key))
			return sibling, nil
		}
	}
	// Go for some valid in the same DC & ENV
	for _, sibling := range siblings {
		sibling := sibling
		if isValidAsCandidateSiblingOfIntermediatePrimary(intermediatePrimaryInstance, sibling) &&
			sibling.DataCenter == intermediatePrimaryInstance.DataCenter &&
			sibling.PhysicalEnvironment == intermediatePrimaryInstance.PhysicalEnvironment {
			AuditTopologyRecovery(topologyRecovery, fmt.Sprintf("found %+v as a replacement for %+v [same dc & environment]", sibling.Key, intermediatePrimaryInstance.Key))
			return sibling, nil
		}
	}
	// Just whatever is valid.
	for _, sibling := range siblings {
		sibling := sibling
		if isValidAsCandidateSiblingOfIntermediatePrimary(intermediatePrimaryInstance, sibling) {
			AuditTopologyRecovery(topologyRecovery, fmt.Sprintf("found %+v as a replacement for %+v [any sibling]", sibling.Key, intermediatePrimaryInstance.Key))
			return sibling, nil
		}
	}
	return nil, log.Errorf("topology_recovery: cannot find candidate sibling of %+v", intermediatePrimaryInstance.Key)
}

// RecoverDeadIntermediatePrimary performs intermediate primary recovery; complete logic inside
func RecoverDeadIntermediatePrimary(topologyRecovery *TopologyRecovery, skipProcesses bool) (successorInstance *inst.Instance, err error) {
	topologyRecovery.Type = IntermediatePrimaryRecovery
	analysisEntry := &topologyRecovery.AnalysisEntry
	failedInstanceKey := &analysisEntry.AnalyzedInstanceKey
	recoveryResolved := false

	inst.AuditOperation("recover-dead-intermediate-primary", failedInstanceKey, "problem found; will recover")
	if !skipProcesses {
		if err := executeProcesses(config.Config.PreFailoverProcesses, "PreFailoverProcesses", topologyRecovery, true); err != nil {
			return nil, topologyRecovery.AddError(err)
		}
	}

	intermediatePrimaryInstance, _, err := inst.ReadInstance(failedInstanceKey)
	if err != nil {
		return nil, topologyRecovery.AddError(err)
	}
	// Find possible candidate
	candidateSiblingOfIntermediatePrimary, _ := GetCandidateSiblingOfIntermediatePrimary(topologyRecovery, intermediatePrimaryInstance)
	relocateReplicasToCandidateSibling := func() {
		if candidateSiblingOfIntermediatePrimary == nil {
			return
		}
		// We have a candidate
		AuditTopologyRecovery(topologyRecovery, fmt.Sprintf("- RecoverDeadIntermediatePrimary: will attempt a candidate intermediate primary: %+v", candidateSiblingOfIntermediatePrimary.Key))
		relocatedReplicas, candidateSibling, errs, err := inst.RelocateReplicas(failedInstanceKey, &candidateSiblingOfIntermediatePrimary.Key, "")
		topologyRecovery.AddErrors(errs)
		topologyRecovery.ParticipatingInstanceKeys.AddKey(candidateSiblingOfIntermediatePrimary.Key)

		if len(relocatedReplicas) == 0 {
			AuditTopologyRecovery(topologyRecovery, fmt.Sprintf("- RecoverDeadIntermediatePrimary: failed to move any replica to candidate intermediate primary (%+v)", candidateSibling.Key))
			return
		}
		if err != nil || len(errs) > 0 {
			AuditTopologyRecovery(topologyRecovery, fmt.Sprintf("- RecoverDeadIntermediatePrimary: move to candidate intermediate primary (%+v) did not complete: err: %+v, errs: %+v", candidateSibling.Key, err, errs))
			return
		}
		if err == nil {
			recoveryResolved = true
			successorInstance = candidateSibling

			inst.AuditOperation("recover-dead-intermediate-primary", failedInstanceKey, fmt.Sprintf("Relocated %d replicas under candidate sibling: %+v; %d errors: %+v", len(relocatedReplicas), candidateSibling.Key, len(errs), errs))
		}
	}
	// Plan A: find a replacement intermediate primary in same Data Center
	if candidateSiblingOfIntermediatePrimary != nil && candidateSiblingOfIntermediatePrimary.DataCenter == intermediatePrimaryInstance.DataCenter {
		relocateReplicasToCandidateSibling()
	}
	if !recoveryResolved {
		AuditTopologyRecovery(topologyRecovery, "- RecoverDeadIntermediatePrimary: will next attempt regrouping of replicas")
		// Plan B: regroup (we wish to reduce cross-DC replication streams)
		lostReplicas, _, _, _, regroupPromotedReplica, regroupError := inst.RegroupReplicas(failedInstanceKey, true, nil, nil)
		if regroupError != nil {
			topologyRecovery.AddError(regroupError)
			AuditTopologyRecovery(topologyRecovery, fmt.Sprintf("- RecoverDeadIntermediatePrimary: regroup failed on: %+v", regroupError))
		}
		if regroupPromotedReplica != nil {
			AuditTopologyRecovery(topologyRecovery, fmt.Sprintf("- RecoverDeadIntermediatePrimary: regrouped under %+v, with %d lost replicas", regroupPromotedReplica.Key, len(lostReplicas)))
			topologyRecovery.ParticipatingInstanceKeys.AddKey(regroupPromotedReplica.Key)
			if len(lostReplicas) == 0 && regroupError == nil {
				// Seems like the regroup worked flawlessly. The local replica took over all of its siblings.
				// We can consider this host to be the successor.
				successorInstance = regroupPromotedReplica
			}
		}
		// Plan C: try replacement intermediate primary in other DC...
		if candidateSiblingOfIntermediatePrimary != nil && candidateSiblingOfIntermediatePrimary.DataCenter != intermediatePrimaryInstance.DataCenter {
			AuditTopologyRecovery(topologyRecovery, "- RecoverDeadIntermediatePrimary: will next attempt relocating to another DC server")
			relocateReplicasToCandidateSibling()
		}
	}
	if !recoveryResolved {
		// Do we still have leftovers? some replicas couldn't move? Couldn't regroup? Only left with regroup's resulting leader?
		// nothing moved?
		// We don't care much if regroup made it or not. We prefer that it made it, in which case we only need to relocate up
		// one replica, but the operation is still valid if regroup partially/completely failed. We just promote anything
		// not regrouped.
		// So, match up all that's left, plan D
		AuditTopologyRecovery(topologyRecovery, fmt.Sprintf("- RecoverDeadIntermediatePrimary: will next attempt to relocate up from %+v", *failedInstanceKey))

		relocatedReplicas, primaryInstance, errs, _ := inst.RelocateReplicas(failedInstanceKey, &analysisEntry.AnalyzedInstancePrimaryKey, "")
		topologyRecovery.AddErrors(errs)
		topologyRecovery.ParticipatingInstanceKeys.AddKey(analysisEntry.AnalyzedInstancePrimaryKey)

		if len(relocatedReplicas) > 0 {
			recoveryResolved = true
			if successorInstance == nil {
				// There could have been a local replica taking over its siblings. We'd like to consider that one as successor.
				successorInstance = primaryInstance
			}
			inst.AuditOperation("recover-dead-intermediate-primary", failedInstanceKey, fmt.Sprintf("Relocated replicas under: %+v %d errors: %+v", successorInstance.Key, len(errs), errs))
		} else {
			err = log.Errorf("topology_recovery: RecoverDeadIntermediatePrimary failed to match up any replica from %+v", *failedInstanceKey)
			topologyRecovery.AddError(err)
		}
	}
	if !recoveryResolved {
		successorInstance = nil
	}
	resolveRecovery(topologyRecovery, successorInstance)
	return successorInstance, err
}

// checkAndRecoverDeadIntermediatePrimary checks a given analysis, decides whether to take action, and possibly takes action
// Returns true when action was taken.
func checkAndRecoverDeadIntermediatePrimary(analysisEntry inst.ReplicationAnalysis, candidateInstanceKey *inst.InstanceKey, forceInstanceRecovery bool, skipProcesses bool) (bool, *TopologyRecovery, error) {
	if !(forceInstanceRecovery || analysisEntry.ClusterDetails.HasAutomatedIntermediatePrimaryRecovery) {
		return false, nil, nil
	}
	topologyRecovery, err := AttemptRecoveryRegistration(&analysisEntry, !forceInstanceRecovery, !forceInstanceRecovery)
	if topologyRecovery == nil {
		AuditTopologyRecovery(topologyRecovery, fmt.Sprintf("- RecoverDeadIntermediatePrimary: found an active or recent recovery on %+v. Will not issue another RecoverDeadIntermediatePrimary.", analysisEntry.AnalyzedInstanceKey))
		return false, nil, err
	}

	// That's it! We must do recovery!
	recoverDeadIntermediatePrimaryCounter.Inc(1)
	promotedReplica, err := RecoverDeadIntermediatePrimary(topologyRecovery, skipProcesses)
	if promotedReplica != nil {
		// success
		recoverDeadIntermediatePrimarySuccessCounter.Inc(1)

		if !skipProcesses {
			// Execute post intermediate-primary-failover processes
			topologyRecovery.SuccessorKey = &promotedReplica.Key
			topologyRecovery.SuccessorAlias = promotedReplica.InstanceAlias
			executeProcesses(config.Config.PostIntermediatePrimaryFailoverProcesses, "PostIntermediatePrimaryFailoverProcesses", topologyRecovery, false)
		}
	} else {
		recoverDeadIntermediatePrimaryFailureCounter.Inc(1)
	}
	return true, topologyRecovery, err
}

// RecoverDeadCoPrimary recovers a dead co-primary, complete logic inside
func RecoverDeadCoPrimary(topologyRecovery *TopologyRecovery, skipProcesses bool) (promotedReplica *inst.Instance, lostReplicas [](*inst.Instance), err error) {
	topologyRecovery.Type = CoPrimaryRecovery
	analysisEntry := &topologyRecovery.AnalysisEntry
	failedInstanceKey := &analysisEntry.AnalyzedInstanceKey
	otherCoPrimaryKey := &analysisEntry.AnalyzedInstancePrimaryKey
	otherCoPrimary, found, _ := inst.ReadInstance(otherCoPrimaryKey)
	if otherCoPrimary == nil || !found {
		return nil, lostReplicas, topologyRecovery.AddError(log.Errorf("RecoverDeadCoPrimary: could not read info for co-primary %+v of %+v", *otherCoPrimaryKey, *failedInstanceKey))
	}
	inst.AuditOperation("recover-dead-co-primary", failedInstanceKey, "problem found; will recover")
	if !skipProcesses {
		if err := executeProcesses(config.Config.PreFailoverProcesses, "PreFailoverProcesses", topologyRecovery, true); err != nil {
			return nil, lostReplicas, topologyRecovery.AddError(err)
		}
	}

	AuditTopologyRecovery(topologyRecovery, fmt.Sprintf("RecoverDeadCoPrimary: will recover %+v", *failedInstanceKey))

	var coPrimaryRecoveryType = PrimaryRecoveryUnknown
	if analysisEntry.OracleGTIDImmediateTopology || analysisEntry.MariaDBGTIDImmediateTopology {
		coPrimaryRecoveryType = PrimaryRecoveryGTID
	}

	AuditTopologyRecovery(topologyRecovery, fmt.Sprintf("RecoverDeadCoPrimary: coPrimaryRecoveryType=%+v", coPrimaryRecoveryType))

	var cannotReplicateReplicas [](*inst.Instance)
	switch coPrimaryRecoveryType {
	case PrimaryRecoveryUnknown:
		{
			return nil, lostReplicas, topologyRecovery.AddError(log.Errorf("RecoverDeadCoPrimary: RecoveryType unknown/unsupported"))
		}
	case PrimaryRecoveryGTID:
		{
			lostReplicas, _, cannotReplicateReplicas, promotedReplica, err = inst.RegroupReplicasGTID(failedInstanceKey, true, nil, &topologyRecovery.PostponedFunctionsContainer, nil)
		}
	}
	topologyRecovery.AddError(err)
	lostReplicas = append(lostReplicas, cannotReplicateReplicas...)

	mustPromoteOtherCoPrimary := config.Config.CoPrimaryRecoveryMustPromoteOtherCoPrimary
	if !otherCoPrimary.ReadOnly {
		AuditTopologyRecovery(topologyRecovery, fmt.Sprintf("RecoverDeadCoPrimary: other co-primary %+v is writeable hence has to be promoted", otherCoPrimary.Key))
		mustPromoteOtherCoPrimary = true
	}
	AuditTopologyRecovery(topologyRecovery, fmt.Sprintf("RecoverDeadCoPrimary: mustPromoteOtherCoPrimary? %+v", mustPromoteOtherCoPrimary))

	if promotedReplica != nil {
		topologyRecovery.ParticipatingInstanceKeys.AddKey(promotedReplica.Key)
		if mustPromoteOtherCoPrimary {
			AuditTopologyRecovery(topologyRecovery, fmt.Sprintf("RecoverDeadCoPrimary: mustPromoteOtherCoPrimary. Verifying that %+v is/can be promoted", *otherCoPrimaryKey))
			promotedReplica, err = replacePromotedReplicaWithCandidate(topologyRecovery, failedInstanceKey, promotedReplica, otherCoPrimaryKey)
		} else {
			// We are allowed to promote any server
			promotedReplica, err = replacePromotedReplicaWithCandidate(topologyRecovery, failedInstanceKey, promotedReplica, nil)
		}
		topologyRecovery.AddError(err)
	}
	if promotedReplica != nil {
		if mustPromoteOtherCoPrimary && !promotedReplica.Key.Equals(otherCoPrimaryKey) {
			topologyRecovery.AddError(log.Errorf("RecoverDeadCoPrimary: could not manage to promote other-co-primary %+v; was only able to promote %+v; mustPromoteOtherCoPrimary is true (either CoPrimaryRecoveryMustPromoteOtherCoPrimary is true, or co-primary is writeable), therefore failing", *otherCoPrimaryKey, promotedReplica.Key))
			promotedReplica = nil
		}
	}
	if promotedReplica != nil {
		if config.Config.DelayPrimaryPromotionIfSQLThreadNotUpToDate {
			AuditTopologyRecovery(topologyRecovery, fmt.Sprintf("Waiting to ensure the SQL thread catches up on %+v", promotedReplica.Key))
			if _, err := inst.WaitForSQLThreadUpToDate(&promotedReplica.Key, 0, 0); err != nil {
				return promotedReplica, lostReplicas, err
			}
			AuditTopologyRecovery(topologyRecovery, fmt.Sprintf("SQL thread caught up on %+v", promotedReplica.Key))
		}
		topologyRecovery.ParticipatingInstanceKeys.AddKey(promotedReplica.Key)
	}

	// OK, we may have someone promoted. Either this was the other co-primary or another replica.
	// Noting down that we DO NOT attempt to set a new co-primary topology. We are good with remaining with a single primary.
	// I tried solving the "let's promote a replica and create a new co-primary setup" but this turns so complex due to various factors.
	// I see this as risky and not worth the questionable benefit.
	// Maybe future me is a smarter person and finds a simple solution. Unlikely. I'm getting dumber.
	//
	// ...
	// Now that we're convinved, take a look at what we can be left with:
	// Say we started with M1<->M2<-S1, with M2 failing, and we promoted S1.
	// We now have M1->S1 (because S1 is promoted), S1->M2 (because that's what it remembers), M2->M1 (because that's what it remembers)
	// !! This is an evil 3-node circle that must be broken.
	// config.Config.ApplyMySQLPromotionAfterPrimaryFailover, if true, will cause it to break, because we would RESET SLAVE on S1
	// but we want to make sure the circle is broken no matter what.
	// So in the case we promoted not-the-other-co-primary, we issue a detach-replica-primary-host, which is a reversible operation
	if promotedReplica != nil && !promotedReplica.Key.Equals(otherCoPrimaryKey) {
		_, err = inst.DetachReplicaPrimaryHost(&promotedReplica.Key)
		topologyRecovery.AddError(log.Errore(err))
	}

	if promotedReplica != nil && len(lostReplicas) > 0 && config.Config.DetachLostReplicasAfterPrimaryFailover {
		postponedFunction := func() error {
			AuditTopologyRecovery(topologyRecovery, fmt.Sprintf("- RecoverDeadCoPrimary: lost %+v replicas during recovery process; detaching them", len(lostReplicas)))
			for _, replica := range lostReplicas {
				replica := replica
				inst.DetachReplicaPrimaryHost(&replica.Key)
			}
			return nil
		}
		topologyRecovery.AddPostponedFunction(postponedFunction, fmt.Sprintf("RecoverDeadCoPrimary, detaching %+v replicas", len(lostReplicas)))
	}

	func() error {
		inst.BeginDowntime(inst.NewDowntime(failedInstanceKey, inst.GetMaintenanceOwner(), inst.DowntimeLostInRecoveryMessage, time.Duration(config.LostInRecoveryDowntimeSeconds)*time.Second))
		acknowledgeInstanceFailureDetection(&analysisEntry.AnalyzedInstanceKey)
		for _, replica := range lostReplicas {
			replica := replica
			inst.BeginDowntime(inst.NewDowntime(&replica.Key, inst.GetMaintenanceOwner(), inst.DowntimeLostInRecoveryMessage, time.Duration(config.LostInRecoveryDowntimeSeconds)*time.Second))
		}
		return nil
	}()

	return promotedReplica, lostReplicas, err
}

// checkAndRecoverDeadCoPrimary checks a given analysis, decides whether to take action, and possibly takes action
// Returns true when action was taken.
func checkAndRecoverDeadCoPrimary(analysisEntry inst.ReplicationAnalysis, candidateInstanceKey *inst.InstanceKey, forceInstanceRecovery bool, skipProcesses bool) (bool, *TopologyRecovery, error) {
	failedInstanceKey := &analysisEntry.AnalyzedInstanceKey
	if !(forceInstanceRecovery || analysisEntry.ClusterDetails.HasAutomatedPrimaryRecovery) {
		return false, nil, nil
	}
	topologyRecovery, err := AttemptRecoveryRegistration(&analysisEntry, !forceInstanceRecovery, !forceInstanceRecovery)
	if topologyRecovery == nil {
		AuditTopologyRecovery(topologyRecovery, fmt.Sprintf("found an active or recent recovery on %+v. Will not issue another RecoverDeadCoPrimary.", analysisEntry.AnalyzedInstanceKey))
		return false, nil, err
	}

	// That's it! We must do recovery!
	recoverDeadCoPrimaryCounter.Inc(1)
	promotedReplica, lostReplicas, err := RecoverDeadCoPrimary(topologyRecovery, skipProcesses)
	resolveRecovery(topologyRecovery, promotedReplica)
	if promotedReplica == nil {
		inst.AuditOperation("recover-dead-co-primary", failedInstanceKey, "Failure: no replica promoted.")
	} else {
		inst.AuditOperation("recover-dead-co-primary", failedInstanceKey, fmt.Sprintf("promoted: %+v", promotedReplica.Key))
	}
	topologyRecovery.LostReplicas.AddInstances(lostReplicas)
	if promotedReplica != nil {
		if config.Config.FailPrimaryPromotionIfSQLThreadNotUpToDate && !promotedReplica.SQLThreadUpToDate() {
			return false, nil, log.Errorf("Promoted replica %+v: sql thread is not up to date (relay logs still unapplied). Aborting promotion", promotedReplica.Key)
		}
		// success
		recoverDeadCoPrimarySuccessCounter.Inc(1)

		if config.Config.ApplyMySQLPromotionAfterPrimaryFailover {
			AuditTopologyRecovery(topologyRecovery, "- RecoverDeadPrimary: will apply MySQL changes to promoted primary")
			inst.SetReadOnly(&promotedReplica.Key, false)
		}
		if !skipProcesses {
			// Execute post intermediate-primary-failover processes
			topologyRecovery.SuccessorKey = &promotedReplica.Key
			topologyRecovery.SuccessorAlias = promotedReplica.InstanceAlias
			executeProcesses(config.Config.PostPrimaryFailoverProcesses, "PostPrimaryFailoverProcesses", topologyRecovery, false)
		}
	} else {
		recoverDeadCoPrimaryFailureCounter.Inc(1)
	}
	return true, topologyRecovery, err
}

// checkAndRecoverGenericProblem is a general-purpose recovery function
func checkAndRecoverLockedSemiSyncPrimary(analysisEntry inst.ReplicationAnalysis, candidateInstanceKey *inst.InstanceKey, forceInstanceRecovery bool, skipProcesses bool) (recoveryAttempted bool, topologyRecovery *TopologyRecovery, err error) {

	topologyRecovery, err = AttemptRecoveryRegistration(&analysisEntry, true, true)
	if topologyRecovery == nil {
		AuditTopologyRecovery(topologyRecovery, fmt.Sprintf("found an active or recent recovery on %+v. Will not issue another RecoverLockedSemiSyncPrimary.", analysisEntry.AnalyzedInstanceKey))
		return false, nil, err
	}

	return false, nil, nil
}

// checkAndRecoverGenericProblem is a general-purpose recovery function
func checkAndRecoverGenericProblem(analysisEntry inst.ReplicationAnalysis, candidateInstanceKey *inst.InstanceKey, forceInstanceRecovery bool, skipProcesses bool) (bool, *TopologyRecovery, error) {
	return false, nil, nil
}

// Force a re-read of a topology instance; this is done because we need to substantiate a suspicion
// that we may have a failover scenario. we want to speed up reading the complete picture.
func emergentlyReadTopologyInstance(instanceKey *inst.InstanceKey, analysisCode inst.AnalysisCode) (instance *inst.Instance, err error) {
	if existsInCacheError := emergencyReadTopologyInstanceMap.Add(instanceKey.StringCode(), true, cache.DefaultExpiration); existsInCacheError != nil {
		// Just recently attempted
		return nil, nil
	}
	instance, err = inst.ReadTopologyInstance(instanceKey)
	inst.AuditOperation("emergently-read-topology-instance", instanceKey, string(analysisCode))
	return instance, err
}

// Force reading of replicas of given instance. This is because we suspect the instance is dead, and want to speed up
// detection of replication failure from its replicas.
func emergentlyReadTopologyInstanceReplicas(instanceKey *inst.InstanceKey, analysisCode inst.AnalysisCode) {
	replicas, err := inst.ReadReplicaInstancesIncludingBinlogServerSubReplicas(instanceKey)
	if err != nil {
		return
	}
	for _, replica := range replicas {
		go emergentlyReadTopologyInstance(&replica.Key, analysisCode)
	}
}

// emergentlyRestartReplicationOnTopologyInstance forces a RestartReplication on a given instance.
func emergentlyRestartReplicationOnTopologyInstance(instanceKey *inst.InstanceKey, analysisCode inst.AnalysisCode) {
	if existsInCacheError := emergencyRestartReplicaTopologyInstanceMap.Add(instanceKey.StringCode(), true, cache.DefaultExpiration); existsInCacheError != nil {
		// Just recently attempted on this specific replica
		return
	}
	go inst.ExecuteOnTopology(func() {
		inst.RestartReplicationQuick(instanceKey)
		inst.AuditOperation("emergently-restart-replication-topology-instance", instanceKey, string(analysisCode))
	})
}

func beginEmergencyOperationGracefulPeriod(instanceKey *inst.InstanceKey) {
	emergencyOperationGracefulPeriodMap.Set(instanceKey.StringCode(), true, cache.DefaultExpiration)
}

func isInEmergencyOperationGracefulPeriod(instanceKey *inst.InstanceKey) bool {
	_, found := emergencyOperationGracefulPeriodMap.Get(instanceKey.StringCode())
	return found
}

// emergentlyRestartReplicationOnTopologyInstanceReplicas forces a stop slave + start slave on
// replicas of a given instance, in an attempt to cause them to re-evaluate their replication state.
// This can be useful in scenarios where the primary has Too Many Connections, but long-time connected
// replicas are not seeing this; when they stop+start replication, they need to re-authenticate and
// that's where we hope they realize the primary is bad.
func emergentlyRestartReplicationOnTopologyInstanceReplicas(instanceKey *inst.InstanceKey, analysisCode inst.AnalysisCode) {
	if existsInCacheError := emergencyRestartReplicaTopologyInstanceMap.Add(instanceKey.StringCode(), true, cache.DefaultExpiration); existsInCacheError != nil {
		// While each replica's RestartReplication() is throttled on its own, it's also wasteful to
		// iterate all replicas all the time. This is the reason why we do grand-throttle check.
		return
	}
	beginEmergencyOperationGracefulPeriod(instanceKey)

	replicas, err := inst.ReadReplicaInstancesIncludingBinlogServerSubReplicas(instanceKey)
	if err != nil {
		return
	}
	for _, replica := range replicas {
		replicaKey := &replica.Key
		go emergentlyRestartReplicationOnTopologyInstance(replicaKey, analysisCode)
	}
}

func emergentlyRecordStaleBinlogCoordinates(instanceKey *inst.InstanceKey, binlogCoordinates *inst.BinlogCoordinates) {
	err := inst.RecordStaleInstanceBinlogCoordinates(instanceKey, binlogCoordinates)
	log.Errore(err)
}

// checkAndExecuteFailureDetectionProcesses tries to register for failure detection and potentially executes
// failure-detection processes.
func checkAndExecuteFailureDetectionProcesses(analysisEntry inst.ReplicationAnalysis, skipProcesses bool) (detectionRegistrationSuccess bool, processesExecutionAttempted bool, err error) {
	if ok, _ := AttemptFailureDetectionRegistration(&analysisEntry); !ok {
		if util.ClearToLog("checkAndExecuteFailureDetectionProcesses", analysisEntry.AnalyzedInstanceKey.StringCode()) {
			log.Infof("checkAndExecuteFailureDetectionProcesses: could not register %+v detection on %+v", analysisEntry.Analysis, analysisEntry.AnalyzedInstanceKey)
		}
		return false, false, nil
	}
	log.Infof("topology_recovery: detected %+v failure on %+v", analysisEntry.Analysis, analysisEntry.AnalyzedInstanceKey)
	// Execute on-detection processes
	if skipProcesses {
		return true, false, nil
	}
	err = executeProcesses(config.Config.OnFailureDetectionProcesses, "OnFailureDetectionProcesses", NewTopologyRecovery(analysisEntry), true)
	return true, true, err
}

func getCheckAndRecoverFunction(analysisCode inst.AnalysisCode, analyzedInstanceKey *inst.InstanceKey) (
	checkAndRecoverFunction func(analysisEntry inst.ReplicationAnalysis, candidateInstanceKey *inst.InstanceKey, forceInstanceRecovery bool, skipProcesses bool) (recoveryAttempted bool, topologyRecovery *TopologyRecovery, err error),
	isActionableRecovery bool,
) {
	switch analysisCode {
	// primary
	case inst.DeadPrimary, inst.DeadPrimaryAndSomeReplicas:
		if isInEmergencyOperationGracefulPeriod(analyzedInstanceKey) {
			return checkAndRecoverGenericProblem, false
		}
		return checkAndRecoverDeadPrimary, true
	case inst.LockedSemiSyncPrimary:
		if isInEmergencyOperationGracefulPeriod(analyzedInstanceKey) {
			return checkAndRecoverGenericProblem, false
		}
		return checkAndRecoverLockedSemiSyncPrimary, true
	// topo
	case inst.ClusterHasNoPrimary:
		return electNewPrimary, true
	case inst.PrimaryHasPrimary:
		return fixClusterAndPrimary, true
	case inst.PrimaryIsReadOnly, inst.PrimarySemiSyncMustBeSet, inst.PrimarySemiSyncMustNotBeSet:
		return fixPrimary, true
	case inst.NotConnectedToPrimary, inst.ConnectedToWrongPrimary, inst.ReplicationStopped, inst.ReplicaIsWritable,
		inst.ReplicaSemiSyncMustBeSet, inst.ReplicaSemiSyncMustNotBeSet:
		return fixReplica, false
	// intermediate primary
	case inst.DeadIntermediatePrimary:
		return checkAndRecoverDeadIntermediatePrimary, true
	case inst.DeadIntermediatePrimaryAndSomeReplicas:
		return checkAndRecoverDeadIntermediatePrimary, true
	case inst.DeadIntermediatePrimaryWithSingleReplicaFailingToConnect:
		return checkAndRecoverDeadIntermediatePrimary, true
	case inst.AllIntermediatePrimaryReplicasFailingToConnectOrDead:
		return checkAndRecoverDeadIntermediatePrimary, true
	case inst.DeadIntermediatePrimaryAndReplicas:
		return checkAndRecoverGenericProblem, false
	// co-primary
	case inst.DeadCoPrimary:
		return checkAndRecoverDeadCoPrimary, true
	case inst.DeadCoPrimaryAndSomeReplicas:
		return checkAndRecoverDeadCoPrimary, true
	// primary, non actionable
	case inst.DeadPrimaryAndReplicas:
		return checkAndRecoverGenericProblem, false
	case inst.UnreachablePrimary:
		return checkAndRecoverGenericProblem, false
	case inst.UnreachablePrimaryWithLaggingReplicas:
		return checkAndRecoverGenericProblem, false
	case inst.AllPrimaryReplicasNotReplicating:
		return checkAndRecoverGenericProblem, false
	case inst.AllPrimaryReplicasNotReplicatingOrDead:
		return checkAndRecoverGenericProblem, false
	case inst.UnreachableIntermediatePrimaryWithLaggingReplicas:
		return checkAndRecoverGenericProblem, false
	}
	// Right now this is mostly causing noise with no clear action.
	// Will revisit this in the future.
	// case inst.AllPrimaryReplicasStale:
	//   return checkAndRecoverGenericProblem, false

	return nil, false
}

func runEmergentOperations(analysisEntry *inst.ReplicationAnalysis) {
	switch analysisEntry.Analysis {
	case inst.DeadPrimaryAndReplicas:
		go emergentlyReadTopologyInstance(&analysisEntry.AnalyzedInstancePrimaryKey, analysisEntry.Analysis)
	case inst.UnreachablePrimary:
		go emergentlyReadTopologyInstance(&analysisEntry.AnalyzedInstanceKey, analysisEntry.Analysis)
		go emergentlyReadTopologyInstanceReplicas(&analysisEntry.AnalyzedInstanceKey, analysisEntry.Analysis)
	case inst.UnreachablePrimaryWithLaggingReplicas:
		go emergentlyRestartReplicationOnTopologyInstanceReplicas(&analysisEntry.AnalyzedInstanceKey, analysisEntry.Analysis)
	case inst.LockedSemiSyncPrimaryHypothesis:
		go emergentlyReadTopologyInstance(&analysisEntry.AnalyzedInstanceKey, analysisEntry.Analysis)
		go emergentlyRecordStaleBinlogCoordinates(&analysisEntry.AnalyzedInstanceKey, &analysisEntry.AnalyzedInstanceBinlogCoordinates)
	case inst.UnreachableIntermediatePrimaryWithLaggingReplicas:
		go emergentlyRestartReplicationOnTopologyInstanceReplicas(&analysisEntry.AnalyzedInstanceKey, analysisEntry.Analysis)
	case inst.AllPrimaryReplicasNotReplicating:
		go emergentlyReadTopologyInstance(&analysisEntry.AnalyzedInstanceKey, analysisEntry.Analysis)
	case inst.AllPrimaryReplicasNotReplicatingOrDead:
		go emergentlyReadTopologyInstance(&analysisEntry.AnalyzedInstanceKey, analysisEntry.Analysis)
	case inst.FirstTierReplicaFailingToConnectToPrimary:
		go emergentlyReadTopologyInstance(&analysisEntry.AnalyzedInstancePrimaryKey, analysisEntry.Analysis)
	}
}

// executeCheckAndRecoverFunction will choose the correct check & recovery function based on analysis.
// It executes the function synchronuously
func executeCheckAndRecoverFunction(analysisEntry inst.ReplicationAnalysis, candidateInstanceKey *inst.InstanceKey, forceInstanceRecovery bool, skipProcesses bool) (recoveryAttempted bool, topologyRecovery *TopologyRecovery, err error) {
	atomic.AddInt64(&countPendingRecoveries, 1)
	defer atomic.AddInt64(&countPendingRecoveries, -1)

	checkAndRecoverFunction, isActionableRecovery := getCheckAndRecoverFunction(analysisEntry.Analysis, &analysisEntry.AnalyzedInstanceKey)
	analysisEntry.IsActionableRecovery = isActionableRecovery
	runEmergentOperations(&analysisEntry)

	if checkAndRecoverFunction == nil {
		// Unhandled problem type
		if analysisEntry.Analysis != inst.NoProblem {
			if util.ClearToLog("executeCheckAndRecoverFunction", analysisEntry.AnalyzedInstanceKey.StringCode()) {
				log.Warningf("executeCheckAndRecoverFunction: ignoring analysisEntry that has no action plan: %+v; key: %+v",
					analysisEntry.Analysis, analysisEntry.AnalyzedInstanceKey)
			}
		}

		return false, nil, nil
	}
	// we have a recovery function; its execution still depends on filters if not disabled.
	if isActionableRecovery || util.ClearToLog("executeCheckAndRecoverFunction: detection", analysisEntry.AnalyzedInstanceKey.StringCode()) {
		log.Infof("executeCheckAndRecoverFunction: proceeding with %+v detection on %+v; isActionable?: %+v; skipProcesses: %+v", analysisEntry.Analysis, analysisEntry.AnalyzedInstanceKey, isActionableRecovery, skipProcesses)
	}

	// At this point we have validated there's a failure scenario for which we have a recovery path.

	// Initiate detection:
	_, _, err = checkAndExecuteFailureDetectionProcesses(analysisEntry, skipProcesses)
	if err != nil {
		log.Errorf("executeCheckAndRecoverFunction: error on failure detection: %+v", err)
		return false, nil, err
	}
	// We don't mind whether detection really executed the processes or not
	// (it may have been silenced due to previous detection). We only care there's no error.

	// We're about to embark on recovery shortly...

	// Check for recovery being disabled globally
	if recoveryDisabledGlobally, err := IsRecoveryDisabled(); err != nil {
		// Unexpected. Shouldn't get this
		log.Errorf("Unable to determine if recovery is disabled globally: %v", err)
	} else if recoveryDisabledGlobally {
		if !forceInstanceRecovery {
			log.Infof("CheckAndRecover: Analysis: %+v, InstanceKey: %+v, candidateInstanceKey: %+v, "+
				"skipProcesses: %v: NOT Recovering host (disabled globally)",
				analysisEntry.Analysis, analysisEntry.AnalyzedInstanceKey, candidateInstanceKey, skipProcesses)

			return false, nil, err
		}
		log.Infof("CheckAndRecover: Analysis: %+v, InstanceKey: %+v, candidateInstanceKey: %+v, "+
			"skipProcesses: %v: recoveries disabled globally but forcing this recovery",
			analysisEntry.Analysis, analysisEntry.AnalyzedInstanceKey, candidateInstanceKey, skipProcesses)
	}

	// Actually attempt recovery:
	if isActionableRecovery || util.ClearToLog("executeCheckAndRecoverFunction: recovery", analysisEntry.AnalyzedInstanceKey.StringCode()) {
		log.Infof("executeCheckAndRecoverFunction: proceeding with %+v recovery on %+v; isRecoverable?: %+v; skipProcesses: %+v", analysisEntry.Analysis, analysisEntry.AnalyzedInstanceKey, isActionableRecovery, skipProcesses)
	}
	recoveryAttempted, topologyRecovery, err = checkAndRecoverFunction(analysisEntry, candidateInstanceKey, forceInstanceRecovery, skipProcesses)
	if !recoveryAttempted {
		return recoveryAttempted, topologyRecovery, err
	}
	if topologyRecovery == nil {
		return recoveryAttempted, topologyRecovery, err
	}
	if b, err := json.Marshal(topologyRecovery); err == nil {
		log.Infof("Topology recovery: %+v", string(b))
	} else {
		log.Infof("Topology recovery: %+v", topologyRecovery)
	}
	if !skipProcesses {
		if topologyRecovery.SuccessorKey == nil {
			// Execute general unsuccessful post failover processes
			executeProcesses(config.Config.PostUnsuccessfulFailoverProcesses, "PostUnsuccessfulFailoverProcesses", topologyRecovery, false)
		} else {
			// Execute general post failover processes
			inst.EndDowntime(topologyRecovery.SuccessorKey)
			executeProcesses(config.Config.PostFailoverProcesses, "PostFailoverProcesses", topologyRecovery, false)
		}
	}
	AuditTopologyRecovery(topologyRecovery, fmt.Sprintf("Waiting for %d postponed functions", topologyRecovery.PostponedFunctionsContainer.Len()))
	topologyRecovery.Wait()
	AuditTopologyRecovery(topologyRecovery, fmt.Sprintf("Executed %d postponed functions", topologyRecovery.PostponedFunctionsContainer.Len()))
	if topologyRecovery.PostponedFunctionsContainer.Len() > 0 {
		AuditTopologyRecovery(topologyRecovery, fmt.Sprintf("Executed postponed functions: %+v", strings.Join(topologyRecovery.PostponedFunctionsContainer.Descriptions(), ", ")))
	}
	return recoveryAttempted, topologyRecovery, err
}

// CheckAndRecover is the main entry point for the recovery mechanism
func CheckAndRecover(specificInstance *inst.InstanceKey, candidateInstanceKey *inst.InstanceKey, skipProcesses bool) (recoveryAttempted bool, promotedReplicaKey *inst.InstanceKey, err error) {
	// Allow the analysis to run even if we don't want to recover
	replicationAnalysis, err := inst.GetReplicationAnalysis("", &inst.ReplicationAnalysisHints{IncludeDowntimed: true, AuditAnalysis: true})
	if err != nil {
		return false, nil, log.Errore(err)
	}
	if *config.RuntimeCLIFlags.Noop {
		log.Infof("--noop provided; will not execute processes")
		skipProcesses = true
	}
	// intentionally iterating entries in random order
	for _, j := range rand.Perm(len(replicationAnalysis)) {
		analysisEntry := replicationAnalysis[j]
		if specificInstance != nil {
			// We are looking for a specific instance; if this is not the one, skip!
			if !specificInstance.Equals(&analysisEntry.AnalyzedInstanceKey) {
				continue
			}
		}
		if analysisEntry.SkippableDueToDowntime && specificInstance == nil {
			// Only recover a downtimed server if explicitly requested
			continue
		}

		if specificInstance != nil {
			// force mode. Keep it synchronuous
			var topologyRecovery *TopologyRecovery
			recoveryAttempted, topologyRecovery, err = executeCheckAndRecoverFunction(analysisEntry, candidateInstanceKey, true, skipProcesses)
			log.Errore(err)
			if topologyRecovery != nil {
				promotedReplicaKey = topologyRecovery.SuccessorKey
			}
		} else {
			go func() {
				_, _, err := executeCheckAndRecoverFunction(analysisEntry, candidateInstanceKey, false, skipProcesses)
				log.Errore(err)
			}()
		}
	}
	return recoveryAttempted, promotedReplicaKey, err
}

func forceAnalysisEntry(clusterName string, analysisCode inst.AnalysisCode, commandHint string, failedInstanceKey *inst.InstanceKey) (analysisEntry inst.ReplicationAnalysis, err error) {
	clusterInfo, err := inst.ReadClusterInfo(clusterName)
	if err != nil {
		return analysisEntry, err
	}

	clusterAnalysisEntries, err := inst.GetReplicationAnalysis(clusterInfo.ClusterName, &inst.ReplicationAnalysisHints{IncludeDowntimed: true, IncludeNoProblem: true})
	if err != nil {
		return analysisEntry, err
	}

	for _, entry := range clusterAnalysisEntries {
		if entry.AnalyzedInstanceKey.Equals(failedInstanceKey) {
			analysisEntry = entry
		}
	}
	analysisEntry.Analysis = analysisCode // we force this analysis
	analysisEntry.CommandHint = commandHint
	analysisEntry.ClusterDetails = *clusterInfo
	analysisEntry.AnalyzedInstanceKey = *failedInstanceKey

	return analysisEntry, nil
}

// ForceExecuteRecovery can be called to issue a recovery process even if analysis says there is no recovery case.
// The caller of this function injects the type of analysis it wishes the function to assume.
// By calling this function one takes responsibility for one's actions.
func ForceExecuteRecovery(analysisEntry inst.ReplicationAnalysis, candidateInstanceKey *inst.InstanceKey, skipProcesses bool) (recoveryAttempted bool, topologyRecovery *TopologyRecovery, err error) {
	return executeCheckAndRecoverFunction(analysisEntry, candidateInstanceKey, true, skipProcesses)
}

// ForcePrimaryFailover *trusts* primary of given cluster is dead and initiates a failover
func ForcePrimaryFailover(clusterName string) (topologyRecovery *TopologyRecovery, err error) {
	clusterPrimaries, err := inst.ReadClusterPrimary(clusterName)
	if err != nil {
		return nil, fmt.Errorf("Cannot deduce cluster primary for %+v", clusterName)
	}
	if len(clusterPrimaries) != 1 {
		return nil, fmt.Errorf("Cannot deduce cluster primary for %+v", clusterName)
	}
	clusterPrimary := clusterPrimaries[0]

	analysisEntry, err := forceAnalysisEntry(clusterName, inst.DeadPrimary, inst.ForcePrimaryFailoverCommandHint, &clusterPrimary.Key)
	if err != nil {
		return nil, err
	}
	recoveryAttempted, topologyRecovery, err := ForceExecuteRecovery(analysisEntry, nil, false)
	if err != nil {
		return nil, err
	}
	if !recoveryAttempted {
		return nil, fmt.Errorf("Unexpected error: recovery not attempted. This should not happen")
	}
	if topologyRecovery == nil {
		return nil, fmt.Errorf("Recovery attempted but with no results. This should not happen")
	}
	if topologyRecovery.SuccessorKey == nil {
		return nil, fmt.Errorf("Recovery attempted yet no replica promoted")
	}
	return topologyRecovery, nil
}

// ForcePrimaryTakeover *trusts* primary of given cluster is dead and fails over to designated instance,
// which has to be its direct child.
func ForcePrimaryTakeover(clusterName string, destination *inst.Instance) (topologyRecovery *TopologyRecovery, err error) {
	clusterPrimaries, err := inst.ReadClusterWriteablePrimary(clusterName)
	if err != nil {
		return nil, fmt.Errorf("Cannot deduce cluster primary for %+v", clusterName)
	}
	if len(clusterPrimaries) != 1 {
		return nil, fmt.Errorf("Cannot deduce cluster primary for %+v", clusterName)
	}
	clusterPrimary := clusterPrimaries[0]

	if !destination.SourceKey.Equals(&clusterPrimary.Key) {
		return nil, fmt.Errorf("you may only promote a direct child of the primary %+v. The primary of %+v is %+v", clusterPrimary.Key, destination.Key, destination.SourceKey)
	}
	log.Infof("will demote %+v and promote %+v instead", clusterPrimary.Key, destination.Key)

	analysisEntry, err := forceAnalysisEntry(clusterName, inst.DeadPrimary, inst.ForcePrimaryTakeoverCommandHint, &clusterPrimary.Key)
	if err != nil {
		return nil, err
	}
	recoveryAttempted, topologyRecovery, err := ForceExecuteRecovery(analysisEntry, &destination.Key, false)
	if err != nil {
		return nil, err
	}
	if !recoveryAttempted {
		return nil, fmt.Errorf("Unexpected error: recovery not attempted. This should not happen")
	}
	if topologyRecovery == nil {
		return nil, fmt.Errorf("Recovery attempted but with no results. This should not happen")
	}
	if topologyRecovery.SuccessorKey == nil {
		return nil, fmt.Errorf("Recovery attempted yet no replica promoted")
	}
	return topologyRecovery, nil
}

// GracefulPrimaryTakeover will demote primary of existing topology and promote its
// direct replica instead.
// It expects that replica to have no siblings.
// This function is graceful in that it will first lock down the primary, then wait
// for the designated replica to catch up with last position.
// It will point old primary at the newly promoted primary at the correct coordinates.
// All of this is accomplished via PlannedReparentShard operation. It is an idempotent operation, look at its documentation for more detail
func GracefulPrimaryTakeover(clusterName string, designatedKey *inst.InstanceKey) (topologyRecovery *TopologyRecovery, err error) {
	clusterPrimaries, err := inst.ReadClusterPrimary(clusterName)
	if err != nil {
		return nil, fmt.Errorf("Cannot deduce cluster primary for %+v; error: %+v", clusterName, err)
	}
	if len(clusterPrimaries) != 1 {
		return nil, fmt.Errorf("Cannot deduce cluster primary for %+v. Found %+v potential primarys", clusterName, len(clusterPrimaries))
	}
	clusterPrimary := clusterPrimaries[0]

	analysisEntry, err := forceAnalysisEntry(clusterName, inst.GraceFulPrimaryTakeover, inst.GracefulPrimaryTakeoverCommandHint, &clusterPrimary.Key)
	if err != nil {
		return nil, err
	}
	topologyRecovery, err = AttemptRecoveryRegistration(&analysisEntry, false /*failIfFailedInstanceInActiveRecovery*/, false /*failIfClusterInActiveRecovery*/)
	if topologyRecovery == nil || err != nil {
		AuditTopologyRecovery(topologyRecovery, fmt.Sprintf("could not register recovery on %+v. Unable to issue PlannedReparentShard.", analysisEntry.AnalyzedInstanceKey))
		return topologyRecovery, err
	}

	primaryTablet, err := inst.ReadTablet(clusterPrimary.Key)
	if err != nil {
		return topologyRecovery, err
	}
	if designatedKey != nil && !designatedKey.IsValid() {
		// An empty or invalid key is as good as no key
		designatedKey = nil
	}
	var designatedTabletAlias *topodatapb.TabletAlias
	if designatedKey != nil {
		designatedTablet, err := inst.ReadTablet(*designatedKey)
		if err != nil {
			return topologyRecovery, err
		}
		designatedTabletAlias = designatedTablet.Alias
		AuditTopologyRecovery(topologyRecovery, fmt.Sprintf("started PlannedReparentShard, new primary will be %s.", topoproto.TabletAliasString(designatedTabletAlias)))
	} else {
		AuditTopologyRecovery(topologyRecovery, "started PlannedReparentShard with automatic primary selection.")
	}

	// check for the constraint failure for cross cell promotion
	if designatedTabletAlias != nil && designatedTabletAlias.Cell != primaryTablet.Alias.Cell && config.Config.PreventCrossDataCenterPrimaryFailover {
		errorMessage := fmt.Sprintf("GracefulPrimaryTakeover: constraint failure - %s and %s are in different cells", topoproto.TabletAliasString(designatedTabletAlias), topoproto.TabletAliasString(primaryTablet.Alias))
		AuditTopologyRecovery(topologyRecovery, errorMessage)
		return topologyRecovery, fmt.Errorf(errorMessage)
	}

	ev, err := reparentutil.NewPlannedReparenter(ts, tmclient.NewTabletManagerClient(), logutil.NewCallbackLogger(func(event *logutilpb.Event) {
		level := event.GetLevel()
		value := event.GetValue()
		// we only log the warnings and errors explicitly, everything gets logged as an information message anyways in auditing topology recovery
		switch level {
		case logutilpb.Level_WARNING:
			log.Warningf("PRS - %s", value)
		case logutilpb.Level_ERROR:
			log.Errorf("PRS - %s", value)
		}
		AuditTopologyRecovery(topologyRecovery, value)
	})).ReparentShard(context.Background(),
		primaryTablet.Keyspace,
		primaryTablet.Shard,
		reparentutil.PlannedReparentOptions{
			NewPrimaryAlias:     designatedTabletAlias,
			WaitReplicasTimeout: time.Duration(config.Config.WaitReplicasTimeoutSeconds) * time.Second,
		},
	)

	// here we need to forcefully refresh all the tablets otherwise old information is used and failover scenarios are spawned off which are not required
	// For example, if we do not refresh the tablets forcefully and the new primary is found in the cache then its source key is not updated and this spawns off
	// PrimaryHasPrimary analysis which runs ERS
	RefreshTablets(true /* forceRefresh */)
	var promotedReplica *inst.Instance
	if ev.NewPrimary != nil {
		promotedReplica, _, _ = inst.ReadInstance(&inst.InstanceKey{
			Hostname: ev.NewPrimary.MysqlHostname,
			Port:     int(ev.NewPrimary.MysqlPort),
		})
	}
	postPrsCompletion(topologyRecovery, analysisEntry, promotedReplica)
	return topologyRecovery, err
}

func postPrsCompletion(topologyRecovery *TopologyRecovery, analysisEntry inst.ReplicationAnalysis, promotedReplica *inst.Instance) {
	if promotedReplica != nil {
		message := fmt.Sprintf("promoted replica: %+v", promotedReplica.Key)
		AuditTopologyRecovery(topologyRecovery, message)
		inst.AuditOperation(string(analysisEntry.Analysis), &analysisEntry.AnalyzedInstanceKey, message)
	}
	// And this is the end; whether successful or not, we're done.
	resolveRecovery(topologyRecovery, promotedReplica)
	// Now, see whether we are successful or not. From this point there's no going back.
	if promotedReplica != nil {
		// Success!
		AuditTopologyRecovery(topologyRecovery, fmt.Sprintf("%+v: successfully promoted %+v", analysisEntry.Analysis, promotedReplica.Key))

		kvPairs := inst.GetClusterPrimaryKVPairs(analysisEntry.ClusterDetails.ClusterAlias, &promotedReplica.Key)
		AuditTopologyRecovery(topologyRecovery, fmt.Sprintf("Writing KV %+v", kvPairs))
		for _, kvPair := range kvPairs {
			err := kv.PutKVPair(kvPair)
			log.Errore(err)
		}
		{
			AuditTopologyRecovery(topologyRecovery, fmt.Sprintf("Distributing KV %+v", kvPairs))
			err := kv.DistributePairs(kvPairs)
			log.Errore(err)
		}
		func() error {
			before := analysisEntry.AnalyzedInstanceKey.StringCode()
			after := promotedReplica.Key.StringCode()
			AuditTopologyRecovery(topologyRecovery, fmt.Sprintf("- %+v: updating cluster_alias: %v -> %v", analysisEntry.Analysis, before, after))
			//~~~inst.ReplaceClusterName(before, after)
			if alias := analysisEntry.ClusterDetails.ClusterAlias; alias != "" {
				inst.SetClusterAlias(promotedReplica.Key.StringCode(), alias)
			} else {
				inst.ReplaceAliasClusterName(before, after)
			}
			return nil
		}()

		attributes.SetGeneralAttribute(analysisEntry.ClusterDetails.ClusterDomain, promotedReplica.Key.StringCode())
	}
}

// electNewPrimary elects a new primary while none were present before.
func electNewPrimary(analysisEntry inst.ReplicationAnalysis, candidateInstanceKey *inst.InstanceKey, forceInstanceRecovery bool, skipProcesses bool) (recoveryAttempted bool, topologyRecovery *TopologyRecovery, err error) {
	topologyRecovery, err = AttemptRecoveryRegistration(&analysisEntry, false /*failIfFailedInstanceInActiveRecovery*/, true /*failIfClusterInActiveRecovery*/)
	if topologyRecovery == nil || err != nil {
		AuditTopologyRecovery(topologyRecovery, fmt.Sprintf("found an active or recent recovery on %+v. Will not issue another electNewPrimary.", analysisEntry.AnalyzedInstanceKey))
		return false, nil, err
	}
	log.Infof("Analysis: %v, will elect a new primary: %v", analysisEntry.Analysis, analysisEntry.SuggestedClusterAlias)

	analyzedTablet, err := inst.ReadTablet(analysisEntry.AnalyzedInstanceKey)
	if err != nil {
		return false, topologyRecovery, err
	}
	AuditTopologyRecovery(topologyRecovery, "starting PlannedReparentShard for electing new primary.")

<<<<<<< HEAD
	ev, err := reparentutil.NewPlannedReparenter(ts, tmclient.NewTabletManagerClient(), logutil.NewCallbackLogger(func(event *logutilpb.Event) {
		level := event.GetLevel()
		value := event.GetValue()
		// we only log the warnings and errors explicitly, everything gets logged as an information message anyways in auditing topology recovery
		switch level {
		case logutilpb.Level_WARNING:
			log.Warningf("PRS - %s", value)
		case logutilpb.Level_ERROR:
			log.Errorf("PRS - %s", value)
=======
	replicas, err := inst.ReadClusterAliasInstances(analysisEntry.SuggestedClusterAlias)
	if err != nil {
		return false, topologyRecovery, err
	}
	// TODO(sougou): this is not reliable, because of the timeout.
	replicas = inst.StopReplicasNicely(replicas, time.Duration(config.Config.InstanceBulkOperationsWaitTimeoutSeconds)*time.Second)
	if len(replicas) == 0 {
		return false, topologyRecovery, fmt.Errorf("no instances in cluster %v", analysisEntry.SuggestedClusterAlias)
	}

	// Find an initial candidate
	var candidate *inst.Instance
	for _, replica := range replicas {
		// TODO(sougou): this needs to do more. see inst.chooseCandidateReplica
		if !inst.IsBannedFromBeingCandidateReplica(replica) {
			candidate = replica
			break
		}
	}
	if candidate == nil {
		err := fmt.Errorf("no candidate qualifies to be a primary")
		AuditTopologyRecovery(topologyRecovery, err.Error())
		return true, topologyRecovery, err
	}

	// Compare the current candidate with the rest to see if other instances can be
	// moved under. If not, see if the other intance can become a candidate instead.
	for _, replica := range replicas {
		if replica == candidate {
			continue
		}
		if err := inst.CheckMoveViaGTID(replica, candidate); err != nil {
			if err := inst.CheckMoveViaGTID(candidate, replica); err != nil {
				return false, topologyRecovery, fmt.Errorf("instances are not compatible: %+v %+v: %v", candidate, replica, err)
			}
			// Make sure the new candidate meets the requirements.
			if !inst.IsBannedFromBeingCandidateReplica(replica) {
				candidate = replica
			}
>>>>>>> adef6b92
		}
		AuditTopologyRecovery(topologyRecovery, value)
	})).ReparentShard(context.Background(),
		analyzedTablet.Keyspace,
		analyzedTablet.Shard,
		reparentutil.PlannedReparentOptions{
			WaitReplicasTimeout: time.Duration(config.Config.WaitReplicasTimeoutSeconds) * time.Second,
		},
	)

	// here we need to forcefully refresh all the tablets otherwise old information is used and failover scenarios are spawned off which are not required
	// For example, if we do not refresh the tablets forcefully and the new primary is found in the cache then its source key is not updated and this spawns off
	// PrimaryHasPrimary analysis which runs ERS
	RefreshTablets(true /* forceRefresh */)
	var promotedReplica *inst.Instance
	if ev.NewPrimary != nil {
		promotedReplica, _, _ = inst.ReadInstance(&inst.InstanceKey{
			Hostname: ev.NewPrimary.MysqlHostname,
			Port:     int(ev.NewPrimary.MysqlPort),
		})
	}
	postPrsCompletion(topologyRecovery, analysisEntry, promotedReplica)
	return true, topologyRecovery, err
}

// fixClusterAndPrimary performs a traditional vitess PlannedReparentShard.
func fixClusterAndPrimary(analysisEntry inst.ReplicationAnalysis, candidateInstanceKey *inst.InstanceKey, forceInstanceRecovery bool, skipProcesses bool) (recoveryAttempted bool, topologyRecovery *TopologyRecovery, err error) {
	topologyRecovery, err = AttemptRecoveryRegistration(&analysisEntry, false, true)
	if topologyRecovery == nil {
		AuditTopologyRecovery(topologyRecovery, fmt.Sprintf("found an active or recent recovery on %+v. Will not issue another fixClusterAndPrimary.", analysisEntry.AnalyzedInstanceKey))
		return false, nil, err
	}
	log.Infof("Analysis: %v, will fix incorrect primaryship %+v", analysisEntry.Analysis, analysisEntry.AnalyzedInstanceKey)

	// Reset replication on current primary. This will prevent the co-primary code-path.
	// TODO(sougou): this should probably done while holding a lock.
	_, err = inst.ResetReplicationOperation(&analysisEntry.AnalyzedInstanceKey)
	if err != nil {
		return false, topologyRecovery, err
	}

	altAnalysis, err := forceAnalysisEntry(analysisEntry.ClusterDetails.ClusterName, inst.DeadPrimary, "", &analysisEntry.AnalyzedInstancePrimaryKey)
	if err != nil {
		return false, topologyRecovery, err
	}
	recoveryAttempted, topologyRecovery, err = ForceExecuteRecovery(altAnalysis, &analysisEntry.AnalyzedInstanceKey, false)
	if err != nil {
		return recoveryAttempted, topologyRecovery, err
	}
	if _, err := TabletRefresh(analysisEntry.AnalyzedInstanceKey); err != nil {
		log.Errore(err)
	}
	return recoveryAttempted, topologyRecovery, err
}

// fixPrimary sets the primary as read-write.
func fixPrimary(analysisEntry inst.ReplicationAnalysis, candidateInstanceKey *inst.InstanceKey, forceInstanceRecovery bool, skipProcesses bool) (recoveryAttempted bool, topologyRecovery *TopologyRecovery, err error) {
	topologyRecovery, err = AttemptRecoveryRegistration(&analysisEntry, false, true)
	if topologyRecovery == nil {
		AuditTopologyRecovery(topologyRecovery, fmt.Sprintf("found an active or recent recovery on %+v. Will not issue another fixPrimary.", analysisEntry.AnalyzedInstanceKey))
		return false, nil, err
	}
	log.Infof("Analysis: %v, will fix primary to read-write %+v", analysisEntry.Analysis, analysisEntry.AnalyzedInstanceKey)

	_, unlock, err := LockShard(context.Background(), analysisEntry.AnalyzedInstanceKey)
	if err != nil {
		log.Infof("CheckAndRecover: Analysis: %+v, InstanceKey: %+v, candidateInstanceKey: %+v, "+
			"skipProcesses: %v: NOT detecting/recovering host, could not obtain shard lock (%v)",
			analysisEntry.Analysis, analysisEntry.AnalyzedInstanceKey, candidateInstanceKey, skipProcesses, err)
		return false, topologyRecovery, err
	}
	defer unlock(&err)

	// TODO(sougou): this code pattern has reached DRY limits. Reuse.
	count := inst.SemiSyncAckers(analysisEntry.AnalyzedInstanceKey)
	err = inst.SetSemiSyncPrimary(&analysisEntry.AnalyzedInstanceKey, count > 0)
	//AuditTopologyRecovery(topologyRecovery, fmt.Sprintf("- fixPrimary: applying semi-sync %v: success=%t", count > 0, (err == nil)))
	if err != nil {
		return false, topologyRecovery, err
	}

	if err := TabletUndoDemotePrimary(analysisEntry.AnalyzedInstanceKey); err != nil {
		return false, topologyRecovery, err
	}
	return true, topologyRecovery, nil
}

// fixReplica sets the replica as read-only and points it at the current primary.
func fixReplica(analysisEntry inst.ReplicationAnalysis, candidateInstanceKey *inst.InstanceKey, forceInstanceRecovery bool, skipProcesses bool) (recoveryAttempted bool, topologyRecovery *TopologyRecovery, err error) {
	topologyRecovery, err = AttemptRecoveryRegistration(&analysisEntry, false, true)
	if topologyRecovery == nil {
		AuditTopologyRecovery(topologyRecovery, fmt.Sprintf("found an active or recent recovery on %+v. Will not issue another fixReplica.", analysisEntry.AnalyzedInstanceKey))
		return false, nil, err
	}
	log.Infof("Analysis: %v, will fix replica %+v", analysisEntry.Analysis, analysisEntry.AnalyzedInstanceKey)

	_, unlock, err := LockShard(context.Background(), analysisEntry.AnalyzedInstanceKey)
	if err != nil {
		log.Infof("CheckAndRecover: Analysis: %+v, InstanceKey: %+v, candidateInstanceKey: %+v, "+
			"skipProcesses: %v: NOT detecting/recovering host, could not obtain shard lock (%v)",
			analysisEntry.Analysis, analysisEntry.AnalyzedInstanceKey, candidateInstanceKey, skipProcesses, err)
		return false, topologyRecovery, err
	}
	defer unlock(&err)

	if _, err := inst.SetReadOnly(&analysisEntry.AnalyzedInstanceKey, true); err != nil {
		return false, topologyRecovery, err
	}

	primaryKey, err := ShardPrimary(&analysisEntry.AnalyzedInstanceKey)
	if err != nil {
		log.Info("Could not compute primary for %+v", analysisEntry.AnalyzedInstanceKey)
		return false, topologyRecovery, err
	}
	if _, err := inst.MoveBelowGTID(&analysisEntry.AnalyzedInstanceKey, primaryKey); err != nil {
		return false, topologyRecovery, err
	}
	return true, topologyRecovery, nil
}<|MERGE_RESOLUTION|>--- conflicted
+++ resolved
@@ -1783,7 +1783,6 @@
 	}
 	AuditTopologyRecovery(topologyRecovery, "starting PlannedReparentShard for electing new primary.")
 
-<<<<<<< HEAD
 	ev, err := reparentutil.NewPlannedReparenter(ts, tmclient.NewTabletManagerClient(), logutil.NewCallbackLogger(func(event *logutilpb.Event) {
 		level := event.GetLevel()
 		value := event.GetValue()
@@ -1793,47 +1792,6 @@
 			log.Warningf("PRS - %s", value)
 		case logutilpb.Level_ERROR:
 			log.Errorf("PRS - %s", value)
-=======
-	replicas, err := inst.ReadClusterAliasInstances(analysisEntry.SuggestedClusterAlias)
-	if err != nil {
-		return false, topologyRecovery, err
-	}
-	// TODO(sougou): this is not reliable, because of the timeout.
-	replicas = inst.StopReplicasNicely(replicas, time.Duration(config.Config.InstanceBulkOperationsWaitTimeoutSeconds)*time.Second)
-	if len(replicas) == 0 {
-		return false, topologyRecovery, fmt.Errorf("no instances in cluster %v", analysisEntry.SuggestedClusterAlias)
-	}
-
-	// Find an initial candidate
-	var candidate *inst.Instance
-	for _, replica := range replicas {
-		// TODO(sougou): this needs to do more. see inst.chooseCandidateReplica
-		if !inst.IsBannedFromBeingCandidateReplica(replica) {
-			candidate = replica
-			break
-		}
-	}
-	if candidate == nil {
-		err := fmt.Errorf("no candidate qualifies to be a primary")
-		AuditTopologyRecovery(topologyRecovery, err.Error())
-		return true, topologyRecovery, err
-	}
-
-	// Compare the current candidate with the rest to see if other instances can be
-	// moved under. If not, see if the other intance can become a candidate instead.
-	for _, replica := range replicas {
-		if replica == candidate {
-			continue
-		}
-		if err := inst.CheckMoveViaGTID(replica, candidate); err != nil {
-			if err := inst.CheckMoveViaGTID(candidate, replica); err != nil {
-				return false, topologyRecovery, fmt.Errorf("instances are not compatible: %+v %+v: %v", candidate, replica, err)
-			}
-			// Make sure the new candidate meets the requirements.
-			if !inst.IsBannedFromBeingCandidateReplica(replica) {
-				candidate = replica
-			}
->>>>>>> adef6b92
 		}
 		AuditTopologyRecovery(topologyRecovery, value)
 	})).ReparentShard(context.Background(),
