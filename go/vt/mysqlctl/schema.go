--- conflicted
+++ resolved
@@ -142,21 +142,13 @@
 		td.Name = tableName
 		td.Schema = norm
 
-<<<<<<< HEAD
 		log.Infof("mysqld GetSchema: GetColumns: tableName: %s, tabletType: %s", tableName, tableType)
-		td.Fields, td.Columns, err = mysqld.getColumns(ctx, dbName, tableName)
-		if err != nil {
-			return nil, err
-		}
-		log.Infof("mysqld GetSchema: GetPrimaryKeyColumns: tableName: %s, tabletType: %s", tableName, tableType)
-		td.PrimaryKeyColumns, err = mysqld.getPrimaryKeyColumns(ctx, dbName, tableName)
-=======
 		td.Fields, td.Columns, err = mysqld.GetColumns(ctx, dbName, tableName)
 		if err != nil {
 			return nil, err
 		}
+		log.Infof("mysqld GetSchema: GetPrimaryKeyColumns: tableName: %s, tabletType: %s", tableName, tableType)
 		td.PrimaryKeyColumns, err = mysqld.GetPrimaryKeyColumns(ctx, dbName, tableName)
->>>>>>> 7db6a8b2
 		if err != nil {
 			return nil, err
 		}
@@ -178,12 +170,7 @@
 
 // ResolveTables returns a list of actual tables+views matching a list
 // of regexps
-<<<<<<< HEAD
-func ResolveTables(mysqld MysqlDaemon, dbName string, tables []string) ([]string, error) {
-	ctx := context.TODO()
-=======
 func ResolveTables(ctx context.Context, mysqld MysqlDaemon, dbName string, tables []string) ([]string, error) {
->>>>>>> 7db6a8b2
 	sd, err := mysqld.GetSchema(ctx, dbName, tables, nil, true)
 	if err != nil {
 		return nil, err
@@ -196,19 +183,8 @@
 }
 
 // GetColumns returns the columns of table.
-<<<<<<< HEAD
-func (mysqld *Mysqld) GetColumns(dbName, table string) ([]*querypb.Field, []string, error) {
-	return mysqld.getColumns(context.TODO(), dbName, table)
-}
-
-// TODO: Remove once GetColumns accepts context.
-func (mysqld *Mysqld) getColumns(ctx context.Context, dbName, table string) ([]*querypb.Field, []string, error) {
-
-	conn, err := getPoolReconnect(context.TODO(), mysqld.dbaPool)
-=======
 func (mysqld *Mysqld) GetColumns(ctx context.Context, dbName, table string) ([]*querypb.Field, []string, error) {
 	conn, err := getPoolReconnect(ctx, mysqld.dbaPool)
->>>>>>> 7db6a8b2
 	if err != nil {
 		return nil, nil, err
 	}
@@ -230,16 +206,7 @@
 }
 
 // GetPrimaryKeyColumns returns the primary key columns of table.
-<<<<<<< HEAD
-func (mysqld *Mysqld) GetPrimaryKeyColumns(dbName, table string) ([]string, error) {
-	return mysqld.getPrimaryKeyColumns(context.TODO(), dbName, table)
-}
-
-// TODO: Remove once GetPrimaryKeyColumns accepts context.
-func (mysqld *Mysqld) getPrimaryKeyColumns(ctx context.Context, dbName, table string) ([]string, error) {
-=======
 func (mysqld *Mysqld) GetPrimaryKeyColumns(ctx context.Context, dbName, table string) ([]string, error) {
->>>>>>> 7db6a8b2
 	conn, err := getPoolReconnect(ctx, mysqld.dbaPool)
 	if err != nil {
 		return nil, err
@@ -293,12 +260,7 @@
 
 // PreflightSchemaChange checks the schema changes in "changes" by applying them
 // to an intermediate database that has the same schema as the target database.
-<<<<<<< HEAD
-func (mysqld *Mysqld) PreflightSchemaChange(dbName string, changes []string) ([]*tabletmanagerdatapb.SchemaChangeResult, error) {
-	ctx := context.TODO()
-=======
 func (mysqld *Mysqld) PreflightSchemaChange(ctx context.Context, dbName string, changes []string) ([]*tabletmanagerdatapb.SchemaChangeResult, error) {
->>>>>>> 7db6a8b2
 	results := make([]*tabletmanagerdatapb.SchemaChangeResult, len(changes))
 
 	// Get current schema from the real database.
@@ -367,13 +329,7 @@
 }
 
 // ApplySchemaChange will apply the schema change to the given database.
-<<<<<<< HEAD
-func (mysqld *Mysqld) ApplySchemaChange(dbName string, change *tmutils.SchemaChange) (*tabletmanagerdatapb.SchemaChangeResult, error) {
-	ctx := context.TODO()
-
-=======
 func (mysqld *Mysqld) ApplySchemaChange(ctx context.Context, dbName string, change *tmutils.SchemaChange) (*tabletmanagerdatapb.SchemaChangeResult, error) {
->>>>>>> 7db6a8b2
 	// check current schema matches
 	beforeSchema, err := mysqld.GetSchema(ctx, dbName, nil, nil, true)
 	if err != nil {
