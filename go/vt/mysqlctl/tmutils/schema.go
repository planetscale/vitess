--- conflicted
+++ resolved
@@ -124,10 +124,7 @@
 	return f, nil
 }
 
-<<<<<<< HEAD
-=======
 // Includes returns whether a tableName/tableType should be included in this TableFilter.
->>>>>>> 2ce7e765
 func (f *TableFilter) Includes(tableName string, tableType string) bool {
 	if f.filterTables {
 		matches := false
