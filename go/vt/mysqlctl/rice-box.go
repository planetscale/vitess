package mysqlctl

import (
	"time"

	"github.com/GeertJohan/go.rice/embedded"
)

func init() {

	// define files
	file2 := &embedded.EmbeddedFile{
		Filename:    "gomysql.pc.tmpl",
<<<<<<< HEAD
		FileModTime: time.Unix(1648251403, 0),
=======
		FileModTime: time.Unix(1625867173, 0),
>>>>>>> 5ce11015

		Content: string("Name: GoMysql\nDescription: Flags for using mysql C client in go\n"),
	}
	file3 := &embedded.EmbeddedFile{
		Filename:    "init_db.sql",
<<<<<<< HEAD
		FileModTime: time.Unix(1657235277, 0),
=======
		FileModTime: time.Unix(1656561956, 0),
>>>>>>> 5ce11015

		Content: string("# This file is executed immediately after mysql_install_db,\n# to initialize a fresh data directory.\n\n###############################################################################\n# WARNING: This sql is *NOT* safe for production use,\n#          as it contains default well-known users and passwords.\n#          Care should be taken to change these users and passwords\n#          for production.\n###############################################################################\n\n###############################################################################\n# Equivalent of mysql_secure_installation\n###############################################################################\n# We need to ensure that super_read_only is disabled so that we can execute\n# these commands. Note that disabling it does NOT disable read_only.\n# We save the current value so that we only re-enable it at the end if it was\n# enabled before.\nSET @original_super_read_only=IF(@@global.super_read_only=1, 'ON', 'OFF');\nSET GLOBAL super_read_only='OFF';\n\n# Changes during the init db should not make it to the binlog.\n# They could potentially create errant transactions on replicas.\nSET sql_log_bin = 0;\n# Remove anonymous users.\nDELETE FROM mysql.user WHERE User = '';\n\n# Disable remote root access (only allow UNIX socket).\nDELETE FROM mysql.user WHERE User = 'root' AND Host != 'localhost';\n\n# Remove test database.\nDROP DATABASE IF EXISTS test;\n\n###############################################################################\n# Vitess defaults\n###############################################################################\n\n# Vitess-internal database.\nCREATE DATABASE IF NOT EXISTS _vt;\n# Note that definitions of local_metadata and shard_metadata should be the same\n# as in production which is defined in go/vt/mysqlctl/metadata_tables.go.\nCREATE TABLE IF NOT EXISTS _vt.local_metadata (\n  name VARCHAR(255) NOT NULL,\n  value VARCHAR(255) NOT NULL,\n  db_name VARBINARY(255) NOT NULL,\n  PRIMARY KEY (db_name, name)\n  ) ENGINE=InnoDB;\nCREATE TABLE IF NOT EXISTS _vt.shard_metadata (\n  name VARCHAR(255) NOT NULL,\n  value MEDIUMBLOB NOT NULL,\n  db_name VARBINARY(255) NOT NULL,\n  PRIMARY KEY (db_name, name)\n  ) ENGINE=InnoDB;\n\n# Admin user with all privileges.\nCREATE USER 'vt_dba'@'localhost';\nGRANT ALL ON *.* TO 'vt_dba'@'localhost';\nGRANT GRANT OPTION ON *.* TO 'vt_dba'@'localhost';\n\n# User for app traffic, with global read-write access.\nCREATE USER 'vt_app'@'localhost';\nGRANT SELECT, INSERT, UPDATE, DELETE, CREATE, DROP, RELOAD, PROCESS, FILE,\n  REFERENCES, INDEX, ALTER, SHOW DATABASES, CREATE TEMPORARY TABLES,\n  LOCK TABLES, EXECUTE, REPLICATION CLIENT, CREATE VIEW,\n  SHOW VIEW, CREATE ROUTINE, ALTER ROUTINE, CREATE USER, EVENT, TRIGGER\n  ON *.* TO 'vt_app'@'localhost';\n\n# User for app debug traffic, with global read access.\nCREATE USER 'vt_appdebug'@'localhost';\nGRANT SELECT, SHOW DATABASES, PROCESS ON *.* TO 'vt_appdebug'@'localhost';\n\n# User for administrative operations that need to be executed as non-SUPER.\n# Same permissions as vt_app here.\nCREATE USER 'vt_allprivs'@'localhost';\nGRANT SELECT, INSERT, UPDATE, DELETE, CREATE, DROP, RELOAD, PROCESS, FILE,\n  REFERENCES, INDEX, ALTER, SHOW DATABASES, CREATE TEMPORARY TABLES,\n  LOCK TABLES, EXECUTE, REPLICATION SLAVE, REPLICATION CLIENT, CREATE VIEW,\n  SHOW VIEW, CREATE ROUTINE, ALTER ROUTINE, CREATE USER, EVENT, TRIGGER\n  ON *.* TO 'vt_allprivs'@'localhost';\n\n# User for slave replication connections.\nCREATE USER 'vt_repl'@'%';\nGRANT REPLICATION SLAVE ON *.* TO 'vt_repl'@'%';\n\n# User for Vitess VReplication (base vstreamers and vplayer).\nCREATE USER 'vt_filtered'@'localhost';\nGRANT SELECT, INSERT, UPDATE, DELETE, CREATE, DROP, RELOAD, PROCESS, FILE,\n  REFERENCES, INDEX, ALTER, SHOW DATABASES, CREATE TEMPORARY TABLES,\n  LOCK TABLES, EXECUTE, REPLICATION SLAVE, REPLICATION CLIENT, CREATE VIEW,\n  SHOW VIEW, CREATE ROUTINE, ALTER ROUTINE, CREATE USER, EVENT, TRIGGER\n  ON *.* TO 'vt_filtered'@'localhost';\n\n# User for general MySQL monitoring.\nCREATE USER 'vt_monitoring'@'localhost';\nGRANT SELECT, PROCESS, SUPER, REPLICATION CLIENT, RELOAD\n  ON *.* TO 'vt_monitoring'@'localhost';\nGRANT SELECT, UPDATE, DELETE, DROP\n  ON performance_schema.* TO 'vt_monitoring'@'localhost';\n\n# User for Orchestrator (https://github.com/openark/orchestrator).\nCREATE USER 'orc_client_user'@'%' IDENTIFIED BY 'orc_client_user_password';\nGRANT SUPER, PROCESS, REPLICATION SLAVE, RELOAD\n  ON *.* TO 'orc_client_user'@'%';\nGRANT SELECT\n  ON _vt.* TO 'orc_client_user'@'%';\n\nFLUSH PRIVILEGES;\n\nRESET SLAVE ALL;\nRESET MASTER;\n\n# We need to set super_read_only back to what it was before\nSET GLOBAL super_read_only=IFNULL(@original_super_read_only, 'OFF');"),
	}
	file5 := &embedded.EmbeddedFile{
		Filename:    "mycnf/default.cnf",
<<<<<<< HEAD
		FileModTime: time.Unix(1656359209, 0),
=======
		FileModTime: time.Unix(1656560071, 0),
>>>>>>> 5ce11015

		Content: string("# Global configuration that is auto-included for all MySQL/MariaDB versions\n\ndatadir = {{.DataDir}}\ninnodb_data_home_dir = {{.InnodbDataHomeDir}}\ninnodb_log_group_home_dir = {{.InnodbLogGroupHomeDir}}\nlog-error = {{.ErrorLogPath}}\nlog-bin = {{.BinLogPath}}\nrelay-log = {{.RelayLogPath}}\nrelay-log-index =  {{.RelayLogIndexPath}}\npid-file = {{.PidFile}}\nport = {{.MysqlPort}}\n\n{{if .SecureFilePriv}}\nsecure-file-priv = {{.SecureFilePriv}}\n{{end}}\n\n# all db instances should start in read-only mode - once the db is started and\n# fully functional, we'll push it into read-write mode\nread-only\nserver-id = {{.ServerID}}\n\n# all db instances should skip starting replication threads - that way we can do any\n# additional configuration (like enabling semi-sync) before we connect to\n# the source.\nskip_slave_start\nsocket = {{.SocketFile}}\ntmpdir = {{.TmpDir}}\n\nslow-query-log-file = {{.SlowLogPath}}\n\n# These are sensible defaults that apply to all MySQL/MariaDB versions\n\nlong_query_time = 2\nslow-query-log\nskip-name-resolve\nconnect_timeout = 30\ninnodb_lock_wait_timeout = 20\nmax_allowed_packet = 64M\nmax_connections = 500\n\n\n"),
	}
	file6 := &embedded.EmbeddedFile{
		Filename:    "mycnf/mariadb100.cnf",
<<<<<<< HEAD
		FileModTime: time.Unix(1648251403, 0),
=======
		FileModTime: time.Unix(1636429180, 0),
>>>>>>> 5ce11015

		Content: string("# This file is auto-included when MariaDB 10.0 is detected.\n\n# Semi-sync replication is required for automated unplanned failover\n# (when the primary goes away). Here we just load the plugin so it's\n# available if desired, but it's disabled at startup.\n#\n# If the -enable_semi_sync flag is used, VTTablet will enable semi-sync\n# at the proper time when replication is set up, or when a primary is\n# promoted or demoted.\nplugin-load = rpl_semi_sync_master=semisync_master.so;rpl_semi_sync_slave=semisync_slave.so\n\nslave_net_timeout = 60\n\n# MariaDB 10.0 is unstrict by default\nsql_mode = STRICT_TRANS_TABLES,NO_ENGINE_SUBSTITUTION\n\n# enable strict mode so it's safe to compare sequence numbers across different server IDs.\ngtid_strict_mode = 1\ninnodb_stats_persistent = 0\n\n# When semi-sync is enabled, don't allow fallback to async\n# if you get no ack, or have no replicas. This is necessary to\n# prevent alternate futures when doing a failover in response to\n# a primary that becomes unresponsive.\nrpl_semi_sync_master_timeout = 1000000000000000000\nrpl_semi_sync_master_wait_no_slave = 1\n\n\ncharacter_set_server = utf8\ncollation_server = utf8_general_ci\n\nexpire_logs_days = 3\n\nsync_binlog = 1\nbinlog_format = ROW\nlog_slave_updates\nexpire_logs_days = 3\n\n# In MariaDB the default charset is latin1\n\ncharacter_set_server = utf8\ncollation_server = utf8_general_ci\n\n"),
	}
	file7 := &embedded.EmbeddedFile{
		Filename:    "mycnf/mariadb101.cnf",
<<<<<<< HEAD
		FileModTime: time.Unix(1648251403, 0),
=======
		FileModTime: time.Unix(1636429180, 0),
>>>>>>> 5ce11015

		Content: string("# This file is auto-included when MariaDB 10.1 is detected.\n\n# Semi-sync replication is required for automated unplanned failover\n# (when the primary goes away). Here we just load the plugin so it's\n# available if desired, but it's disabled at startup.\n#\n# If the -enable_semi_sync flag is used, VTTablet will enable semi-sync\n# at the proper time when replication is set up, or when a primary is\n# promoted or demoted.\nplugin-load = rpl_semi_sync_master=semisync_master.so;rpl_semi_sync_slave=semisync_slave.so\n\nslave_net_timeout = 60\n\n# MariaDB 10.1 default is only no-engine-substitution and no-auto-create-user\nsql_mode = STRICT_TRANS_TABLES,NO_ENGINE_SUBSTITUTION,NO_AUTO_CREATE_USER\n\n# enable strict mode so it's safe to compare sequence numbers across different server IDs.\ngtid_strict_mode = 1\ninnodb_stats_persistent = 0\n\n# When semi-sync is enabled, don't allow fallback to async\n# if you get no ack, or have no replicas. This is necessary to\n# prevent alternate futures when doing a failover in response to\n# a primary that becomes unresponsive.\nrpl_semi_sync_master_timeout = 1000000000000000000\nrpl_semi_sync_master_wait_no_slave = 1\n\n\ncharacter_set_server = utf8\ncollation_server = utf8_general_ci\n\nexpire_logs_days = 3\n\nsync_binlog = 1\nbinlog_format = ROW\nlog_slave_updates\nexpire_logs_days = 3\n\n# In MariaDB the default charset is latin1\n\ncharacter_set_server = utf8\ncollation_server = utf8_general_ci\n"),
	}
	file8 := &embedded.EmbeddedFile{
		Filename:    "mycnf/mariadb102.cnf",
<<<<<<< HEAD
		FileModTime: time.Unix(1648251403, 0),
=======
		FileModTime: time.Unix(1636429180, 0),
>>>>>>> 5ce11015

		Content: string("# This file is auto-included when MariaDB 10.2 is detected.\n\n# Semi-sync replication is required for automated unplanned failover\n# (when the primary goes away). Here we just load the plugin so it's\n# available if desired, but it's disabled at startup.\n#\n# If the -enable_semi_sync flag is used, VTTablet will enable semi-sync\n# at the proper time when replication is set up, or when a primary is\n# promoted or demoted.\nplugin-load = rpl_semi_sync_master=semisync_master.so;rpl_semi_sync_slave=semisync_slave.so\n\n# enable strict mode so it's safe to compare sequence numbers across different server IDs.\ngtid_strict_mode = 1\ninnodb_stats_persistent = 0\n\n# When semi-sync is enabled, don't allow fallback to async\n# if you get no ack, or have no replicas. This is necessary to\n# prevent alternate futures when doing a failover in response to\n# a primary that becomes unresponsive.\nrpl_semi_sync_master_timeout = 1000000000000000000\nrpl_semi_sync_master_wait_no_slave = 1\n\n\ncharacter_set_server = utf8\ncollation_server = utf8_general_ci\n\nexpire_logs_days = 3\n\nsync_binlog = 1\nbinlog_format = ROW\nlog_slave_updates\nexpire_logs_days = 3\n\n# In MariaDB the default charset is latin1\n\ncharacter_set_server = utf8\ncollation_server = utf8_general_ci\n"),
	}
	file9 := &embedded.EmbeddedFile{
		Filename:    "mycnf/mariadb103.cnf",
<<<<<<< HEAD
		FileModTime: time.Unix(1648251403, 0),
=======
		FileModTime: time.Unix(1636429180, 0),
>>>>>>> 5ce11015

		Content: string("# This file is auto-included when MariaDB 10.3 is detected.\n\n# enable strict mode so it's safe to compare sequence numbers across different server IDs.\ngtid_strict_mode = 1\ninnodb_stats_persistent = 0\n\n# When semi-sync is enabled, don't allow fallback to async\n# if you get no ack, or have no replicas. This is necessary to\n# prevent alternate futures when doing a failover in response to\n# a primary that becomes unresponsive.\nrpl_semi_sync_master_timeout = 1000000000000000000\nrpl_semi_sync_master_wait_no_slave = 1\n\n\ncharacter_set_server = utf8\ncollation_server = utf8_general_ci\n\nexpire_logs_days = 3\n\nsync_binlog = 1\nbinlog_format = ROW\nlog_slave_updates\nexpire_logs_days = 3\n\n# In MariaDB the default charset is latin1\n\ncharacter_set_server = utf8\ncollation_server = utf8_general_ci\n\n\n"),
	}
	filea := &embedded.EmbeddedFile{
		Filename:    "mycnf/mariadb104.cnf",
<<<<<<< HEAD
		FileModTime: time.Unix(1648251403, 0),
=======
		FileModTime: time.Unix(1636429180, 0),
>>>>>>> 5ce11015

		Content: string("# This file is auto-included when MariaDB 10.4 is detected.\n\n# enable strict mode so it's safe to compare sequence numbers across different server IDs.\ngtid_strict_mode = 1\ninnodb_stats_persistent = 0\n\n# When semi-sync is enabled, don't allow fallback to async\n# if you get no ack, or have no replicas. This is necessary to\n# prevent alternate futures when doing a failover in response to\n# a primary that becomes unresponsive.\nrpl_semi_sync_master_timeout = 1000000000000000000\nrpl_semi_sync_master_wait_no_slave = 1\n\n\ncharacter_set_server = utf8\ncollation_server = utf8_general_ci\n\nexpire_logs_days = 3\n\nsync_binlog = 1\nbinlog_format = ROW\nlog_slave_updates\nexpire_logs_days = 3\n\n# In MariaDB the default charset is latin1\n\ncharacter_set_server = utf8\ncollation_server = utf8_general_ci\n\n\n"),
	}
	fileb := &embedded.EmbeddedFile{
		Filename:    "mycnf/mysql57.cnf",
<<<<<<< HEAD
		FileModTime: time.Unix(1657235277, 0),
=======
		FileModTime: time.Unix(1656826694, 0),
>>>>>>> 5ce11015

		Content: string("# This file is auto-included when MySQL 5.7 is detected.\n\n# MySQL 5.7 does not enable the binary log by default, and \n# info repositories default to file\n\ngtid_mode = ON\nlog_slave_updates\nenforce_gtid_consistency\nexpire_logs_days = 3\nmaster_info_repository = TABLE\nrelay_log_info_repository = TABLE\nrelay_log_purge = 1\nrelay_log_recovery = 1\n\n# In MySQL 5.7 the default charset is latin1\n\ncharacter_set_server = utf8\ncollation_server = utf8_general_ci\n\n# Semi-sync replication is required for automated unplanned failover\n# (when the primary goes away). Here we just load the plugin so it's\n# available if desired, but it's disabled at startup.\n#\n# If the -enable_semi_sync flag is used, VTTablet will enable semi-sync\n# at the proper time when replication is set up, or when a primary is\n# promoted or demoted.\nplugin-load = rpl_semi_sync_master=semisync_master.so;rpl_semi_sync_slave=semisync_slave.so\n\n# When semi-sync is enabled, don't allow fallback to async\n# if you get no ack, or have no replicas. This is necessary to\n# prevent alternate futures when doing a failover in response to\n# a primary that becomes unresponsive.\nrpl_semi_sync_master_timeout = 1000000000000000000\nrpl_semi_sync_master_wait_no_slave = 1\nsuper-read-only\n\n"),
	}
	filec := &embedded.EmbeddedFile{
		Filename:    "mycnf/mysql80.cnf",
<<<<<<< HEAD
		FileModTime: time.Unix(1657235277, 0),
=======
		FileModTime: time.Unix(1656826694, 0),
>>>>>>> 5ce11015

		Content: string("# This file is auto-included when MySQL 8.0 is detected.\n\n# MySQL 8.0 enables binlog by default with sync_binlog and TABLE info repositories\n# It does not enable GTIDs or enforced GTID consistency\n\ngtid_mode = ON\nenforce_gtid_consistency\nrelay_log_recovery = 1\nbinlog_expire_logs_seconds = 259200\n\n# disable mysqlx\nmysqlx = 0\n\n# 8.0 changes the default auth-plugin to caching_sha2_password\ndefault_authentication_plugin = mysql_native_password\n\n# Semi-sync replication is required for automated unplanned failover\n# (when the primary goes away). Here we just load the plugin so it's\n# available if desired, but it's disabled at startup.\n#\n# If the -enable_semi_sync flag is used, VTTablet will enable semi-sync\n# at the proper time when replication is set up, or when a primary is\n# promoted or demoted.\nplugin-load = rpl_semi_sync_master=semisync_master.so;rpl_semi_sync_slave=semisync_slave.so\n\n# MySQL 8.0 will not load plugins during --initialize\n# which makes these options unknown. Prefixing with --loose\n# tells the server it's fine if they are not understood.\nloose_rpl_semi_sync_master_timeout = 1000000000000000000\nloose_rpl_semi_sync_master_wait_no_slave = 1\nsuper-read-only\n"),
	}
	filed := &embedded.EmbeddedFile{
		Filename:    "mycnf/sbr.cnf",
<<<<<<< HEAD
		FileModTime: time.Unix(1648251403, 0),
=======
		FileModTime: time.Unix(1625867173, 0),
>>>>>>> 5ce11015

		Content: string("# This file is used to allow legacy tests to pass\n# In theory it should not be required\nbinlog_format=statement\n"),
	}
	filee := &embedded.EmbeddedFile{
		Filename:    "mycnf/test-suite.cnf",
<<<<<<< HEAD
		FileModTime: time.Unix(1648251403, 0),
=======
		FileModTime: time.Unix(1636429180, 0),
>>>>>>> 5ce11015

		Content: string("# This sets some unsafe settings specifically for \n# the test-suite which is currently MySQL 5.7 based\n# In future it should be renamed testsuite.cnf\n\ninnodb_buffer_pool_size = 32M\ninnodb_flush_log_at_trx_commit = 0\ninnodb_log_buffer_size = 1M\ninnodb_log_file_size = 5M\n\n# Native AIO tends to run into aio-max-nr limit during test startup.\ninnodb_use_native_aio = 0\n\nkey_buffer_size = 2M\nsync_binlog=0\ninnodb_doublewrite=0\n\n# These two settings are required for the testsuite to pass, \n# but enabling them does not spark joy. They should be removed\n# in the future. See:\n# https://github.com/vitessio/vitess/issues/5396\n\nsql_mode = STRICT_TRANS_TABLES\n\n# set a short heartbeat interval in order to detect failures quickly\nslave_net_timeout = 4\n"),
	}
	fileg := &embedded.EmbeddedFile{
		Filename:    "orchestrator/default.json",
<<<<<<< HEAD
		FileModTime: time.Unix(1648251403, 0),
=======
		FileModTime: time.Unix(1625867173, 0),
>>>>>>> 5ce11015

		Content: string("{\n  \"Debug\": true,\n  \"MySQLTopologyUser\": \"orc_client_user\",\n  \"MySQLTopologyPassword\": \"orc_client_user_password\",\n  \"MySQLReplicaUser\": \"vt_repl\",\n  \"MySQLReplicaPassword\": \"\",\n  \"RecoveryPeriodBlockSeconds\": 5\n}\n"),
	}
	filei := &embedded.EmbeddedFile{
		Filename:    "tablet/default.yaml",
<<<<<<< HEAD
		FileModTime: time.Unix(1648251403, 0),
=======
		FileModTime: time.Unix(1636429180, 0),
>>>>>>> 5ce11015

		Content: string("tabletID: zone-1234\n\ninit:\n  dbName:            # init_db_name_override\n  keyspace:          # init_keyspace\n  shard:             # init_shard\n  tabletType:        # init_tablet_type\n  timeoutSeconds: 60 # init_timeout\n\ndb:\n  socket:     # db_socket\n  host:       # db_host\n  port: 0     # db_port\n  charSet:    # db_charset\n  flags: 0    # db_flags\n  flavor:     # db_flavor\n  sslCa:      # db_ssl_ca\n  sslCaPath:  # db_ssl_ca_path\n  sslCert:    # db_ssl_cert\n  sslKey:     # db_ssl_key\n  serverName: # db_server_name\n  connectTimeoutMilliseconds: 0 # db_connect_timeout_ms\n  app:\n    user: vt_app      # db_app_user\n    password:         # db_app_password\n    useSsl: true      # db_app_use_ssl\n    preferTcp: false\n  dba:\n    user: vt_dba      # db_dba_user\n    password:         # db_dba_password\n    useSsl: true      # db_dba_use_ssl\n    preferTcp: false\n  filtered:\n    user: vt_filtered # db_filtered_user\n    password:         # db_filtered_password\n    useSsl: true      # db_filtered_use_ssl\n    preferTcp: false\n  repl:\n    user: vt_repl     # db_repl_user\n    password:         # db_repl_password\n    useSsl: true      # db_repl_use_ssl\n    preferTcp: false\n  appdebug:\n    user: vt_appdebug # db_appdebug_user\n    password:         # db_appdebug_password\n    useSsl: true      # db_appdebug_use_ssl\n    preferTcp: false\n  allprivs:\n    user: vt_allprivs # db_allprivs_user\n    password:         # db_allprivs_password\n    useSsl: true      # db_allprivs_use_ssl\n    preferTcp: false\n\noltpReadPool:\n  size: 16                 # queryserver-config-pool-size\n  timeoutSeconds: 0        # queryserver-config-query-pool-timeout\n  idleTimeoutSeconds: 1800 # queryserver-config-idle-timeout\n  prefillParallelism: 0    # queryserver-config-pool-prefill-parallelism\n  maxWaiters: 50000        # queryserver-config-query-pool-waiter-cap\n\nolapReadPool:\n  size: 200                # queryserver-config-stream-pool-size\n  timeoutSeconds: 0        # queryserver-config-query-pool-timeout\n  idleTimeoutSeconds: 1800 # queryserver-config-idle-timeout\n  prefillParallelism: 0    # queryserver-config-stream-pool-prefill-parallelism\n  maxWaiters: 0\n\ntxPool:\n  size: 20                 # queryserver-config-transaction-cap\n  timeoutSeconds: 1        # queryserver-config-txpool-timeout\n  idleTimeoutSeconds: 1800 # queryserver-config-idle-timeout\n  prefillParallelism: 0    # queryserver-config-transaction-prefill-parallelism\n  maxWaiters: 50000        # queryserver-config-txpool-waiter-cap\n\noltp:\n  queryTimeoutSeconds: 30 # queryserver-config-query-timeout\n  txTimeoutSeconds: 30    # queryserver-config-transaction-timeout\n  maxRows: 10000          # queryserver-config-max-result-size\n  warnRows: 0             # queryserver-config-warn-result-size\n\nhealthcheck:\n  intervalSeconds: 20             # health_check_interval\n  degradedThresholdSeconds: 30    # degraded_threshold\n  unhealthyThresholdSeconds: 7200 # unhealthy_threshold\n\ngracePeriods:\n  shutdownSeconds:   0 # shutdown_grace_period\n  transitionSeconds: 0 # serving_state_grace_period\n\nreplicationTracker:\n  mode: disable                    # enable_replication_reporter\n  heartbeatIntervalMilliseconds: 0 # heartbeat_enable, heartbeat_interval\n\nhotRowProtection:\n  mode: disable|dryRun|enable # enable_hot_row_protection, enable_hot_row_protection_dry_run\n  # Recommended value: same as txPool.size.\n  maxQueueSize: 20            # hot_row_protection_max_queue_size\n  maxGlobalQueueSize: 1000    # hot_row_protection_max_global_queue_size\n  maxConcurrency: 5           # hot_row_protection_concurrent_transactions\n\nconsolidator: enable|disable|notOnPrimary # enable-consolidator, enable-consolidator-replicas\npassthroughDML: false                    # queryserver-config-passthrough-dmls\nstreamBufferSize: 32768                  # queryserver-config-stream-buffer-size\nqueryCacheSize: 5000                     # queryserver-config-query-cache-size\nschemaReloadIntervalSeconds: 1800        # queryserver-config-schema-reload-time\nwatchReplication: false                  # watch_replication_stream\nterseErrors: false                       # queryserver-config-terse-errors\nmessagePostponeParallelism: 4            # queryserver-config-message-postpone-cap\ncacheResultFields: true                  # enable-query-plan-field-caching\n\n\n# The following flags are currently not supported.\n# enforce_strict_trans_tables\n# queryserver-config-strict-table-acl\n# queryserver-config-enable-table-acl-dry-run\n# queryserver-config-acl-exempt-acl\n# enable-tx-throttler\n# tx-throttler-config\n# tx-throttler-healthcheck-cells\n# enable_transaction_limit\n# enable_transaction_limit_dry_run\n# transaction_limit_per_user\n# transaction_limit_by_username\n# transaction_limit_by_principal\n# transaction_limit_by_component\n# transaction_limit_by_subcomponent\n"),
	}
	filej := &embedded.EmbeddedFile{
		Filename:    "zk-client-dev.json",
<<<<<<< HEAD
		FileModTime: time.Unix(1648251403, 0),
=======
		FileModTime: time.Unix(1625867173, 0),
>>>>>>> 5ce11015

		Content: string("{\n  \"local\": \"localhost:3863\",\n  \"global\": \"localhost:3963\"\n}\n"),
	}
	filel := &embedded.EmbeddedFile{
		Filename:    "zkcfg/zoo.cfg",
<<<<<<< HEAD
		FileModTime: time.Unix(1657067177, 0),
=======
		FileModTime: time.Unix(1653065346, 0),
>>>>>>> 5ce11015

		Content: string("tickTime=2000\ndataDir={{.DataDir}}\nclientPort={{.ClientPort}}\ninitLimit=5\nsyncLimit=2\nmaxClientCnxns=0\n# enable commands like ruok by default\n4lw.commands.whitelist=*\n{{range .Servers}}\nserver.{{.ServerId}}={{.Hostname}}:{{.LeaderPort}}:{{.ElectionPort}}\n{{end}}\n"),
	}

	// define dirs
	dir1 := &embedded.EmbeddedDir{
		Filename:   "",
<<<<<<< HEAD
		DirModTime: time.Unix(1657235277, 0),
=======
		DirModTime: time.Unix(1656561956, 0),
>>>>>>> 5ce11015
		ChildFiles: []*embedded.EmbeddedFile{
			file2, // "gomysql.pc.tmpl"
			file3, // "init_db.sql"
			filej, // "zk-client-dev.json"

		},
	}
	dir4 := &embedded.EmbeddedDir{
		Filename:   "mycnf",
<<<<<<< HEAD
		DirModTime: time.Unix(1657235277, 0),
=======
		DirModTime: time.Unix(1656826694, 0),
>>>>>>> 5ce11015
		ChildFiles: []*embedded.EmbeddedFile{
			file5, // "mycnf/default.cnf"
			file6, // "mycnf/mariadb100.cnf"
			file7, // "mycnf/mariadb101.cnf"
			file8, // "mycnf/mariadb102.cnf"
			file9, // "mycnf/mariadb103.cnf"
			filea, // "mycnf/mariadb104.cnf"
			fileb, // "mycnf/mysql57.cnf"
			filec, // "mycnf/mysql80.cnf"
			filed, // "mycnf/sbr.cnf"
			filee, // "mycnf/test-suite.cnf"

		},
	}
	dirf := &embedded.EmbeddedDir{
		Filename:   "orchestrator",
<<<<<<< HEAD
		DirModTime: time.Unix(1648251403, 0),
=======
		DirModTime: time.Unix(1625867173, 0),
>>>>>>> 5ce11015
		ChildFiles: []*embedded.EmbeddedFile{
			fileg, // "orchestrator/default.json"

		},
	}
	dirh := &embedded.EmbeddedDir{
		Filename:   "tablet",
<<<<<<< HEAD
		DirModTime: time.Unix(1648251403, 0),
=======
		DirModTime: time.Unix(1636429180, 0),
>>>>>>> 5ce11015
		ChildFiles: []*embedded.EmbeddedFile{
			filei, // "tablet/default.yaml"

		},
	}
	dirk := &embedded.EmbeddedDir{
		Filename:   "zkcfg",
<<<<<<< HEAD
		DirModTime: time.Unix(1657067177, 0),
=======
		DirModTime: time.Unix(1653065346, 0),
>>>>>>> 5ce11015
		ChildFiles: []*embedded.EmbeddedFile{
			filel, // "zkcfg/zoo.cfg"

		},
	}

	// link ChildDirs
	dir1.ChildDirs = []*embedded.EmbeddedDir{
		dir4, // "mycnf"
		dirf, // "orchestrator"
		dirh, // "tablet"
		dirk, // "zkcfg"

	}
	dir4.ChildDirs = []*embedded.EmbeddedDir{}
	dirf.ChildDirs = []*embedded.EmbeddedDir{}
	dirh.ChildDirs = []*embedded.EmbeddedDir{}
	dirk.ChildDirs = []*embedded.EmbeddedDir{}

	// register embeddedBox
	embedded.RegisterEmbeddedBox(`../../../config`, &embedded.EmbeddedBox{
		Name: `../../../config`,
<<<<<<< HEAD
		Time: time.Unix(1657235277, 0),
=======
		Time: time.Unix(1656561956, 0),
>>>>>>> 5ce11015
		Dirs: map[string]*embedded.EmbeddedDir{
			"":             dir1,
			"mycnf":        dir4,
			"orchestrator": dirf,
			"tablet":       dirh,
			"zkcfg":        dirk,
		},
		Files: map[string]*embedded.EmbeddedFile{
			"gomysql.pc.tmpl":           file2,
			"init_db.sql":               file3,
			"mycnf/default.cnf":         file5,
			"mycnf/mariadb100.cnf":      file6,
			"mycnf/mariadb101.cnf":      file7,
			"mycnf/mariadb102.cnf":      file8,
			"mycnf/mariadb103.cnf":      file9,
			"mycnf/mariadb104.cnf":      filea,
			"mycnf/mysql57.cnf":         fileb,
			"mycnf/mysql80.cnf":         filec,
			"mycnf/sbr.cnf":             filed,
			"mycnf/test-suite.cnf":      filee,
			"orchestrator/default.json": fileg,
			"tablet/default.yaml":       filei,
			"zk-client-dev.json":        filej,
			"zkcfg/zoo.cfg":             filel,
		},
	})
}<|MERGE_RESOLUTION|>--- conflicted
+++ resolved
@@ -11,161 +11,97 @@
 	// define files
 	file2 := &embedded.EmbeddedFile{
 		Filename:    "gomysql.pc.tmpl",
-<<<<<<< HEAD
-		FileModTime: time.Unix(1648251403, 0),
-=======
-		FileModTime: time.Unix(1625867173, 0),
->>>>>>> 5ce11015
+		FileModTime: time.Unix(1648251403, 0),
 
 		Content: string("Name: GoMysql\nDescription: Flags for using mysql C client in go\n"),
 	}
 	file3 := &embedded.EmbeddedFile{
 		Filename:    "init_db.sql",
-<<<<<<< HEAD
-		FileModTime: time.Unix(1657235277, 0),
-=======
-		FileModTime: time.Unix(1656561956, 0),
->>>>>>> 5ce11015
-
-		Content: string("# This file is executed immediately after mysql_install_db,\n# to initialize a fresh data directory.\n\n###############################################################################\n# WARNING: This sql is *NOT* safe for production use,\n#          as it contains default well-known users and passwords.\n#          Care should be taken to change these users and passwords\n#          for production.\n###############################################################################\n\n###############################################################################\n# Equivalent of mysql_secure_installation\n###############################################################################\n# We need to ensure that super_read_only is disabled so that we can execute\n# these commands. Note that disabling it does NOT disable read_only.\n# We save the current value so that we only re-enable it at the end if it was\n# enabled before.\nSET @original_super_read_only=IF(@@global.super_read_only=1, 'ON', 'OFF');\nSET GLOBAL super_read_only='OFF';\n\n# Changes during the init db should not make it to the binlog.\n# They could potentially create errant transactions on replicas.\nSET sql_log_bin = 0;\n# Remove anonymous users.\nDELETE FROM mysql.user WHERE User = '';\n\n# Disable remote root access (only allow UNIX socket).\nDELETE FROM mysql.user WHERE User = 'root' AND Host != 'localhost';\n\n# Remove test database.\nDROP DATABASE IF EXISTS test;\n\n###############################################################################\n# Vitess defaults\n###############################################################################\n\n# Vitess-internal database.\nCREATE DATABASE IF NOT EXISTS _vt;\n# Note that definitions of local_metadata and shard_metadata should be the same\n# as in production which is defined in go/vt/mysqlctl/metadata_tables.go.\nCREATE TABLE IF NOT EXISTS _vt.local_metadata (\n  name VARCHAR(255) NOT NULL,\n  value VARCHAR(255) NOT NULL,\n  db_name VARBINARY(255) NOT NULL,\n  PRIMARY KEY (db_name, name)\n  ) ENGINE=InnoDB;\nCREATE TABLE IF NOT EXISTS _vt.shard_metadata (\n  name VARCHAR(255) NOT NULL,\n  value MEDIUMBLOB NOT NULL,\n  db_name VARBINARY(255) NOT NULL,\n  PRIMARY KEY (db_name, name)\n  ) ENGINE=InnoDB;\n\n# Admin user with all privileges.\nCREATE USER 'vt_dba'@'localhost';\nGRANT ALL ON *.* TO 'vt_dba'@'localhost';\nGRANT GRANT OPTION ON *.* TO 'vt_dba'@'localhost';\n\n# User for app traffic, with global read-write access.\nCREATE USER 'vt_app'@'localhost';\nGRANT SELECT, INSERT, UPDATE, DELETE, CREATE, DROP, RELOAD, PROCESS, FILE,\n  REFERENCES, INDEX, ALTER, SHOW DATABASES, CREATE TEMPORARY TABLES,\n  LOCK TABLES, EXECUTE, REPLICATION CLIENT, CREATE VIEW,\n  SHOW VIEW, CREATE ROUTINE, ALTER ROUTINE, CREATE USER, EVENT, TRIGGER\n  ON *.* TO 'vt_app'@'localhost';\n\n# User for app debug traffic, with global read access.\nCREATE USER 'vt_appdebug'@'localhost';\nGRANT SELECT, SHOW DATABASES, PROCESS ON *.* TO 'vt_appdebug'@'localhost';\n\n# User for administrative operations that need to be executed as non-SUPER.\n# Same permissions as vt_app here.\nCREATE USER 'vt_allprivs'@'localhost';\nGRANT SELECT, INSERT, UPDATE, DELETE, CREATE, DROP, RELOAD, PROCESS, FILE,\n  REFERENCES, INDEX, ALTER, SHOW DATABASES, CREATE TEMPORARY TABLES,\n  LOCK TABLES, EXECUTE, REPLICATION SLAVE, REPLICATION CLIENT, CREATE VIEW,\n  SHOW VIEW, CREATE ROUTINE, ALTER ROUTINE, CREATE USER, EVENT, TRIGGER\n  ON *.* TO 'vt_allprivs'@'localhost';\n\n# User for slave replication connections.\nCREATE USER 'vt_repl'@'%';\nGRANT REPLICATION SLAVE ON *.* TO 'vt_repl'@'%';\n\n# User for Vitess VReplication (base vstreamers and vplayer).\nCREATE USER 'vt_filtered'@'localhost';\nGRANT SELECT, INSERT, UPDATE, DELETE, CREATE, DROP, RELOAD, PROCESS, FILE,\n  REFERENCES, INDEX, ALTER, SHOW DATABASES, CREATE TEMPORARY TABLES,\n  LOCK TABLES, EXECUTE, REPLICATION SLAVE, REPLICATION CLIENT, CREATE VIEW,\n  SHOW VIEW, CREATE ROUTINE, ALTER ROUTINE, CREATE USER, EVENT, TRIGGER\n  ON *.* TO 'vt_filtered'@'localhost';\n\n# User for general MySQL monitoring.\nCREATE USER 'vt_monitoring'@'localhost';\nGRANT SELECT, PROCESS, SUPER, REPLICATION CLIENT, RELOAD\n  ON *.* TO 'vt_monitoring'@'localhost';\nGRANT SELECT, UPDATE, DELETE, DROP\n  ON performance_schema.* TO 'vt_monitoring'@'localhost';\n\n# User for Orchestrator (https://github.com/openark/orchestrator).\nCREATE USER 'orc_client_user'@'%' IDENTIFIED BY 'orc_client_user_password';\nGRANT SUPER, PROCESS, REPLICATION SLAVE, RELOAD\n  ON *.* TO 'orc_client_user'@'%';\nGRANT SELECT\n  ON _vt.* TO 'orc_client_user'@'%';\n\nFLUSH PRIVILEGES;\n\nRESET SLAVE ALL;\nRESET MASTER;\n\n# We need to set super_read_only back to what it was before\nSET GLOBAL super_read_only=IFNULL(@original_super_read_only, 'OFF');"),
+		FileModTime: time.Unix(1657239796, 0),
+
+		Content: string("# This file is executed immediately after mysql_install_db,\n# to initialize a fresh data directory.\n\n###############################################################################\n# WARNING: This sql is *NOT* safe for production use,\n#          as it contains default well-known users and passwords.\n#          Care should be taken to change these users and passwords\n#          for production.\n###############################################################################\n\n###############################################################################\n# Equivalent of mysql_secure_installation\n###############################################################################\n# We need to ensure that super_read_only is disabled so that we can execute\n# these commands. Note that disabling it does NOT disable read_only.\n# We save the current value so that we only re-enable it at the end if it was\n# enabled before.\nSET @original_super_read_only=IF(@@global.super_read_only=1, 'ON', 'OFF');\nSET GLOBAL super_read_only='OFF';\n\n# Changes during the init db should not make it to the binlog.\n# They could potentially create errant transactions on replicas.\nSET sql_log_bin = 0;\n# Remove anonymous users.\nDELETE FROM mysql.user WHERE User = '';\n\n# Disable remote root access (only allow UNIX socket).\nDELETE FROM mysql.user WHERE User = 'root' AND Host != 'localhost';\n\n# Remove test database.\nDROP DATABASE IF EXISTS test;\n\n###############################################################################\n# Vitess defaults\n###############################################################################\n\n# Vitess-internal database.\nCREATE DATABASE IF NOT EXISTS _vt;\n# Note that definitions of local_metadata and shard_metadata should be the same\n# as in production which is defined in go/vt/mysqlctl/metadata_tables.go.\nCREATE TABLE IF NOT EXISTS _vt.local_metadata (\n  name VARCHAR(255) NOT NULL,\n  value VARCHAR(255) NOT NULL,\n  db_name VARBINARY(255) NOT NULL,\n  PRIMARY KEY (db_name, name)\n  ) ENGINE=InnoDB;\nCREATE TABLE IF NOT EXISTS _vt.shard_metadata (\n  name VARCHAR(255) NOT NULL,\n  value MEDIUMBLOB NOT NULL,\n  db_name VARBINARY(255) NOT NULL,\n  PRIMARY KEY (db_name, name)\n  ) ENGINE=InnoDB;\n\n# Admin user with all privileges.\nCREATE USER 'vt_dba'@'localhost';\nGRANT ALL ON *.* TO 'vt_dba'@'localhost';\nGRANT GRANT OPTION ON *.* TO 'vt_dba'@'localhost';\n\n# User for app traffic, with global read-write access.\nCREATE USER 'vt_app'@'localhost';\nGRANT SELECT, INSERT, UPDATE, DELETE, CREATE, DROP, RELOAD, PROCESS, FILE,\n  REFERENCES, INDEX, ALTER, SHOW DATABASES, CREATE TEMPORARY TABLES,\n  LOCK TABLES, EXECUTE, REPLICATION CLIENT, CREATE VIEW,\n  SHOW VIEW, CREATE ROUTINE, ALTER ROUTINE, CREATE USER, EVENT, TRIGGER\n  ON *.* TO 'vt_app'@'localhost';\n\n# User for app debug traffic, with global read access.\nCREATE USER 'vt_appdebug'@'localhost';\nGRANT SELECT, SHOW DATABASES, PROCESS ON *.* TO 'vt_appdebug'@'localhost';\n\n# User for administrative operations that need to be executed as non-SUPER.\n# Same permissions as vt_app here.\nCREATE USER 'vt_allprivs'@'localhost';\nGRANT SELECT, INSERT, UPDATE, DELETE, CREATE, DROP, RELOAD, PROCESS, FILE,\n  REFERENCES, INDEX, ALTER, SHOW DATABASES, CREATE TEMPORARY TABLES,\n  LOCK TABLES, EXECUTE, REPLICATION SLAVE, REPLICATION CLIENT, CREATE VIEW,\n  SHOW VIEW, CREATE ROUTINE, ALTER ROUTINE, CREATE USER, EVENT, TRIGGER\n  ON *.* TO 'vt_allprivs'@'localhost';\n\n# User for slave replication connections.\nCREATE USER 'vt_repl'@'%';\nGRANT REPLICATION SLAVE ON *.* TO 'vt_repl'@'%';\n\n# User for Vitess VReplication (base vstreamers and vplayer).\nCREATE USER 'vt_filtered'@'localhost';\nGRANT SELECT, INSERT, UPDATE, DELETE, CREATE, DROP, RELOAD, PROCESS, FILE,\n  REFERENCES, INDEX, ALTER, SHOW DATABASES, CREATE TEMPORARY TABLES,\n  LOCK TABLES, EXECUTE, REPLICATION SLAVE, REPLICATION CLIENT, CREATE VIEW,\n  SHOW VIEW, CREATE ROUTINE, ALTER ROUTINE, CREATE USER, EVENT, TRIGGER\n  ON *.* TO 'vt_filtered'@'localhost';\n\n# User for general MySQL monitoring.\nCREATE USER 'vt_monitoring'@'localhost';\nGRANT SELECT, PROCESS, SUPER, REPLICATION CLIENT, RELOAD\n  ON *.* TO 'vt_monitoring'@'localhost';\nGRANT SELECT, UPDATE, DELETE, DROP\n  ON performance_schema.* TO 'vt_monitoring'@'localhost';\n\n# User for Orchestrator (https://github.com/openark/orchestrator).\nCREATE USER 'orc_client_user'@'%' IDENTIFIED BY 'orc_client_user_password';\nGRANT SUPER, PROCESS, REPLICATION SLAVE, RELOAD\n  ON *.* TO 'orc_client_user'@'%';\nGRANT SELECT\n  ON _vt.* TO 'orc_client_user'@'%';\n\nFLUSH PRIVILEGES;\n\nRESET SLAVE ALL;\nRESET MASTER;\n\n# We need to set super_read_only back to what it was before\nSET GLOBAL super_read_only=IFNULL(@original_super_read_only, 'OFF');\n"),
 	}
 	file5 := &embedded.EmbeddedFile{
 		Filename:    "mycnf/default.cnf",
-<<<<<<< HEAD
 		FileModTime: time.Unix(1656359209, 0),
-=======
-		FileModTime: time.Unix(1656560071, 0),
->>>>>>> 5ce11015
 
 		Content: string("# Global configuration that is auto-included for all MySQL/MariaDB versions\n\ndatadir = {{.DataDir}}\ninnodb_data_home_dir = {{.InnodbDataHomeDir}}\ninnodb_log_group_home_dir = {{.InnodbLogGroupHomeDir}}\nlog-error = {{.ErrorLogPath}}\nlog-bin = {{.BinLogPath}}\nrelay-log = {{.RelayLogPath}}\nrelay-log-index =  {{.RelayLogIndexPath}}\npid-file = {{.PidFile}}\nport = {{.MysqlPort}}\n\n{{if .SecureFilePriv}}\nsecure-file-priv = {{.SecureFilePriv}}\n{{end}}\n\n# all db instances should start in read-only mode - once the db is started and\n# fully functional, we'll push it into read-write mode\nread-only\nserver-id = {{.ServerID}}\n\n# all db instances should skip starting replication threads - that way we can do any\n# additional configuration (like enabling semi-sync) before we connect to\n# the source.\nskip_slave_start\nsocket = {{.SocketFile}}\ntmpdir = {{.TmpDir}}\n\nslow-query-log-file = {{.SlowLogPath}}\n\n# These are sensible defaults that apply to all MySQL/MariaDB versions\n\nlong_query_time = 2\nslow-query-log\nskip-name-resolve\nconnect_timeout = 30\ninnodb_lock_wait_timeout = 20\nmax_allowed_packet = 64M\nmax_connections = 500\n\n\n"),
 	}
 	file6 := &embedded.EmbeddedFile{
 		Filename:    "mycnf/mariadb100.cnf",
-<<<<<<< HEAD
-		FileModTime: time.Unix(1648251403, 0),
-=======
-		FileModTime: time.Unix(1636429180, 0),
->>>>>>> 5ce11015
+		FileModTime: time.Unix(1648251403, 0),
 
 		Content: string("# This file is auto-included when MariaDB 10.0 is detected.\n\n# Semi-sync replication is required for automated unplanned failover\n# (when the primary goes away). Here we just load the plugin so it's\n# available if desired, but it's disabled at startup.\n#\n# If the -enable_semi_sync flag is used, VTTablet will enable semi-sync\n# at the proper time when replication is set up, or when a primary is\n# promoted or demoted.\nplugin-load = rpl_semi_sync_master=semisync_master.so;rpl_semi_sync_slave=semisync_slave.so\n\nslave_net_timeout = 60\n\n# MariaDB 10.0 is unstrict by default\nsql_mode = STRICT_TRANS_TABLES,NO_ENGINE_SUBSTITUTION\n\n# enable strict mode so it's safe to compare sequence numbers across different server IDs.\ngtid_strict_mode = 1\ninnodb_stats_persistent = 0\n\n# When semi-sync is enabled, don't allow fallback to async\n# if you get no ack, or have no replicas. This is necessary to\n# prevent alternate futures when doing a failover in response to\n# a primary that becomes unresponsive.\nrpl_semi_sync_master_timeout = 1000000000000000000\nrpl_semi_sync_master_wait_no_slave = 1\n\n\ncharacter_set_server = utf8\ncollation_server = utf8_general_ci\n\nexpire_logs_days = 3\n\nsync_binlog = 1\nbinlog_format = ROW\nlog_slave_updates\nexpire_logs_days = 3\n\n# In MariaDB the default charset is latin1\n\ncharacter_set_server = utf8\ncollation_server = utf8_general_ci\n\n"),
 	}
 	file7 := &embedded.EmbeddedFile{
 		Filename:    "mycnf/mariadb101.cnf",
-<<<<<<< HEAD
-		FileModTime: time.Unix(1648251403, 0),
-=======
-		FileModTime: time.Unix(1636429180, 0),
->>>>>>> 5ce11015
+		FileModTime: time.Unix(1648251403, 0),
 
 		Content: string("# This file is auto-included when MariaDB 10.1 is detected.\n\n# Semi-sync replication is required for automated unplanned failover\n# (when the primary goes away). Here we just load the plugin so it's\n# available if desired, but it's disabled at startup.\n#\n# If the -enable_semi_sync flag is used, VTTablet will enable semi-sync\n# at the proper time when replication is set up, or when a primary is\n# promoted or demoted.\nplugin-load = rpl_semi_sync_master=semisync_master.so;rpl_semi_sync_slave=semisync_slave.so\n\nslave_net_timeout = 60\n\n# MariaDB 10.1 default is only no-engine-substitution and no-auto-create-user\nsql_mode = STRICT_TRANS_TABLES,NO_ENGINE_SUBSTITUTION,NO_AUTO_CREATE_USER\n\n# enable strict mode so it's safe to compare sequence numbers across different server IDs.\ngtid_strict_mode = 1\ninnodb_stats_persistent = 0\n\n# When semi-sync is enabled, don't allow fallback to async\n# if you get no ack, or have no replicas. This is necessary to\n# prevent alternate futures when doing a failover in response to\n# a primary that becomes unresponsive.\nrpl_semi_sync_master_timeout = 1000000000000000000\nrpl_semi_sync_master_wait_no_slave = 1\n\n\ncharacter_set_server = utf8\ncollation_server = utf8_general_ci\n\nexpire_logs_days = 3\n\nsync_binlog = 1\nbinlog_format = ROW\nlog_slave_updates\nexpire_logs_days = 3\n\n# In MariaDB the default charset is latin1\n\ncharacter_set_server = utf8\ncollation_server = utf8_general_ci\n"),
 	}
 	file8 := &embedded.EmbeddedFile{
 		Filename:    "mycnf/mariadb102.cnf",
-<<<<<<< HEAD
-		FileModTime: time.Unix(1648251403, 0),
-=======
-		FileModTime: time.Unix(1636429180, 0),
->>>>>>> 5ce11015
+		FileModTime: time.Unix(1648251403, 0),
 
 		Content: string("# This file is auto-included when MariaDB 10.2 is detected.\n\n# Semi-sync replication is required for automated unplanned failover\n# (when the primary goes away). Here we just load the plugin so it's\n# available if desired, but it's disabled at startup.\n#\n# If the -enable_semi_sync flag is used, VTTablet will enable semi-sync\n# at the proper time when replication is set up, or when a primary is\n# promoted or demoted.\nplugin-load = rpl_semi_sync_master=semisync_master.so;rpl_semi_sync_slave=semisync_slave.so\n\n# enable strict mode so it's safe to compare sequence numbers across different server IDs.\ngtid_strict_mode = 1\ninnodb_stats_persistent = 0\n\n# When semi-sync is enabled, don't allow fallback to async\n# if you get no ack, or have no replicas. This is necessary to\n# prevent alternate futures when doing a failover in response to\n# a primary that becomes unresponsive.\nrpl_semi_sync_master_timeout = 1000000000000000000\nrpl_semi_sync_master_wait_no_slave = 1\n\n\ncharacter_set_server = utf8\ncollation_server = utf8_general_ci\n\nexpire_logs_days = 3\n\nsync_binlog = 1\nbinlog_format = ROW\nlog_slave_updates\nexpire_logs_days = 3\n\n# In MariaDB the default charset is latin1\n\ncharacter_set_server = utf8\ncollation_server = utf8_general_ci\n"),
 	}
 	file9 := &embedded.EmbeddedFile{
 		Filename:    "mycnf/mariadb103.cnf",
-<<<<<<< HEAD
-		FileModTime: time.Unix(1648251403, 0),
-=======
-		FileModTime: time.Unix(1636429180, 0),
->>>>>>> 5ce11015
+		FileModTime: time.Unix(1648251403, 0),
 
 		Content: string("# This file is auto-included when MariaDB 10.3 is detected.\n\n# enable strict mode so it's safe to compare sequence numbers across different server IDs.\ngtid_strict_mode = 1\ninnodb_stats_persistent = 0\n\n# When semi-sync is enabled, don't allow fallback to async\n# if you get no ack, or have no replicas. This is necessary to\n# prevent alternate futures when doing a failover in response to\n# a primary that becomes unresponsive.\nrpl_semi_sync_master_timeout = 1000000000000000000\nrpl_semi_sync_master_wait_no_slave = 1\n\n\ncharacter_set_server = utf8\ncollation_server = utf8_general_ci\n\nexpire_logs_days = 3\n\nsync_binlog = 1\nbinlog_format = ROW\nlog_slave_updates\nexpire_logs_days = 3\n\n# In MariaDB the default charset is latin1\n\ncharacter_set_server = utf8\ncollation_server = utf8_general_ci\n\n\n"),
 	}
 	filea := &embedded.EmbeddedFile{
 		Filename:    "mycnf/mariadb104.cnf",
-<<<<<<< HEAD
-		FileModTime: time.Unix(1648251403, 0),
-=======
-		FileModTime: time.Unix(1636429180, 0),
->>>>>>> 5ce11015
+		FileModTime: time.Unix(1648251403, 0),
 
 		Content: string("# This file is auto-included when MariaDB 10.4 is detected.\n\n# enable strict mode so it's safe to compare sequence numbers across different server IDs.\ngtid_strict_mode = 1\ninnodb_stats_persistent = 0\n\n# When semi-sync is enabled, don't allow fallback to async\n# if you get no ack, or have no replicas. This is necessary to\n# prevent alternate futures when doing a failover in response to\n# a primary that becomes unresponsive.\nrpl_semi_sync_master_timeout = 1000000000000000000\nrpl_semi_sync_master_wait_no_slave = 1\n\n\ncharacter_set_server = utf8\ncollation_server = utf8_general_ci\n\nexpire_logs_days = 3\n\nsync_binlog = 1\nbinlog_format = ROW\nlog_slave_updates\nexpire_logs_days = 3\n\n# In MariaDB the default charset is latin1\n\ncharacter_set_server = utf8\ncollation_server = utf8_general_ci\n\n\n"),
 	}
 	fileb := &embedded.EmbeddedFile{
 		Filename:    "mycnf/mysql57.cnf",
-<<<<<<< HEAD
 		FileModTime: time.Unix(1657235277, 0),
-=======
-		FileModTime: time.Unix(1656826694, 0),
->>>>>>> 5ce11015
 
 		Content: string("# This file is auto-included when MySQL 5.7 is detected.\n\n# MySQL 5.7 does not enable the binary log by default, and \n# info repositories default to file\n\ngtid_mode = ON\nlog_slave_updates\nenforce_gtid_consistency\nexpire_logs_days = 3\nmaster_info_repository = TABLE\nrelay_log_info_repository = TABLE\nrelay_log_purge = 1\nrelay_log_recovery = 1\n\n# In MySQL 5.7 the default charset is latin1\n\ncharacter_set_server = utf8\ncollation_server = utf8_general_ci\n\n# Semi-sync replication is required for automated unplanned failover\n# (when the primary goes away). Here we just load the plugin so it's\n# available if desired, but it's disabled at startup.\n#\n# If the -enable_semi_sync flag is used, VTTablet will enable semi-sync\n# at the proper time when replication is set up, or when a primary is\n# promoted or demoted.\nplugin-load = rpl_semi_sync_master=semisync_master.so;rpl_semi_sync_slave=semisync_slave.so\n\n# When semi-sync is enabled, don't allow fallback to async\n# if you get no ack, or have no replicas. This is necessary to\n# prevent alternate futures when doing a failover in response to\n# a primary that becomes unresponsive.\nrpl_semi_sync_master_timeout = 1000000000000000000\nrpl_semi_sync_master_wait_no_slave = 1\nsuper-read-only\n\n"),
 	}
 	filec := &embedded.EmbeddedFile{
 		Filename:    "mycnf/mysql80.cnf",
-<<<<<<< HEAD
 		FileModTime: time.Unix(1657235277, 0),
-=======
-		FileModTime: time.Unix(1656826694, 0),
->>>>>>> 5ce11015
 
 		Content: string("# This file is auto-included when MySQL 8.0 is detected.\n\n# MySQL 8.0 enables binlog by default with sync_binlog and TABLE info repositories\n# It does not enable GTIDs or enforced GTID consistency\n\ngtid_mode = ON\nenforce_gtid_consistency\nrelay_log_recovery = 1\nbinlog_expire_logs_seconds = 259200\n\n# disable mysqlx\nmysqlx = 0\n\n# 8.0 changes the default auth-plugin to caching_sha2_password\ndefault_authentication_plugin = mysql_native_password\n\n# Semi-sync replication is required for automated unplanned failover\n# (when the primary goes away). Here we just load the plugin so it's\n# available if desired, but it's disabled at startup.\n#\n# If the -enable_semi_sync flag is used, VTTablet will enable semi-sync\n# at the proper time when replication is set up, or when a primary is\n# promoted or demoted.\nplugin-load = rpl_semi_sync_master=semisync_master.so;rpl_semi_sync_slave=semisync_slave.so\n\n# MySQL 8.0 will not load plugins during --initialize\n# which makes these options unknown. Prefixing with --loose\n# tells the server it's fine if they are not understood.\nloose_rpl_semi_sync_master_timeout = 1000000000000000000\nloose_rpl_semi_sync_master_wait_no_slave = 1\nsuper-read-only\n"),
 	}
 	filed := &embedded.EmbeddedFile{
 		Filename:    "mycnf/sbr.cnf",
-<<<<<<< HEAD
-		FileModTime: time.Unix(1648251403, 0),
-=======
-		FileModTime: time.Unix(1625867173, 0),
->>>>>>> 5ce11015
+		FileModTime: time.Unix(1648251403, 0),
 
 		Content: string("# This file is used to allow legacy tests to pass\n# In theory it should not be required\nbinlog_format=statement\n"),
 	}
 	filee := &embedded.EmbeddedFile{
 		Filename:    "mycnf/test-suite.cnf",
-<<<<<<< HEAD
-		FileModTime: time.Unix(1648251403, 0),
-=======
-		FileModTime: time.Unix(1636429180, 0),
->>>>>>> 5ce11015
+		FileModTime: time.Unix(1648251403, 0),
 
 		Content: string("# This sets some unsafe settings specifically for \n# the test-suite which is currently MySQL 5.7 based\n# In future it should be renamed testsuite.cnf\n\ninnodb_buffer_pool_size = 32M\ninnodb_flush_log_at_trx_commit = 0\ninnodb_log_buffer_size = 1M\ninnodb_log_file_size = 5M\n\n# Native AIO tends to run into aio-max-nr limit during test startup.\ninnodb_use_native_aio = 0\n\nkey_buffer_size = 2M\nsync_binlog=0\ninnodb_doublewrite=0\n\n# These two settings are required for the testsuite to pass, \n# but enabling them does not spark joy. They should be removed\n# in the future. See:\n# https://github.com/vitessio/vitess/issues/5396\n\nsql_mode = STRICT_TRANS_TABLES\n\n# set a short heartbeat interval in order to detect failures quickly\nslave_net_timeout = 4\n"),
 	}
 	fileg := &embedded.EmbeddedFile{
 		Filename:    "orchestrator/default.json",
-<<<<<<< HEAD
-		FileModTime: time.Unix(1648251403, 0),
-=======
-		FileModTime: time.Unix(1625867173, 0),
->>>>>>> 5ce11015
+		FileModTime: time.Unix(1648251403, 0),
 
 		Content: string("{\n  \"Debug\": true,\n  \"MySQLTopologyUser\": \"orc_client_user\",\n  \"MySQLTopologyPassword\": \"orc_client_user_password\",\n  \"MySQLReplicaUser\": \"vt_repl\",\n  \"MySQLReplicaPassword\": \"\",\n  \"RecoveryPeriodBlockSeconds\": 5\n}\n"),
 	}
 	filei := &embedded.EmbeddedFile{
 		Filename:    "tablet/default.yaml",
-<<<<<<< HEAD
-		FileModTime: time.Unix(1648251403, 0),
-=======
-		FileModTime: time.Unix(1636429180, 0),
->>>>>>> 5ce11015
+		FileModTime: time.Unix(1648251403, 0),
 
 		Content: string("tabletID: zone-1234\n\ninit:\n  dbName:            # init_db_name_override\n  keyspace:          # init_keyspace\n  shard:             # init_shard\n  tabletType:        # init_tablet_type\n  timeoutSeconds: 60 # init_timeout\n\ndb:\n  socket:     # db_socket\n  host:       # db_host\n  port: 0     # db_port\n  charSet:    # db_charset\n  flags: 0    # db_flags\n  flavor:     # db_flavor\n  sslCa:      # db_ssl_ca\n  sslCaPath:  # db_ssl_ca_path\n  sslCert:    # db_ssl_cert\n  sslKey:     # db_ssl_key\n  serverName: # db_server_name\n  connectTimeoutMilliseconds: 0 # db_connect_timeout_ms\n  app:\n    user: vt_app      # db_app_user\n    password:         # db_app_password\n    useSsl: true      # db_app_use_ssl\n    preferTcp: false\n  dba:\n    user: vt_dba      # db_dba_user\n    password:         # db_dba_password\n    useSsl: true      # db_dba_use_ssl\n    preferTcp: false\n  filtered:\n    user: vt_filtered # db_filtered_user\n    password:         # db_filtered_password\n    useSsl: true      # db_filtered_use_ssl\n    preferTcp: false\n  repl:\n    user: vt_repl     # db_repl_user\n    password:         # db_repl_password\n    useSsl: true      # db_repl_use_ssl\n    preferTcp: false\n  appdebug:\n    user: vt_appdebug # db_appdebug_user\n    password:         # db_appdebug_password\n    useSsl: true      # db_appdebug_use_ssl\n    preferTcp: false\n  allprivs:\n    user: vt_allprivs # db_allprivs_user\n    password:         # db_allprivs_password\n    useSsl: true      # db_allprivs_use_ssl\n    preferTcp: false\n\noltpReadPool:\n  size: 16                 # queryserver-config-pool-size\n  timeoutSeconds: 0        # queryserver-config-query-pool-timeout\n  idleTimeoutSeconds: 1800 # queryserver-config-idle-timeout\n  prefillParallelism: 0    # queryserver-config-pool-prefill-parallelism\n  maxWaiters: 50000        # queryserver-config-query-pool-waiter-cap\n\nolapReadPool:\n  size: 200                # queryserver-config-stream-pool-size\n  timeoutSeconds: 0        # queryserver-config-query-pool-timeout\n  idleTimeoutSeconds: 1800 # queryserver-config-idle-timeout\n  prefillParallelism: 0    # queryserver-config-stream-pool-prefill-parallelism\n  maxWaiters: 0\n\ntxPool:\n  size: 20                 # queryserver-config-transaction-cap\n  timeoutSeconds: 1        # queryserver-config-txpool-timeout\n  idleTimeoutSeconds: 1800 # queryserver-config-idle-timeout\n  prefillParallelism: 0    # queryserver-config-transaction-prefill-parallelism\n  maxWaiters: 50000        # queryserver-config-txpool-waiter-cap\n\noltp:\n  queryTimeoutSeconds: 30 # queryserver-config-query-timeout\n  txTimeoutSeconds: 30    # queryserver-config-transaction-timeout\n  maxRows: 10000          # queryserver-config-max-result-size\n  warnRows: 0             # queryserver-config-warn-result-size\n\nhealthcheck:\n  intervalSeconds: 20             # health_check_interval\n  degradedThresholdSeconds: 30    # degraded_threshold\n  unhealthyThresholdSeconds: 7200 # unhealthy_threshold\n\ngracePeriods:\n  shutdownSeconds:   0 # shutdown_grace_period\n  transitionSeconds: 0 # serving_state_grace_period\n\nreplicationTracker:\n  mode: disable                    # enable_replication_reporter\n  heartbeatIntervalMilliseconds: 0 # heartbeat_enable, heartbeat_interval\n\nhotRowProtection:\n  mode: disable|dryRun|enable # enable_hot_row_protection, enable_hot_row_protection_dry_run\n  # Recommended value: same as txPool.size.\n  maxQueueSize: 20            # hot_row_protection_max_queue_size\n  maxGlobalQueueSize: 1000    # hot_row_protection_max_global_queue_size\n  maxConcurrency: 5           # hot_row_protection_concurrent_transactions\n\nconsolidator: enable|disable|notOnPrimary # enable-consolidator, enable-consolidator-replicas\npassthroughDML: false                    # queryserver-config-passthrough-dmls\nstreamBufferSize: 32768                  # queryserver-config-stream-buffer-size\nqueryCacheSize: 5000                     # queryserver-config-query-cache-size\nschemaReloadIntervalSeconds: 1800        # queryserver-config-schema-reload-time\nwatchReplication: false                  # watch_replication_stream\nterseErrors: false                       # queryserver-config-terse-errors\nmessagePostponeParallelism: 4            # queryserver-config-message-postpone-cap\ncacheResultFields: true                  # enable-query-plan-field-caching\n\n\n# The following flags are currently not supported.\n# enforce_strict_trans_tables\n# queryserver-config-strict-table-acl\n# queryserver-config-enable-table-acl-dry-run\n# queryserver-config-acl-exempt-acl\n# enable-tx-throttler\n# tx-throttler-config\n# tx-throttler-healthcheck-cells\n# enable_transaction_limit\n# enable_transaction_limit_dry_run\n# transaction_limit_per_user\n# transaction_limit_by_username\n# transaction_limit_by_principal\n# transaction_limit_by_component\n# transaction_limit_by_subcomponent\n"),
 	}
 	filej := &embedded.EmbeddedFile{
 		Filename:    "zk-client-dev.json",
-<<<<<<< HEAD
-		FileModTime: time.Unix(1648251403, 0),
-=======
-		FileModTime: time.Unix(1625867173, 0),
->>>>>>> 5ce11015
+		FileModTime: time.Unix(1648251403, 0),
 
 		Content: string("{\n  \"local\": \"localhost:3863\",\n  \"global\": \"localhost:3963\"\n}\n"),
 	}
 	filel := &embedded.EmbeddedFile{
 		Filename:    "zkcfg/zoo.cfg",
-<<<<<<< HEAD
 		FileModTime: time.Unix(1657067177, 0),
-=======
-		FileModTime: time.Unix(1653065346, 0),
->>>>>>> 5ce11015
 
 		Content: string("tickTime=2000\ndataDir={{.DataDir}}\nclientPort={{.ClientPort}}\ninitLimit=5\nsyncLimit=2\nmaxClientCnxns=0\n# enable commands like ruok by default\n4lw.commands.whitelist=*\n{{range .Servers}}\nserver.{{.ServerId}}={{.Hostname}}:{{.LeaderPort}}:{{.ElectionPort}}\n{{end}}\n"),
 	}
@@ -173,11 +109,7 @@
 	// define dirs
 	dir1 := &embedded.EmbeddedDir{
 		Filename:   "",
-<<<<<<< HEAD
-		DirModTime: time.Unix(1657235277, 0),
-=======
-		DirModTime: time.Unix(1656561956, 0),
->>>>>>> 5ce11015
+		DirModTime: time.Unix(1657239796, 0),
 		ChildFiles: []*embedded.EmbeddedFile{
 			file2, // "gomysql.pc.tmpl"
 			file3, // "init_db.sql"
@@ -187,11 +119,7 @@
 	}
 	dir4 := &embedded.EmbeddedDir{
 		Filename:   "mycnf",
-<<<<<<< HEAD
 		DirModTime: time.Unix(1657235277, 0),
-=======
-		DirModTime: time.Unix(1656826694, 0),
->>>>>>> 5ce11015
 		ChildFiles: []*embedded.EmbeddedFile{
 			file5, // "mycnf/default.cnf"
 			file6, // "mycnf/mariadb100.cnf"
@@ -208,11 +136,7 @@
 	}
 	dirf := &embedded.EmbeddedDir{
 		Filename:   "orchestrator",
-<<<<<<< HEAD
 		DirModTime: time.Unix(1648251403, 0),
-=======
-		DirModTime: time.Unix(1625867173, 0),
->>>>>>> 5ce11015
 		ChildFiles: []*embedded.EmbeddedFile{
 			fileg, // "orchestrator/default.json"
 
@@ -220,11 +144,7 @@
 	}
 	dirh := &embedded.EmbeddedDir{
 		Filename:   "tablet",
-<<<<<<< HEAD
 		DirModTime: time.Unix(1648251403, 0),
-=======
-		DirModTime: time.Unix(1636429180, 0),
->>>>>>> 5ce11015
 		ChildFiles: []*embedded.EmbeddedFile{
 			filei, // "tablet/default.yaml"
 
@@ -232,11 +152,7 @@
 	}
 	dirk := &embedded.EmbeddedDir{
 		Filename:   "zkcfg",
-<<<<<<< HEAD
 		DirModTime: time.Unix(1657067177, 0),
-=======
-		DirModTime: time.Unix(1653065346, 0),
->>>>>>> 5ce11015
 		ChildFiles: []*embedded.EmbeddedFile{
 			filel, // "zkcfg/zoo.cfg"
 
@@ -259,11 +175,7 @@
 	// register embeddedBox
 	embedded.RegisterEmbeddedBox(`../../../config`, &embedded.EmbeddedBox{
 		Name: `../../../config`,
-<<<<<<< HEAD
-		Time: time.Unix(1657235277, 0),
-=======
-		Time: time.Unix(1656561956, 0),
->>>>>>> 5ce11015
+		Time: time.Unix(1657239796, 0),
 		Dirs: map[string]*embedded.EmbeddedDir{
 			"":             dir1,
 			"mycnf":        dir4,
