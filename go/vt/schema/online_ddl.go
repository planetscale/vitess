/*
Copyright 2019 The Vitess Authors.

Licensed under the Apache License, Version 2.0 (the "License");
you may not use this file except in compliance with the License.
You may obtain a copy of the License at

    http://www.apache.org/licenses/LICENSE-2.0

Unless required by applicable law or agreed to in writing, software
distributed under the License is distributed on an "AS IS" BASIS,
WITHOUT WARRANTIES OR CONDITIONS OF ANY KIND, either express or implied.
See the License for the specific language governing permissions and
limitations under the License.
*/

package schema

import (
	"context"
	"encoding/json"
	"fmt"
	"regexp"
	"time"

<<<<<<< HEAD
	"github.com/google/uuid"

	"vitess.io/vitess/go/vt/sqlparser"
=======
>>>>>>> 69c5c567
	"vitess.io/vitess/go/vt/topo"
)

var (
	migrationBasePath                 = "schema-migration"
	onlineDdlUUIDRegexp               = regexp.MustCompile(`^[0-f]{8}_[0-f]{4}_[0-f]{4}_[0-f]{4}_[0-f]{12}$`)
	strategyParserRegexp              = regexp.MustCompile(`^([\S]+)\s+(.*)$`)
	onlineDDLGeneratedTableNameRegexp = regexp.MustCompile(`^_[0-f]{8}_[0-f]{4}_[0-f]{4}_[0-f]{4}_[0-f]{12}_([0-9]{14})_(gho|ghc|del|new)$`)
	ptOSCGeneratedTableNameRegexp     = regexp.MustCompile(`^_.*_old$`)
)

// MigrationBasePath is the root for all schema migration entries
func MigrationBasePath() string {
	return migrationBasePath
}

// MigrationRequestsPath is the base path for all newly received schema migration requests.
// such requests need to be investigates/reviewed, and to be assigned to all shards
func MigrationRequestsPath() string {
	return fmt.Sprintf("%s/requests", MigrationBasePath())
}

// MigrationQueuedPath is the base path for schema migrations that have been reviewed and
// queued for execution. Kept for historical reference
func MigrationQueuedPath() string {
	return fmt.Sprintf("%s/queued", MigrationBasePath())
}

// MigrationJobsKeyspacePath is the base path for a tablet job, by keyspace
func MigrationJobsKeyspacePath(keyspace string) string {
	return fmt.Sprintf("%s/jobs/%s", MigrationBasePath(), keyspace)
}

// MigrationJobsKeyspaceShardPath is the base path for a tablet job, by keyspace and shard
func MigrationJobsKeyspaceShardPath(keyspace, shard string) string {
	return fmt.Sprintf("%s/%s", MigrationJobsKeyspacePath(keyspace), shard)
}

// OnlineDDLStatus is an indicator to a online DDL status
type OnlineDDLStatus string

const (
	OnlineDDLStatusRequested OnlineDDLStatus = "requested"
	OnlineDDLStatusCancelled OnlineDDLStatus = "cancelled"
	OnlineDDLStatusQueued    OnlineDDLStatus = "queued"
	OnlineDDLStatusReady     OnlineDDLStatus = "ready"
	OnlineDDLStatusRunning   OnlineDDLStatus = "running"
	OnlineDDLStatusComplete  OnlineDDLStatus = "complete"
	OnlineDDLStatusFailed    OnlineDDLStatus = "failed"
)

// DDLStrategy suggests how an ALTER TABLE should run (e.g. "" for normal, "gh-ost" or "pt-osc")
type DDLStrategy string

const (
	// DDLStrategyNormal means not an online-ddl migration. Just a normal MySQL ALTER TABLE
	DDLStrategyNormal DDLStrategy = ""
	// DDLStrategyGhost requests gh-ost to run the migration
	DDLStrategyGhost DDLStrategy = "gh-ost"
	// DDLStrategyPTOSC requests pt-online-schema-change to run the migration
	DDLStrategyPTOSC DDLStrategy = "pt-osc"
)

// OnlineDDL encapsulates the relevant information in an online schema change request
type OnlineDDL struct {
	Keyspace       string          `json:"keyspace,omitempty"`
	Table          string          `json:"table,omitempty"`
	Schema         string          `json:"schema,omitempty"`
	SQL            string          `json:"sql,omitempty"`
	UUID           string          `json:"uuid,omitempty"`
	Strategy       DDLStrategy     `json:"strategy,omitempty"`
	Options        string          `json:"options,omitempty"`
	RequestTime    int64           `json:"time_created,omitempty"`
	RequestContext string          `json:"context,omitempty"`
	Status         OnlineDDLStatus `json:"status,omitempty"`
	TabletAlias    string          `json:"tablet,omitempty"`
	Retries        int64           `json:"retries,omitempty"`
}

// ParseDDLStrategy validates the given ddl_strategy variable value , and parses the strategy and options parts.
func ParseDDLStrategy(strategyVariable string) (strategy DDLStrategy, options string, err error) {
	strategyName := strategyVariable
	if submatch := strategyParserRegexp.FindStringSubmatch(strategyVariable); len(submatch) > 0 {
		strategyName = submatch[1]
		options = submatch[2]
	}

	switch strategy = DDLStrategy(strategyName); strategy {
	case DDLStrategyGhost, DDLStrategyPTOSC, DDLStrategyNormal:
		return strategy, options, nil
	default:
		return strategy, options, fmt.Errorf("Unknown online DDL strategy: '%v'", strategy)
	}
}

// FromJSON creates an OnlineDDL from json
func FromJSON(bytes []byte) (*OnlineDDL, error) {
	onlineDDL := &OnlineDDL{}
	err := json.Unmarshal(bytes, onlineDDL)
	return onlineDDL, err
}

// ReadTopo reads a OnlineDDL object from given topo connection
func ReadTopo(ctx context.Context, conn topo.Conn, entryPath string) (*OnlineDDL, error) {
	bytes, _, err := conn.Get(ctx, entryPath)
	if err != nil {
		return nil, fmt.Errorf("ReadTopo Get %s error: %s", entryPath, err.Error())
	}
	onlineDDL, err := FromJSON(bytes)
	if err != nil {
		return nil, fmt.Errorf("ReadTopo unmarshal %s error: %s", entryPath, err.Error())
	}
	return onlineDDL, nil
}

// NewOnlineDDL creates a schema change request with self generated UUID and RequestTime
func NewOnlineDDL(keyspace string, table string, sql string, strategy DDLStrategy, options string, requestContext string) (*OnlineDDL, error) {
	u, err := createUUID("_")
	if err != nil {
		return nil, err
	}
	return &OnlineDDL{
		Keyspace:       keyspace,
		Table:          table,
		SQL:            sql,
		UUID:           u,
		Strategy:       strategy,
		Options:        options,
		RequestTime:    time.Now().UnixNano(),
		RequestContext: requestContext,
		Status:         OnlineDDLStatusRequested,
	}, nil
}

// RequestTimeSeconds converts request time to seconds (losing nano precision)
func (onlineDDL *OnlineDDL) RequestTimeSeconds() int64 {
	return onlineDDL.RequestTime / int64(time.Second)
}

// JobsKeyspaceShardPath returns job/<keyspace>/<shard>/<uuid>
func (onlineDDL *OnlineDDL) JobsKeyspaceShardPath(shard string) string {
	return MigrationJobsKeyspaceShardPath(onlineDDL.Keyspace, shard)
}

// ToJSON exports this onlineDDL to JSON
func (onlineDDL *OnlineDDL) ToJSON() ([]byte, error) {
	return json.Marshal(onlineDDL)
}

// GetAction extracts the DDL action type from the online DDL statement
func (onlineDDL *OnlineDDL) GetAction() (action sqlparser.DDLAction, err error) {
	stmt, err := sqlparser.Parse(onlineDDL.SQL)
	if err != nil {
		return action, fmt.Errorf("Error parsing statement: SQL=%s, error=%+v", onlineDDL.SQL, err)
	}
	switch stmt := stmt.(type) {
	case sqlparser.DDLStatement:
		return stmt.GetAction(), nil
	}
	return action, fmt.Errorf("Unsupported query type: %s", onlineDDL.SQL)
}

// GetActionStr returns a string representation of the DDL action
func (onlineDDL *OnlineDDL) GetActionStr() (actionStr string, err error) {
	action, err := onlineDDL.GetAction()
	if err != nil {
		return actionStr, err
	}
	switch action {
	case sqlparser.CreateDDLAction:
		return sqlparser.CreateStr, nil
	case sqlparser.AlterDDLAction:
		return sqlparser.AlterStr, nil
	case sqlparser.DropDDLAction:
		return sqlparser.DropStr, nil
	}
	return "", fmt.Errorf("Unsupported online DDL action. SQL=%s", onlineDDL.SQL)
}

// ToString returns a simple string representation of this instance
func (onlineDDL *OnlineDDL) ToString() string {
	return fmt.Sprintf("OnlineDDL: keyspace=%s, table=%s, sql=%s", onlineDDL.Keyspace, onlineDDL.Table, onlineDDL.SQL)
}

// WriteTopo writes this online DDL to given topo connection, based on basePath and and this DDL's UUID
func (onlineDDL *OnlineDDL) WriteTopo(ctx context.Context, conn topo.Conn, basePath string) error {
	if onlineDDL.UUID == "" {
		return fmt.Errorf("onlineDDL UUID not found; keyspace=%s, sql=%s", onlineDDL.Keyspace, onlineDDL.SQL)
	}
	bytes, err := onlineDDL.ToJSON()
	if err != nil {
		return fmt.Errorf("onlineDDL marshall error:%s, keyspace=%s, sql=%s", err.Error(), onlineDDL.Keyspace, onlineDDL.SQL)
	}
	_, err = conn.Create(ctx, fmt.Sprintf("%s/%s", basePath, onlineDDL.UUID), bytes)
	if err != nil {
		return fmt.Errorf("onlineDDL topo create error:%s, keyspace=%s, sql=%s", err.Error(), onlineDDL.Keyspace, onlineDDL.SQL)
	}
	return nil
}

// IsOnlineDDLUUID answers 'true' when the given string is an online-ddl UUID, e.g.:
// a0638f6b_ec7b_11ea_9bf8_000d3a9b8a9a
func IsOnlineDDLUUID(uuid string) bool {
	return onlineDdlUUIDRegexp.MatchString(uuid)
}

// IsOnlineDDLTableName answers 'true' when the given table name _appears to be_ a name
// generated by an online DDL operation; either the name determined by the online DDL Executor, or
// by pt-online-schema-change.
// There is no guarantee that the tables _was indeed_ generated by an online DDL flow.
func IsOnlineDDLTableName(tableName string) bool {
	if onlineDDLGeneratedTableNameRegexp.MatchString(tableName) {
		return true
	}
	if ptOSCGeneratedTableNameRegexp.MatchString(tableName) {
		return true
	}
	return false
}<|MERGE_RESOLUTION|>--- conflicted
+++ resolved
@@ -23,12 +23,7 @@
 	"regexp"
 	"time"
 
-<<<<<<< HEAD
-	"github.com/google/uuid"
-
 	"vitess.io/vitess/go/vt/sqlparser"
-=======
->>>>>>> 69c5c567
 	"vitess.io/vitess/go/vt/topo"
 )
 
