--- conflicted
+++ resolved
@@ -43,8 +43,6 @@
 	tabletmanagerdatapb "vitess.io/vitess/go/vt/proto/tabletmanagerdata"
 )
 
-<<<<<<< HEAD
-=======
 var (
 	// idleTimeout is set to slightly above 1s, compared to heartbeatTime
 	// set by VStreamer at slightly below 1s. This minimizes conflicts
@@ -57,10 +55,10 @@
 	// to ensure that it satisfies liveness criteria implicitly expected by internal processes like Online DDL
 	vreplicationMinimumHeartbeatUpdateInterval = 60
 
-	vreplicationExperimentalFlagOptimizeInserts int64 = 1
+	vreplicationExperimentalFlagOptimizeInserts    int64 = 1
+	vreplicationExperimentalParallelizeBulkInserts int64 = 0x02
 )
 
->>>>>>> 22d48ca7
 const (
 	getSQLModeQuery = `SELECT @@session.sql_mode AS sql_mode`
 	// SQLMode should be used whenever performing a schema change as part of a vreplication
