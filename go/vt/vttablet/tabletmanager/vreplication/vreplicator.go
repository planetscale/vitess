--- conflicted
+++ resolved
@@ -171,13 +171,7 @@
 	}
 }
 
-<<<<<<< HEAD
-func (vr *vreplicator) buildTableKeys() (map[string][]string, error) {
-	ctx := context.TODO()
-
-=======
 func (vr *vreplicator) buildTableKeys(ctx context.Context) (map[string][]string, error) {
->>>>>>> 7db6a8b2
 	schema, err := vr.mysqld.GetSchema(ctx, vr.dbClient.DBName(), []string{"/.*/"}, nil, false)
 	if err != nil {
 		return nil, err
