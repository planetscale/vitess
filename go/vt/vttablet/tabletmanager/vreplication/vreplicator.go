--- conflicted
+++ resolved
@@ -354,7 +354,7 @@
 func (vr *vreplicator) loadSettings(ctx context.Context, dbClient *vdbClient) (settings binlogplayer.VRSettings, numTablesToCopy int64, err error) {
 	settings, numTablesToCopy, err = vr.readSettings(ctx, dbClient)
 	if err == nil {
-		vr.WorkflowType = settings.WorkflowType
+		vr.WorkflowType = int32(settings.WorkflowType)
 		vr.WorkflowName = settings.WorkflowName
 	}
 	return settings, numTablesToCopy, err
@@ -378,11 +378,6 @@
 	if err != nil {
 		return settings, numTablesToCopy, err
 	}
-<<<<<<< HEAD
-=======
-	vr.WorkflowType = int32(settings.WorkflowType)
-	vr.WorkflowName = settings.WorkflowName
->>>>>>> c2f4d7da
 	return settings, numTablesToCopy, nil
 }
 
