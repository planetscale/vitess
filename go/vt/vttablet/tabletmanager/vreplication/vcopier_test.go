--- conflicted
+++ resolved
@@ -282,8 +282,7 @@
 		"/update _vt.vreplication set state='Copying'",
 		// Copy mode.
 		"insert into dst(idc,val) values ('a',1)",
-<<<<<<< HEAD
-		`/update _vt.copy_state set lastpk='fields:{name:\\"idc\\" type:VARCHAR} rows:{lengths:1 values:\\"a\\"}' where vrepl_id=.*`,
+		`/insert into _vt.copy_state \(lastpk, vrepl_id, table_name\) values \('fields:{name:\\"idc\\" type:VARCHAR} rows:{lengths:1 values:\\"a\\"}'.*`,
 		// Copy-catchup mode.
 		`/insert into dst\(idc,val\) select 'B', 3 from dual where \( .* 'B' COLLATE .* \) <= \( .* 'a' COLLATE .* \)`,
 	).Then(func(expect qh.ExpectationSequencer) qh.ExpectationSequencer {
@@ -293,23 +292,15 @@
 		//upd1 := expect.
 		upd1 := expect.Then(qh.Eventually(
 			"insert into dst(idc,val) values ('B',3)",
-			`/update _vt.copy_state set lastpk='fields:{name:\\"idc\\" type:VARCHAR} rows:{lengths:1 values:\\"B\\"}' where vrepl_id=.*`,
+			`/insert into _vt.copy_state \(lastpk, vrepl_id, table_name\) values \('fields:{name:\\"idc\\" type:VARCHAR} rows:{lengths:1 values:\\"B\\"}'.*`,
 		))
 		upd2 := expect.Then(qh.Eventually(
 			"insert into dst(idc,val) values ('c',2)",
-			`/update _vt.copy_state set lastpk='fields:{name:\\"idc\\" type:VARCHAR} rows:{lengths:1 values:\\"c\\"}' where vrepl_id=.*`,
+			`/insert into _vt.copy_state \(lastpk, vrepl_id, table_name\) values \('fields:{name:\\"idc\\" type:VARCHAR} rows:{lengths:1 values:\\"c\\"}'.*`,
 		))
 		upd1.Then(upd2.Eventually())
 		return upd2
 	}).Then(qh.Immediately(
-=======
-		`/insert into _vt.copy_state \(lastpk, vrepl_id, table_name\) values \('fields:{name:\\"idc\\" type:VARCHAR} rows:{lengths:1 values:\\"a\\"}'.*`,
-		`/insert into dst\(idc,val\) select 'B', 3 from dual where \( .* 'B' COLLATE .* \) <= \( .* 'a' COLLATE .* \)`,
-		"insert into dst(idc,val) values ('B',3)",
-		`/insert into _vt.copy_state \(lastpk, vrepl_id, table_name\) values \('fields:{name:\\"idc\\" type:VARCHAR} rows:{lengths:1 values:\\"B\\"}'.*`,
-		"insert into dst(idc,val) values ('c',2)",
-		`/insert into _vt.copy_state \(lastpk, vrepl_id, table_name\) values \('fields:{name:\\"idc\\" type:VARCHAR} rows:{lengths:1 values:\\"c\\"}'.*`,
->>>>>>> 9955390a
 		"/delete from _vt.copy_state.*dst",
 		"/update _vt.vreplication set state='Running'",
 	)))
@@ -414,21 +405,13 @@
 		"/update _vt.vreplication set state='Copying'",
 		// Copy mode.
 		"insert into dst(id,idc,idc2,val) values (1,'a','a',1)",
-<<<<<<< HEAD
-		`/update _vt.copy_state set lastpk='fields:{name:\\"id\\" type:INT32} fields:{name:\\"idc\\" type:VARBINARY} fields:{name:\\"idc2\\" type:VARBINARY} rows:{lengths:1 lengths:1 lengths:1 values:\\"1aa\\"}' where vrepl_id=.*`,
+		`/insert into _vt.copy_state \(lastpk, vrepl_id, table_name\) values \('fields:{name:\\"id\\" type:INT32} fields:{name:\\"idc\\" type:VARBINARY} fields:{name:\\"idc2\\" type:VARBINARY} rows:{lengths:1 lengths:1 lengths:1 values:\\"1aa\\"}'.*`,
 		// Copy-catchup mode.
-=======
-		`/insert into _vt.copy_state \(lastpk, vrepl_id, table_name\) values \('fields:{name:\\"id\\" type:INT32} fields:{name:\\"idc\\" type:VARBINARY} fields:{name:\\"idc2\\" type:VARBINARY} rows:{lengths:1 lengths:1 lengths:1 values:\\"1aa\\"}'.*`,
->>>>>>> 9955390a
 		`insert into dst(id,idc,idc2,val) select 1, 'B', 'B', 3 from dual where (1,'B','B') <= (1,'a','a')`,
 		// Copy mode.
 		"insert into dst(id,idc,idc2,val) values (1,'c','c',2)",
-<<<<<<< HEAD
-		`/update _vt.copy_state set lastpk='fields:{name:\\"id\\" type:INT32} fields:{name:\\"idc\\" type:VARBINARY} fields:{name:\\"idc2\\" type:VARBINARY} rows:{lengths:1 lengths:1 lengths:1 values:\\"1cc\\"}' where vrepl_id=.*`,
+		`/insert into _vt.copy_state \(lastpk, vrepl_id, table_name\) values \('fields:{name:\\"id\\" type:INT32} fields:{name:\\"idc\\" type:VARBINARY} fields:{name:\\"idc2\\" type:VARBINARY} rows:{lengths:1 lengths:1 lengths:1 values:\\"1cc\\"}'.*`,
 		// Wrap-up.
-=======
-		`/insert into _vt.copy_state \(lastpk, vrepl_id, table_name\) values \('fields:{name:\\"id\\" type:INT32} fields:{name:\\"idc\\" type:VARBINARY} fields:{name:\\"idc2\\" type:VARBINARY} rows:{lengths:1 lengths:1 lengths:1 values:\\"1cc\\"}'.*`,
->>>>>>> 9955390a
 		"/delete from _vt.copy_state.*dst",
 		"/update _vt.vreplication set state='Running'",
 	))
@@ -768,32 +751,23 @@
 		// The next catchup executes the new row insert, but will be a no-op.
 		"insert into dst(id,val) select 3, 'ccc' from dual where (3) <= (1)",
 		// fastForward has nothing to add. Just saves position.
-<<<<<<< HEAD
 		// Back to copy mode.
 		// Inserts can happen out-of-order.
 		// Updates happen in-order.
 	).Then(func(expect qh.ExpectationSequencer) qh.ExpectationSequencer {
 		ins1 := expect.Then(qh.Eventually("insert into dst(id,val) values (2,'bbb')"))
 		upd1 := ins1.Then(qh.Eventually(
-			`/update _vt.copy_state set lastpk='fields:{name:\\"id\\" type:INT32} rows:{lengths:1 values:\\"2\\"}' where vrepl_id=.*`,
+			`/insert into _vt.copy_state \(lastpk, vrepl_id, table_name\) values \('fields:{name:\\"id\\" type:INT32} rows:{lengths:1 values:\\"2\\"}'.*`,
 		))
 		// Third row copied without going back to catchup state.
 		ins3 := expect.Then(qh.Eventually("insert into dst(id,val) values (3,'ccc')"))
 		upd3 := ins3.Then(qh.Eventually(
-			`/update _vt.copy_state set lastpk='fields:{name:\\"id\\" type:INT32} rows:{lengths:1 values:\\"3\\"}' where vrepl_id=.*`,
+			`/insert into _vt.copy_state \(lastpk, vrepl_id, table_name\) values \('fields:{name:\\"id\\" type:INT32} rows:{lengths:1 values:\\"3\\"}'.*`,
 		))
 		upd1.Then(upd3.Eventually())
 		return upd3
 	}).Then(qh.Eventually(
 		// Wrap-up.
-=======
-		// Second row gets copied.
-		"insert into dst(id,val) values (2,'bbb')",
-		`/insert into _vt.copy_state \(lastpk, vrepl_id, table_name\) values \('fields:{name:\\"id\\" type:INT32} rows:{lengths:1 values:\\"2\\"}'.*`,
-		// Third row copied without going back to catchup state.
-		"insert into dst(id,val) values (3,'ccc')",
-		`/insert into _vt.copy_state \(lastpk, vrepl_id, table_name\) values \('fields:{name:\\"id\\" type:INT32} rows:{lengths:1 values:\\"3\\"}'.*`,
->>>>>>> 9955390a
 		"/delete from _vt.copy_state.*dst",
 		// Copy is done. Go into running state.
 		// All tables copied. Final catch up followed by Running state.
@@ -907,32 +881,23 @@
 		// The next catchup executes the new row insert, but will be a no-op.
 		"insert into src(id,val) select 3, 'ccc' from dual where (3) <= (1)",
 		// fastForward has nothing to add. Just saves position.
-<<<<<<< HEAD
 		// Return to copy mode.
 		// Inserts can happen out-of-order.
 		// Updates happen in-order.
 	).Then(func(expect qh.ExpectationSequencer) qh.ExpectationSequencer {
 		ins1 := expect.Then(qh.Eventually("insert into src(id,val) values (2,'bbb')"))
 		upd1 := ins1.Then(qh.Eventually(
-			`/update _vt.copy_state set lastpk='fields:{name:\\"id\\" type:INT32} rows:{lengths:1 values:\\"2\\"}' where vrepl_id=.*`,
+			`/insert into _vt.copy_state \(lastpk, vrepl_id, table_name\) values \('fields:{name:\\"id\\" type:INT32} rows:{lengths:1 values:\\"2\\"}'.*`,
 		))
 		// Third row copied without going back to catchup state.
 		ins3 := expect.Then(qh.Eventually("insert into src(id,val) values (3,'ccc')"))
 		upd3 := ins3.Then(qh.Eventually(
-			`/update _vt.copy_state set lastpk='fields:{name:\\"id\\" type:INT32} rows:{lengths:1 values:\\"3\\"}' where vrepl_id=.*`,
+			`/insert into _vt.copy_state \(lastpk, vrepl_id, table_name\) values \('fields:{name:\\"id\\" type:INT32} rows:{lengths:1 values:\\"3\\"}'.*`,
 		))
 		upd1.Then(upd3.Eventually())
 		return upd3
 	}).Then(qh.Immediately(
 		// Wrap-up.
-=======
-		// Second row gets copied.
-		"insert into src(id,val) values (2,'bbb')",
-		`/insert into _vt.copy_state \(lastpk, vrepl_id, table_name\) values \('fields:{name:\\"id\\" type:INT32} rows:{lengths:1 values:\\"2\\"}'.*`,
-		// Third row copied without going back to catchup state.
-		"insert into src(id,val) values (3,'ccc')",
-		`/insert into _vt.copy_state \(lastpk, vrepl_id, table_name\) values \('fields:{name:\\"id\\" type:INT32} rows:{lengths:1 values:\\"3\\"}'.*`,
->>>>>>> 9955390a
 		"/delete from _vt.copy_state.*src",
 		// Copy is done. Go into running state.
 		"/update _vt.vreplication set state='Running'",
@@ -1086,23 +1051,15 @@
 		"update dst1 set val='updated again' where id=3 and (3,3) <= (6,6)",
 	).Then(qh.Immediately(
 		"insert into dst1(id,val) values (7,'insert out'), (8,'no change'), (10,'updated'), (12,'move out')",
-<<<<<<< HEAD
 	)).Then(qh.Eventually(
-		`/update _vt.copy_state set lastpk='fields:{name:\\"id1\\" type:INT32} fields:{name:\\"id2\\" type:INT32} rows:{lengths:2 lengths:1 values:\\"126\\"}' where vrepl_id=.*`,
+		`/insert into _vt.copy_state \(lastpk, vrepl_id, table_name\) values \('fields:{name:\\"id1\\" type:INT32} fields:{name:\\"id2\\" type:INT32} rows:{lengths:2 lengths:1 values:\\"126\\"}'.*`,
 	)).Then(qh.Immediately(
-=======
-		`/insert into _vt.copy_state \(lastpk, vrepl_id, table_name\) values \('fields:{name:\\"id1\\" type:INT32} fields:{name:\\"id2\\" type:INT32} rows:{lengths:2 lengths:1 values:\\"126\\"}'.*`,
->>>>>>> 9955390a
 		"/delete from _vt.copy_state.*dst1",
 		"insert into not_copied(id,val) values (1,'bbb')",
-<<<<<<< HEAD
 	)).Then(qh.Eventually(
 		// Copy again. There should be no events for catchup.
-		`/update _vt.copy_state set lastpk='fields:{name:\\\"id\\\" type:INT32} rows:{lengths:1 values:\\\"1\\\"}' where vrepl_id=.*`,
+		`/insert into _vt.copy_state \(lastpk, vrepl_id, table_name\) values \('fields:{name:\\\"id\\\" type:INT32} rows:{lengths:1 values:\\\"1\\\"}'.*`,
 	)).Then(qh.Immediately(
-=======
-		`/insert into _vt.copy_state \(lastpk, vrepl_id, table_name\) values \('fields:{name:\\\"id\\\" type:INT32} rows:{lengths:1 values:\\\"1\\\"}'.*`,
->>>>>>> 9955390a
 		"/delete from _vt.copy_state.*not_copied",
 		"/update _vt.vreplication set state='Running'",
 	)))
@@ -1207,20 +1164,13 @@
 		"/insert into _vt.vreplication",
 		"/update _vt.vreplication set state = 'Copying'",
 		"/update _vt.vreplication set message='Picked source tablet.*",
-<<<<<<< HEAD
 	).Then(func(expect qh.ExpectationSequencer) qh.ExpectationSequencer {
 		if !optimizeInsertsEnabled {
 			expect = expect.Then(qh.Immediately("insert into dst(id,val) select 4, 'new' from dual where (4) <= (2)"))
 		}
 		return expect.Then(qh.Immediately("insert into dst(id,val) values (3,'uncopied'), (4,'new')"))
 	}).Then(qh.Immediately(
-		`/update _vt.copy_state set lastpk.*`,
-=======
-		"insert into dst(id,val) select 4, 'new' from dual where (4) <= (2)",
-		// Copy
-		"insert into dst(id,val) values (3,'uncopied'), (4,'new')",
 		`/insert into _vt.copy_state .*`,
->>>>>>> 9955390a
 		"/delete from _vt.copy_state.*dst",
 		"/update _vt.vreplication set state='Running'",
 	)))
