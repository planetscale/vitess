--- conflicted
+++ resolved
@@ -105,7 +105,7 @@
 //  1. Pending
 //  2. Begin
 //  3. Insert rows
-//  4. Update copy state
+//  4. Insert copy state
 //  5. Commit
 //  6. One of:
 //     - Complete
@@ -117,7 +117,7 @@
 	vcopierCopyTaskPending vcopierCopyTaskState = iota
 	vcopierCopyTaskBegin
 	vcopierCopyTaskInsertRows
-	vcopierCopyTaskUpdateCopyState
+	vcopierCopyTaskInsertCopyState
 	vcopierCopyTaskCommit
 	vcopierCopyTaskCancel
 	vcopierCopyTaskComplete
@@ -139,7 +139,7 @@
 type vcopierCopyWorker struct {
 	*vdbClient
 	closeDbClient   bool
-	copyStateUpdate *sqlparser.ParsedQuery
+	copyStateInsert *sqlparser.ParsedQuery
 	isOpen          bool
 	pkfields        []*querypb.Field
 	sqlbuffer       bytes2.Buffer
@@ -405,12 +405,6 @@
 
 	var lastpk *querypb.Row
 	var pkfields []*querypb.Field
-<<<<<<< HEAD
-=======
-	var addLatestCopyState *sqlparser.ParsedQuery
-	var bv map[string]*querypb.BindVariable
-	var sqlbuffer bytes2.Buffer
->>>>>>> 9955390a
 
 	// Use this for task sequencing.
 	var prevCh <-chan *vcopierCopyTaskResult
@@ -482,18 +476,12 @@
 			}
 			pkfields = append(pkfields, rows.Pkfields...)
 			buf := sqlparser.NewTrackedBuffer(nil)
-<<<<<<< HEAD
 			buf.Myprintf(
-				"update _vt.copy_state set lastpk=%a where vrepl_id=%s and table_name=%s", ":lastpk",
+				"insert into _vt.copy_state (lastpk, vrepl_id, table_name) values (%a, %s, %s)", ":lastpk",
 				strconv.Itoa(int(vc.vr.id)),
-				encodeString(tableName),
-			)
-			copyStateUpdate := buf.ParsedQuery()
-			copyWorkQueue.open(copyStateUpdate, pkfields, tablePlan)
-=======
-			buf.Myprintf("insert into _vt.copy_state (lastpk, vrepl_id, table_name) values (%a, %s, %s)", ":lastpk", strconv.Itoa(int(vc.vr.id)), encodeString(tableName))
-			addLatestCopyState = buf.ParsedQuery()
->>>>>>> 9955390a
+				encodeString(tableName))
+			addLatestCopyState := buf.ParsedQuery()
+			copyWorkQueue.open(addLatestCopyState, pkfields, tablePlan)
 		}
 		if len(rows.Rows) == 0 {
 			return nil
@@ -526,7 +514,7 @@
 			// have a value in it. If prevT isn't yet done, then prevCh will
 			// have a value later. Either way, AwaitCompletion should
 			// eventually get a value, unless there is a context expiry.
-			currT.lifecycle.before(vcopierCopyTaskUpdateCopyState).awaitCompletion(prevCh)
+			currT.lifecycle.before(vcopierCopyTaskInsertCopyState).awaitCompletion(prevCh)
 		}
 
 		// Store currCh in prevCh. The nextT will use this for sequencing.
@@ -545,30 +533,8 @@
 			}
 		})
 
-<<<<<<< HEAD
 		if err := copyWorkQueue.enqueue(ctx, currT); err != nil {
 			log.Warningf("failed to enqueue task: %s", err.Error())
-=======
-		var buf []byte
-		buf, err = prototext.Marshal(&querypb.QueryResult{
-			Fields: pkfields,
-			Rows:   []*querypb.Row{rows.Lastpk},
-		})
-		if err != nil {
-			return err
-		}
-		bv = map[string]*querypb.BindVariable{
-			"lastpk": {
-				Type:  sqltypes.VarBinary,
-				Value: buf,
-			},
-		}
-		addNewState, err := addLatestCopyState.GenerateQuery(bv, nil)
-		if err != nil {
-			return err
-		}
-		if _, err := vc.vr.dbClient.Execute(addNewState); err != nil {
->>>>>>> 9955390a
 			return err
 		}
 
@@ -793,10 +759,10 @@
 	return nil
 }
 
-// open the work queue. The provided arguments are used to generate INSERT and
-// UPDATE statements.
+// open the work queue. The provided arguments are used to generate
+// statements for inserting rows and copy state.
 func (vcq *vcopierCopyWorkQueue) open(
-	copyStateUpdate *sqlparser.ParsedQuery,
+	copyStateInsert *sqlparser.ParsedQuery,
 	pkfields []*querypb.Field,
 	tablePlan *TablePlan,
 ) {
@@ -815,7 +781,7 @@
 					err.Error(),
 				)
 			}
-			worker.open(copyStateUpdate, pkfields, tablePlan)
+			worker.open(copyStateInsert, pkfields, tablePlan)
 			return worker, nil
 		},
 		poolCapacity, /* initial capacity */
@@ -959,7 +925,7 @@
 //
 //	resultCh := make(chan *vcopierCopyTaskResult, 1)
 //	prevT.lifecycle.onResult().sendTo(resultCh)
-//	currT.Lifecycle.before(vcopierCopyTaskUpdateCopyState).awaitCompletion(resultCh)
+//	currT.Lifecycle.before(vcopierCopyTaskInsertCopyState).awaitCompletion(resultCh)
 func (vth *vcopierCopyTaskHooks) awaitCompletion(resultCh <-chan *vcopierCopyTaskResult) {
 	vth.do(func(ctx context.Context, args *vcopierCopyTaskArgs) error {
 		select {
@@ -1011,8 +977,8 @@
 		return "begin"
 	case vcopierCopyTaskInsertRows:
 		return "insert-rows"
-	case vcopierCopyTaskUpdateCopyState:
-		return "update-copy-state"
+	case vcopierCopyTaskInsertCopyState:
+		return "insert-copy-state"
 	case vcopierCopyTaskCommit:
 		return "commit"
 	case vcopierCopyTaskCancel:
@@ -1095,9 +1061,9 @@
 				}
 				return nil
 			}
-		case vcopierCopyTaskUpdateCopyState:
+		case vcopierCopyTaskInsertCopyState:
 			advanceFn = func(ctx context.Context, args *vcopierCopyTaskArgs) error {
-				if err := vbc.updateCopyState(ctx, args.lastpk); err != nil {
+				if err := vbc.insertCopyState(ctx, args.lastpk); err != nil {
 					return fmt.Errorf("error updating _vt.copy_state: %s", err.Error())
 				}
 				return nil
@@ -1142,20 +1108,29 @@
 	return result
 }
 
-// open the vcopierCopyWorker. The provided arguments are used to generate
-// INSERT and UPDATE statements.
-func (vbc *vcopierCopyWorker) open(
-	copyStateUpdate *sqlparser.ParsedQuery,
-	pkfields []*querypb.Field,
-	tablePlan *TablePlan,
-) {
-	if vbc.isOpen {
-		return
-	}
-	vbc.copyStateUpdate = copyStateUpdate
-	vbc.isOpen = true
-	vbc.pkfields = pkfields
-	vbc.tablePlan = tablePlan
+func (vbc *vcopierCopyWorker) insertCopyState(ctx context.Context, lastpk *querypb.Row) error {
+	var buf []byte
+	buf, err := prototext.Marshal(&querypb.QueryResult{
+		Fields: vbc.pkfields,
+		Rows:   []*querypb.Row{lastpk},
+	})
+	if err != nil {
+		return err
+	}
+	bv := map[string]*querypb.BindVariable{
+		"lastpk": {
+			Type:  sqltypes.VarBinary,
+			Value: buf,
+		},
+	}
+	copyStateInsert, err := vbc.copyStateInsert.GenerateQuery(bv, nil)
+	if err != nil {
+		return err
+	}
+	if _, err := vbc.vdbClient.Execute(copyStateInsert); err != nil {
+		return err
+	}
+	return nil
 }
 
 func (vbc *vcopierCopyWorker) insertRows(ctx context.Context, rows []*querypb.Row) (*sqltypes.Result, error) {
@@ -1168,29 +1143,20 @@
 	)
 }
 
-func (vbc *vcopierCopyWorker) updateCopyState(ctx context.Context, lastpk *querypb.Row) error {
-	var buf []byte
-	buf, err := prototext.Marshal(&querypb.QueryResult{
-		Fields: vbc.pkfields,
-		Rows:   []*querypb.Row{lastpk},
-	})
-	if err != nil {
-		return err
-	}
-	bv := map[string]*querypb.BindVariable{
-		"lastpk": {
-			Type:  sqltypes.VarBinary,
-			Value: buf,
-		},
-	}
-	copyStateUpdate, err := vbc.copyStateUpdate.GenerateQuery(bv, nil)
-	if err != nil {
-		return err
-	}
-	if _, err := vbc.vdbClient.Execute(copyStateUpdate); err != nil {
-		return err
-	}
-	return nil
+// open the vcopierCopyWorker. The provided arguments are used to generate
+// statements for inserting rows and copy state.
+func (vbc *vcopierCopyWorker) open(
+	copyStateInsert *sqlparser.ParsedQuery,
+	pkfields []*querypb.Field,
+	tablePlan *TablePlan,
+) {
+	if vbc.isOpen {
+		return
+	}
+	vbc.copyStateInsert = copyStateInsert
+	vbc.isOpen = true
+	vbc.pkfields = pkfields
+	vbc.tablePlan = tablePlan
 }
 
 // vcopierCopyTaskStateIsDone returns true if the provided state is in one of
@@ -1215,8 +1181,8 @@
 	case vcopierCopyTaskBegin:
 		return vcopierCopyTaskInsertRows
 	case vcopierCopyTaskInsertRows:
-		return vcopierCopyTaskUpdateCopyState
-	case vcopierCopyTaskUpdateCopyState:
+		return vcopierCopyTaskInsertCopyState
+	case vcopierCopyTaskInsertCopyState:
 		return vcopierCopyTaskCommit
 	case vcopierCopyTaskCommit:
 		return vcopierCopyTaskComplete
