/*
Copyright 2019 The Vitess Authors.

Licensed under the Apache License, Version 2.0 (the "License");
you may not use this file except in compliance with the License.
You may obtain a copy of the License at

    http://www.apache.org/licenses/LICENSE-2.0

Unless required by applicable law or agreed to in writing, software
distributed under the License is distributed on an "AS IS" BASIS,
WITHOUT WARRANTIES OR CONDITIONS OF ANY KIND, either express or implied.
See the License for the specific language governing permissions and
limitations under the License.
*/

// Package tabletservermock provides mock interfaces for tabletserver.
package tabletservermock

import (
	"sync"

	"golang.org/x/net/context"

	"time"

	"vitess.io/vitess/go/vt/dbconfigs"
	"vitess.io/vitess/go/vt/mysqlctl"
<<<<<<< HEAD
	"vitess.io/vitess/go/vt/mysqlctl/tmutils"
=======
>>>>>>> 0ffebf56
	"vitess.io/vitess/go/vt/servenv"
	"vitess.io/vitess/go/vt/topo"
	"vitess.io/vitess/go/vt/vttablet/queryservice"
	"vitess.io/vitess/go/vt/vttablet/tabletserver/rules"
	"vitess.io/vitess/go/vt/vttablet/tabletserver/schema"
	"vitess.io/vitess/go/vt/vttablet/tabletserver/tabletenv"

	querypb "vitess.io/vitess/go/vt/proto/query"
	topodatapb "vitess.io/vitess/go/vt/proto/topodata"
)

// BroadcastData is used by the mock Controller to send data
// so the tests can check what was sent.
type BroadcastData struct {
	// TERTimestamp stores the last broadcast timestamp.
	TERTimestamp int64

	// RealtimeStats stores the last broadcast stats.
	RealtimeStats querypb.RealtimeStats

	// Serving contains the QueryServiceEnabled flag
	Serving bool
}

// StateChange stores the state the controller changed to.
// Tests can use this to verify that the state changed as expected.
type StateChange struct {
	// Serving is true when the QueryService is enabled.
	Serving bool
	// TabletType is the type of tablet e.g. REPLICA.
	TabletType topodatapb.TabletType
}

// Controller is a mock tabletserver.Controller
type Controller struct {
	stats *tabletenv.Stats

	// BroadcastData is a channel where we send BroadcastHealth data.
	// Set at construction time.
	BroadcastData chan *BroadcastData

	// StateChanges has the list of state changes done by SetServingType().
	// Set at construction time.
	StateChanges chan *StateChange

	target querypb.Target

	// SetServingTypeError is the return value for SetServingType.
	SetServingTypeError error

	// TS is the return value for TopoServer.
	TS *topo.Server

	// mu protects the next fields in this structure. They are
	// accessed by both the methods in this interface, and the
	// background health check.
	mu sync.Mutex

	// QueryServiceEnabled is a state variable.
	queryServiceEnabled bool

	// isInLameduck is a state variable.
	isInLameduck bool

	// queryRulesMap has the latest query rules.
	queryRulesMap map[string]*rules.Rules
}

// NewController returns a mock of tabletserver.Controller
func NewController() *Controller {
	return &Controller{
		stats:               tabletenv.NewStats(servenv.NewExporter("MockController", "Tablet")),
		queryServiceEnabled: false,
		BroadcastData:       make(chan *BroadcastData, 10),
		StateChanges:        make(chan *StateChange, 10),
		queryRulesMap:       make(map[string]*rules.Rules),
	}
}

// Stats is part of the tabletserver.Controller interface
func (tqsc *Controller) Stats() *tabletenv.Stats {
	return tqsc.stats
}

// Register is part of the tabletserver.Controller interface
func (tqsc *Controller) Register() {
}

// AddStatusHeader is part of the tabletserver.Controller interface
func (tqsc *Controller) AddStatusHeader() {
}

// AddStatusPart is part of the tabletserver.Controller interface
func (tqsc *Controller) AddStatusPart() {
}

// InitDBConfig is part of the tabletserver.Controller interface
func (tqsc *Controller) InitDBConfig(target querypb.Target, dbcfgs *dbconfigs.DBConfigs, _ mysqlctl.MysqlDaemon) error {
	tqsc.mu.Lock()
	defer tqsc.mu.Unlock()

	tqsc.target = target
	return nil
}

// SetServingType is part of the tabletserver.Controller interface
func (tqsc *Controller) SetServingType(tabletType topodatapb.TabletType, terTime time.Time, serving bool, reason string) error {
	tqsc.mu.Lock()
	defer tqsc.mu.Unlock()

	if tqsc.SetServingTypeError == nil {
<<<<<<< HEAD
		tqsc.CurrentTarget.TabletType = tabletType
=======
		tqsc.target.TabletType = tabletType
>>>>>>> 0ffebf56
		tqsc.queryServiceEnabled = serving
	}
	tqsc.StateChanges <- &StateChange{
		Serving:    serving,
		TabletType: tabletType,
	}
	tqsc.isInLameduck = false
	return tqsc.SetServingTypeError
}

// IsServing is part of the tabletserver.Controller interface
func (tqsc *Controller) IsServing() bool {
	tqsc.mu.Lock()
	defer tqsc.mu.Unlock()

	return tqsc.queryServiceEnabled
}

// CurrentTarget returns the current target.
func (tqsc *Controller) CurrentTarget() querypb.Target {
	tqsc.mu.Lock()
	defer tqsc.mu.Unlock()

	return tqsc.target
}

// IsHealthy is part of the tabletserver.Controller interface
func (tqsc *Controller) IsHealthy() error {
	return nil
}

// ReloadSchema is part of the tabletserver.Controller interface
func (tqsc *Controller) ReloadSchema(ctx context.Context) error {
	return nil
}

//ClearQueryPlanCache is part of the tabletserver.Controller interface
func (tqsc *Controller) ClearQueryPlanCache() {
}

// RegisterQueryRuleSource is part of the tabletserver.Controller interface
func (tqsc *Controller) RegisterQueryRuleSource(ruleSource string) {
}

// UnRegisterQueryRuleSource is part of the tabletserver.Controller interface
func (tqsc *Controller) UnRegisterQueryRuleSource(ruleSource string) {
}

// SetQueryRules is part of the tabletserver.Controller interface
func (tqsc *Controller) SetQueryRules(ruleSource string, qrs *rules.Rules) error {
	tqsc.mu.Lock()
	defer tqsc.mu.Unlock()
	tqsc.queryRulesMap[ruleSource] = qrs
	return nil
}

// QueryService is part of the tabletserver.Controller interface
func (tqsc *Controller) QueryService() queryservice.QueryService {
	return nil
}

// SchemaEngine is part of the tabletserver.Controller interface
func (tqsc *Controller) SchemaEngine() *schema.Engine {
	return nil
}

// ApplyOnlineSchemaChange is part of the tabletserver.Controller interface
func (tqsc *Controller) ApplyOnlineSchemaChange(ctx context.Context, change *tmutils.SchemaChange, dbName string) error {
	return nil
}

// BroadcastHealth is part of the tabletserver.Controller interface
func (tqsc *Controller) BroadcastHealth() {
	tqsc.mu.Lock()
	defer tqsc.mu.Unlock()

	tqsc.BroadcastData <- &BroadcastData{
		Serving: tqsc.queryServiceEnabled && (!tqsc.isInLameduck),
	}
}

// TopoServer is part of the tabletserver.Controller interface.
func (tqsc *Controller) TopoServer() *topo.Server {
	return tqsc.TS
}

// EnterLameduck implements tabletserver.Controller.
func (tqsc *Controller) EnterLameduck() {
	tqsc.mu.Lock()
	defer tqsc.mu.Unlock()

	tqsc.isInLameduck = true
}

// SetQueryServiceEnabledForTests can set queryServiceEnabled in tests.
func (tqsc *Controller) SetQueryServiceEnabledForTests(enabled bool) {
	tqsc.mu.Lock()
	defer tqsc.mu.Unlock()

	tqsc.queryServiceEnabled = enabled
}

// GetQueryRules allows a test to check what was set.
func (tqsc *Controller) GetQueryRules(ruleSource string) *rules.Rules {
	tqsc.mu.Lock()
	defer tqsc.mu.Unlock()
	return tqsc.queryRulesMap[ruleSource]
}<|MERGE_RESOLUTION|>--- conflicted
+++ resolved
@@ -26,10 +26,7 @@
 
 	"vitess.io/vitess/go/vt/dbconfigs"
 	"vitess.io/vitess/go/vt/mysqlctl"
-<<<<<<< HEAD
 	"vitess.io/vitess/go/vt/mysqlctl/tmutils"
-=======
->>>>>>> 0ffebf56
 	"vitess.io/vitess/go/vt/servenv"
 	"vitess.io/vitess/go/vt/topo"
 	"vitess.io/vitess/go/vt/vttablet/queryservice"
@@ -141,11 +138,7 @@
 	defer tqsc.mu.Unlock()
 
 	if tqsc.SetServingTypeError == nil {
-<<<<<<< HEAD
-		tqsc.CurrentTarget.TabletType = tabletType
-=======
 		tqsc.target.TabletType = tabletType
->>>>>>> 0ffebf56
 		tqsc.queryServiceEnabled = serving
 	}
 	tqsc.StateChanges <- &StateChange{
