--- conflicted
+++ resolved
@@ -26,10 +26,7 @@
 
 	"vitess.io/vitess/go/vt/dbconfigs"
 	"vitess.io/vitess/go/vt/mysqlctl"
-<<<<<<< HEAD
 	"vitess.io/vitess/go/vt/mysqlctl/tmutils"
-=======
->>>>>>> f4269bca
 	"vitess.io/vitess/go/vt/servenv"
 	"vitess.io/vitess/go/vt/topo"
 	"vitess.io/vitess/go/vt/vttablet/queryservice"
@@ -141,11 +138,7 @@
 	defer tqsc.mu.Unlock()
 
 	if tqsc.SetServingTypeError == nil {
-<<<<<<< HEAD
-		tqsc.CurrentTarget.TabletType = tabletType
-=======
 		tqsc.target.TabletType = tabletType
->>>>>>> f4269bca
 		tqsc.queryServiceEnabled = serving
 	}
 	tqsc.StateChanges <- &StateChange{
