--- conflicted
+++ resolved
@@ -50,13 +50,8 @@
 		Uid:  1,
 	}
 	blpFunc = testBlpFunc
-<<<<<<< HEAD
-	hs := newHealthStreamer(env, alias)
+	hs := newHealthStreamer(env, alias, &schema.Engine{})
 	err := hs.Stream(context.Background(), &querypb.StreamHealthRequest{}, func(shr *querypb.StreamHealthResponse) error {
-=======
-	hs := newHealthStreamer(env, alias, &schema.Engine{})
-	err := hs.Stream(context.Background(), func(shr *querypb.StreamHealthResponse) error {
->>>>>>> 50209a13
 		return nil
 	})
 	assert.Contains(t, err.Error(), "tabletserver is shutdown")
@@ -212,78 +207,6 @@
 		},
 	}
 
-<<<<<<< HEAD
-	db.AddQueryPattern(sqlparser.BuildParsedQuery(mysql.ClearSchemaCopy, sidecardb.GetIdentifier()).Query+".*", &sqltypes.Result{})
-	db.AddQueryPattern(sqlparser.BuildParsedQuery(mysql.InsertIntoSchemaCopy, sidecardb.GetIdentifier()).Query+".*", &sqltypes.Result{})
-	db.AddQuery("begin", &sqltypes.Result{})
-	db.AddQuery("commit", &sqltypes.Result{})
-	db.AddQuery("rollback", &sqltypes.Result{})
-	db.AddQuery(sqlparser.BuildParsedQuery(mysql.DetectSchemaChange, sidecardb.GetIdentifier()).Query,
-		sqltypes.MakeTestResult(
-			sqltypes.MakeTestFields(
-				"table_name",
-				"varchar",
-			),
-			"product",
-			"users",
-		))
-	db.AddQuery(sqlparser.BuildParsedQuery(mysql.DetectViewChange, sidecardb.GetIdentifier()).Query, &sqltypes.Result{})
-
-	hs.InitDBConfig(target, configs.DbaWithDB())
-	hs.Open()
-	defer hs.Close()
-	var wg sync.WaitGroup
-	wg.Add(1)
-	go func() {
-		hs.Stream(ctx, &querypb.StreamHealthRequest{}, func(response *querypb.StreamHealthResponse) error {
-			if response.RealtimeStats.TableSchemaChanged != nil {
-				assert.Equal(t, []string{"product", "users"}, response.RealtimeStats.TableSchemaChanged)
-				wg.Done()
-			}
-			return nil
-		})
-	}()
-
-	c := make(chan struct{})
-	go func() {
-		defer close(c)
-		wg.Wait()
-	}()
-	select {
-	case <-c:
-	case <-time.After(1 * time.Second):
-		t.Errorf("timed out")
-	}
-}
-
-func TestDoesNotReloadSchema(t *testing.T) {
-	db := fakesqldb.New(t)
-	defer db.Close()
-	config := newConfig(db)
-	_ = config.SignalSchemaChangeReloadIntervalSeconds.Set("100ms")
-	config.SignalWhenSchemaChange = false
-
-	env := tabletenv.NewEnv(config, "ReplTrackerTest")
-	alias := &topodatapb.TabletAlias{
-		Cell: "cell",
-		Uid:  1,
-	}
-	blpFunc = testBlpFunc
-	hs := newHealthStreamer(env, alias)
-
-	target := &querypb.Target{TabletType: topodatapb.TabletType_PRIMARY}
-	configs := config.DB
-
-	hs.InitDBConfig(target, configs.DbaWithDB())
-	hs.Open()
-	defer hs.Close()
-	var wg sync.WaitGroup
-	wg.Add(1)
-	go func() {
-		hs.Stream(ctx, &querypb.StreamHealthRequest{}, func(response *querypb.StreamHealthResponse) error {
-			if response.RealtimeStats.TableSchemaChanged != nil {
-				wg.Done()
-=======
 	for _, testcase := range testcases {
 		t.Run(testcase.name, func(t *testing.T) {
 			db := fakesqldb.New(t)
@@ -373,7 +296,7 @@
 			var wg sync.WaitGroup
 			wg.Add(1)
 			go func() {
-				hs.Stream(ctx, func(response *querypb.StreamHealthResponse) error {
+				hs.Stream(ctx, &querypb.StreamHealthRequest{}, func(response *querypb.StreamHealthResponse) error {
 					if response.RealtimeStats.TableSchemaChanged != nil {
 						assert.Equal(t, []string{"product", "users"}, response.RealtimeStats.TableSchemaChanged)
 						wg.Done()
@@ -392,7 +315,6 @@
 			case <-c:
 			case <-time.After(1 * time.Second):
 				timeout = true
->>>>>>> 50209a13
 			}
 
 			require.Equal(t, testcase.enableSchemaChange, !timeout, "If schema change tracking is enabled, then we shouldn't time out, otherwise we should")
@@ -437,58 +359,6 @@
 				"varchar|varchar|int64|varchar|int64|int64",
 			),
 		))
-<<<<<<< HEAD
-	db.AddQuery(sqlparser.BuildParsedQuery(mysql.DetectViewChange, sidecardb.GetIdentifier()).Query, &sqltypes.Result{})
-
-	hs.InitDBConfig(target, configs.DbaWithDB())
-	hs.Open()
-	defer hs.Close()
-	var wg sync.WaitGroup
-	wg.Add(1)
-	go func() {
-		hs.Stream(ctx, &querypb.StreamHealthRequest{}, func(response *querypb.StreamHealthResponse) error {
-			if response.RealtimeStats.TableSchemaChanged != nil {
-				assert.Equal(t, []string{"product", "users"}, response.RealtimeStats.TableSchemaChanged)
-				wg.Done()
-			}
-			return nil
-		})
-	}()
-
-	c := make(chan struct{})
-	go func() {
-		defer close(c)
-		wg.Wait()
-	}()
-	select {
-	case <-c:
-	case <-time.After(1 * time.Second):
-		// should not timeout despite SignalSchemaChangeReloadIntervalSeconds being set to 1 minute
-		t.Errorf("timed out")
-	}
-}
-
-// TestReloadView tests that the health streamer tracks view changes correctly
-func TestReloadView(t *testing.T) {
-	db := fakesqldb.New(t)
-	defer db.Close()
-	config := newConfig(db)
-	_ = config.SignalSchemaChangeReloadIntervalSeconds.Set("100ms")
-	config.EnableViews = true
-
-	env := tabletenv.NewEnv(config, "TestReloadView")
-	alias := &topodatapb.TabletAlias{Cell: "cell", Uid: 1}
-	hs := newHealthStreamer(env, alias)
-
-	target := &querypb.Target{TabletType: topodatapb.TabletType_PRIMARY}
-	configs := config.DB
-
-	db.AddQuery("begin", &sqltypes.Result{})
-	db.AddQuery("commit", &sqltypes.Result{})
-	db.AddQuery("rollback", &sqltypes.Result{})
-	db.AddQuery(sqlparser.BuildParsedQuery(mysql.DetectSchemaChangeOnlyBaseTable, sidecardb.GetIdentifier()).Query, &sqltypes.Result{})
-	db.AddQuery(sqlparser.BuildParsedQuery(mysql.DetectViewChange, sidecardb.GetIdentifier()).Query, &sqltypes.Result{})
-=======
 	db.AddQueryPattern("SELECT COLUMN_NAME as column_name.*", sqltypes.MakeTestResult(
 		sqltypes.MakeTestFields(
 			"column_name",
@@ -510,7 +380,6 @@
 	))
 	db.AddQueryPattern(".*SELECT table_name, view_definition.*views.*", &sqltypes.Result{})
 	db.AddQuery("SELECT TABLE_NAME, CREATE_TIME FROM _vt.`tables`", &sqltypes.Result{})
->>>>>>> 50209a13
 
 	hs.InitDBConfig(target, configs.DbaWithDB())
 	se.InitDBConfig(configs.DbaWithDB())
