/*
Copyright 2019 The Vitess Authors.

Licensed under the Apache License, Version 2.0 (the "License");
you may not use this file except in compliance with the License.
You may obtain a copy of the License at

    http://www.apache.org/licenses/LICENSE-2.0

Unless required by applicable law or agreed to in writing, software
distributed under the License is distributed on an "AS IS" BASIS,
WITHOUT WARRANTIES OR CONDITIONS OF ANY KIND, either express or implied.
See the License for the specific language governing permissions and
limitations under the License.
*/

package tabletserver

import (
	"context"
	"fmt"
	"sync"
	"time"

	"vitess.io/vitess/go/pools/smartconnpool"
	"vitess.io/vitess/go/timer"
	"vitess.io/vitess/go/trace"
	"vitess.io/vitess/go/vt/concurrency"
	"vitess.io/vitess/go/vt/dtids"
	"vitess.io/vitess/go/vt/log"
	querypb "vitess.io/vitess/go/vt/proto/query"
	vtrpcpb "vitess.io/vitess/go/vt/proto/vtrpc"
	"vitess.io/vitess/go/vt/servenv"
	"vitess.io/vitess/go/vt/vterrors"
	"vitess.io/vitess/go/vt/vttablet/tabletserver/connpool"
	"vitess.io/vitess/go/vt/vttablet/tabletserver/tabletenv"
	"vitess.io/vitess/go/vt/vttablet/tabletserver/tx"
	"vitess.io/vitess/go/vt/vttablet/tabletserver/txlimiter"
)

type txEngineState int

// The TxEngine can be in any of these states
const (
	NotServing txEngineState = iota
	Transitioning
	AcceptingReadAndWrite
	AcceptingReadOnly
)

func (state txEngineState) String() string {
	names := [...]string{
		"NotServing",
		"Transitioning",
		"AcceptReadWrite",
		"AcceptingReadOnly"}

	if state < NotServing || state > AcceptingReadOnly {
		return fmt.Sprintf("Unknown - %d", int(state))
	}

	return names[state]
}

// TxEngine is responsible for handling the tx-pool and keeping read-write, read-only or not-serving
// states. It will start and shut down the underlying tx-pool as required.
type TxEngine struct {
	env tabletenv.Env

	// stateLock is to protect state and beginRequests changes.
	stateLock sync.Mutex
	state     txEngineState

	// beginRequests is used to make sure that we do not make a state
	// transition while creating new transactions
	beginRequests sync.WaitGroup

	twopcEnabled        bool
	shutdownGracePeriod time.Duration
	coordinatorAddress  string
	abandonAge          time.Duration
	ticks               *timer.Timer

	// reservedConnStats keeps statistics about reserved connections
	reservedConnStats *servenv.TimingsWrapper

	txPool       *TxPool
	preparedPool *TxPreparedPool
	twoPC        *TwoPC
	dxNotify     func()
}

// NewTxEngine creates a new TxEngine.
func NewTxEngine(env tabletenv.Env, dxNotifier func()) *TxEngine {
	config := env.Config()
	te := &TxEngine{
		env:                 env,
		shutdownGracePeriod: config.GracePeriods.Shutdown,
		reservedConnStats:   env.Exporter().NewTimings("ReservedConnections", "Reserved connections stats", "operation"),
	}
	limiter := txlimiter.New(env)
	te.txPool = NewTxPool(env, limiter)
	te.twopcEnabled = config.TwoPCEnable
	if te.twopcEnabled {
		if config.TwoPCAbandonAge <= 0 {
			log.Error("2PC abandon age not specified: Disabling 2PC")
			te.twopcEnabled = false
		}
	}
	te.abandonAge = config.TwoPCAbandonAge.Get()
	te.ticks = timer.NewTimer(te.abandonAge / 2)

	// Set the prepared pool capacity to something lower than
	// tx pool capacity. Those spare connections are needed to
	// perform metadata state change operations. Without this,
	// the system can deadlock if all connections get moved to
	// the TxPreparedPool.
	te.preparedPool = NewTxPreparedPool(config.TxPool.Size - 2)
	readPool := connpool.NewPool(env, "TxReadPool", tabletenv.ConnPoolConfig{
		Size:        3,
		IdleTimeout: env.Config().TxPool.IdleTimeout,
	})
	te.twoPC = NewTwoPC(readPool)
	te.dxNotify = dxNotifier
	te.state = NotServing
	return te
}

// AcceptReadWrite will start accepting all transactions.
func (te *TxEngine) AcceptReadWrite() {
	te.transition(AcceptingReadAndWrite)
}

// AcceptReadOnly transitions to read-only mode. If current state
// is read-write, then we wait for shutdown and then transition.
func (te *TxEngine) AcceptReadOnly() {
	te.transition(AcceptingReadOnly)
}

func (te *TxEngine) transition(state txEngineState) {
	te.stateLock.Lock()
	defer te.stateLock.Unlock()
	if te.state == state {
		return
	}

	log.Infof("TxEngine transition: %v", state)

	// When we are transitioning from read write state, we should close all transactions.
	if te.state == AcceptingReadAndWrite {
		te.shutdownLocked()
	}

	te.state = state
	te.txPool.Open(te.env.Config().DB.AppWithDB(), te.env.Config().DB.DbaWithDB(), te.env.Config().DB.AppDebugWithDB())

	if te.twopcEnabled && te.state == AcceptingReadAndWrite {
<<<<<<< HEAD
		te.startTransactionWatcher()
=======
		// Set the preparedPool to start accepting connections.
		te.preparedPool.shutdown = false
		// If there are errors, we choose to raise an alert and
		// continue anyway. Serving traffic is considered more important
		// than blocking everything for the sake of a few transactions.
		// We do this async; so we do not end up blocking writes on
		// failover for our setup tasks if using semi-sync replication.
		te.twoPCReady.Add(1)
		go func() {
			defer te.twoPCReady.Done()
			if err := te.twoPC.Open(te.env.Config().DB); err != nil {
				te.env.Stats().InternalErrors.Add("TwopcOpen", 1)
				log.Errorf("Could not open TwoPC engine: %v", err)
			}
			if err := te.prepareFromRedo(); err != nil {
				te.env.Stats().InternalErrors.Add("TwopcResurrection", 1)
				log.Errorf("Could not prepare transactions: %v", err)
			}
			te.startTransactionWatcher()
		}()
>>>>>>> 68c19b4b
	}
}

// RedoPreparedTransactions redoes the prepared transactions.
// If there are errors, we choose to raise an alert and
// continue anyway. Serving traffic is considered more important
// than blocking everything for the sake of a few transactions.
// We do this async; so we do not end up blocking writes on
// failover for our setup tasks if using semi-sync replication.
func (te *TxEngine) RedoPreparedTransactions() error {
	if !te.twopcEnabled {
		return nil
	}
	te.stateLock.Lock()
	defer te.stateLock.Unlock()
	oldState := te.state
	te.shutdownLocked()
	te.state = oldState

	defer te.txPool.Open(te.env.Config().DB.AppWithDB(), te.env.Config().DB.DbaWithDB(), te.env.Config().DB.AppDebugWithDB())

	if err := te.twoPC.Open(te.env.Config().DB); err != nil {
		te.env.Stats().InternalErrors.Add("TwopcOpen", 1)
		log.Errorf("Could not open TwoPC engine: %v", err)
		return err
	}

	if err := te.prepareFromRedo(); err != nil {
		te.env.Stats().InternalErrors.Add("TwopcResurrection", 1)
		log.Errorf("Could not prepare transactions: %v", err)
		return err
	}
	return nil
}

// Close will disregard common rules for when to kill transactions
// and wait forever for transactions to wrap up
func (te *TxEngine) Close() {
	log.Infof("TxEngine - started Close. Acquiring stateLock lock")
	te.stateLock.Lock()
	log.Infof("TxEngine - acquired stateLock")
	defer func() {
		te.state = NotServing
		te.stateLock.Unlock()
	}()
	if te.state == NotServing {
		log.Infof("TxEngine - state is not serving already")
		return
	}

	log.Infof("TxEngine - starting shutdown")
	te.shutdownLocked()
	log.Info("TxEngine: closed")
}

func (te *TxEngine) isTxPoolAvailable(addToWaitGroup func(int)) error {
	te.stateLock.Lock()
	defer te.stateLock.Unlock()

	canOpenTransactions := te.state == AcceptingReadOnly || te.state == AcceptingReadAndWrite
	if !canOpenTransactions {
		return vterrors.Errorf(vtrpcpb.Code_UNAVAILABLE, vterrors.TxEngineClosed, te.state)
	}
	addToWaitGroup(1)
	return nil
}

// Begin begins a transaction, and returns the associated transaction id and the
// statement(s) used to execute the begin (if any).
//
// Subsequent statements can access the connection through the transaction id.
func (te *TxEngine) Begin(ctx context.Context, savepointQueries []string, reservedID int64, setting *smartconnpool.Setting, options *querypb.ExecuteOptions) (int64, string, string, error) {
	span, ctx := trace.NewSpan(ctx, "TxEngine.Begin")
	defer span.Finish()

	// if the connection is already reserved then, we should not apply the settings.
	if reservedID != 0 && setting != nil {
		return 0, "", "", vterrors.Errorf(vtrpcpb.Code_INTERNAL, "[BUG] should not mix reserved connection and connection with setting")
	}

	err := te.isTxPoolAvailable(te.beginRequests.Add)
	if err != nil {
		return 0, "", "", err
	}

	defer te.beginRequests.Done()
	conn, beginSQL, sessionStateChanges, err := te.txPool.Begin(ctx, options, te.state == AcceptingReadOnly, reservedID, savepointQueries, setting)
	if err != nil {
		return 0, "", "", err
	}
	defer conn.UnlockUpdateTime()
	return conn.ReservedID(), beginSQL, sessionStateChanges, err
}

// Commit commits the specified transaction and renews connection id if one exists.
func (te *TxEngine) Commit(ctx context.Context, transactionID int64) (int64, string, error) {
	span, ctx := trace.NewSpan(ctx, "TxEngine.Commit")
	defer span.Finish()
	var query string
	var err error
	connID, err := te.txFinish(transactionID, tx.TxCommit, func(conn *StatefulConnection) error {
		query, err = te.txPool.Commit(ctx, conn)
		return err
	})

	return connID, query, err
}

// Rollback rolls back the specified transaction.
func (te *TxEngine) Rollback(ctx context.Context, transactionID int64) (int64, error) {
	span, ctx := trace.NewSpan(ctx, "TxEngine.Rollback")
	defer span.Finish()

	return te.txFinish(transactionID, tx.TxRollback, func(conn *StatefulConnection) error {
		return te.txPool.Rollback(ctx, conn)
	})
}

func (te *TxEngine) txFinish(transactionID int64, reason tx.ReleaseReason, f func(*StatefulConnection) error) (int64, error) {
	conn, err := te.txPool.GetAndLock(transactionID, reason.String())
	if err != nil {
		return 0, err
	}
	err = f(conn)
	if err != nil || !conn.IsTainted() {
		conn.Release(reason)
		return 0, err
	}
	err = conn.Renew()
	if err != nil {
		conn.Release(tx.ConnRenewFail)
		return 0, err
	}
	return conn.ConnID, nil
}

// shutdownLocked closes the TxEngine. If the immediate flag is on,
// then all current transactions are immediately rolled back.
// Otherwise, the function waits for all current transactions
// to conclude. If a shutdown grace period was specified,
// the transactions are rolled back if they're not resolved
// by that time.
func (te *TxEngine) shutdownLocked() {
	log.Infof("TxEngine - called shutdownLocked")
	immediate := true
	if te.state == AcceptingReadAndWrite {
		immediate = false
	}

	// Unlock, wait for all begin requests to complete, and relock.
	te.state = Transitioning
	te.stateLock.Unlock()
	log.Infof("TxEngine - waiting for begin requests")
	te.beginRequests.Wait()
	log.Infof("TxEngine - acquiring state lock again")
	te.stateLock.Lock()
	log.Infof("TxEngine - state lock acquired again")

	// Shut down functions are idempotent.
	// No need to check if 2pc is enabled.
	log.Infof("TxEngine - stop watchdog")
	te.stopTransactionWatcher()

	poolEmpty := make(chan bool)
	rollbackDone := make(chan bool)
	// This goroutine decides if transactions have to be
	// forced to rollback, and if so, when. Once done,
	// the function closes rollbackDone, which can be
	// verified to make sure it won't kick in later.
	go func() {
		defer func() {
			te.env.LogError()
			close(rollbackDone)
		}()
		if immediate {
			// Immediately rollback everything and return.
			log.Info("Immediate shutdown: rolling back now.")
			te.txPool.scp.ShutdownNonTx()
			te.shutdownTransactions()
			return
		}
		// If not immediate, we start with shutting down non-tx (reserved)
		// connections.
		te.txPool.scp.ShutdownNonTx()
		if te.shutdownGracePeriod <= 0 {
			// No grace period was specified. Wait indefinitely for transactions to be concluded.
			// TODO(sougou): invoking rollbackPrepared is incorrect here. Prepared statements should
			// actually be rolled back last. But this will cause the shutdown to hang because the
			// tx pool will never become empty, because the prepared pool is holding on to connections
			// from the tx pool. But we plan to deprecate this approach to 2PC. So, this
			// should eventually be deleted.
			te.rollbackPrepared()
			log.Info("No grace period specified: performing normal wait.")
			return
		}
		tmr := time.NewTimer(te.shutdownGracePeriod)
		defer tmr.Stop()
		select {
		case <-tmr.C:
			log.Info("Grace period exceeded: rolling back now.")
			te.shutdownTransactions()
		case <-poolEmpty:
			// The pool cleared before the timer kicked in. Just return.
			log.Info("Transactions completed before grace period: shutting down.")
		}
	}()
	log.Infof("TxEngine - waiting for empty txPool")
	te.txPool.WaitForEmpty()
	// If the goroutine is still running, signal that it can exit.
	close(poolEmpty)
	// Make sure the goroutine has returned.
	log.Infof("TxEngine - making sure the goroutine has returned")
	<-rollbackDone

	log.Infof("TxEngine - closing the txPool")
	te.txPool.Close()
	log.Infof("TxEngine - closing twoPC")
	te.twoPC.Close()
	log.Infof("TxEngine - finished shutdownLocked")
}

// prepareFromRedo replays and prepares the transactions
// from the redo log, loads previously failed transactions
// into the reserved list, and adjusts the txPool LastID
// to ensure there are no future collisions.
func (te *TxEngine) prepareFromRedo() error {
	ctx := tabletenv.LocalContext()
	var allErr concurrency.AllErrorRecorder
	prepared, failed, err := te.twoPC.ReadAllRedo(ctx)
	if err != nil {
		return err
	}

	maxid := int64(0)
outer:
	for _, preparedTx := range prepared {
		txid, err := dtids.TransactionID(preparedTx.Dtid)
		if err != nil {
			log.Errorf("Error extracting transaction ID from dtid: %v", err)
		}
		if txid > maxid {
			maxid = txid
		}
		conn, err := te.beginNewDbaConnection(ctx)
		if err != nil {
			allErr.RecordError(vterrors.Wrapf(err, "dtid - %v", preparedTx.Dtid))
			continue
		}
		for _, stmt := range preparedTx.Queries {
			conn.TxProperties().RecordQuery(stmt)
			_, err := conn.Exec(ctx, stmt, 1, false)
			if err != nil {
				allErr.RecordError(vterrors.Wrapf(err, "dtid - %v", preparedTx.Dtid))
				te.txPool.RollbackAndRelease(ctx, conn)
				continue outer
			}
		}
		// We should not use the external Prepare because
		// we don't want to write again to the redo log.
		err = te.preparedPool.Put(conn, preparedTx.Dtid)
		if err != nil {
			allErr.RecordError(vterrors.Wrapf(err, "dtid - %v", preparedTx.Dtid))
			continue
		}
	}
	for _, preparedTx := range failed {
		txid, err := dtids.TransactionID(preparedTx.Dtid)
		if err != nil {
			log.Errorf("Error extracting transaction ID from dtid: %v", err)
		}
		if txid > maxid {
			maxid = txid
		}
		te.preparedPool.SetFailed(preparedTx.Dtid)
	}
	te.txPool.AdjustLastID(maxid)
	log.Infof("TwoPC: Prepared %d transactions, and registered %d failures.", len(prepared), len(failed))
	return allErr.Error()
}

// shutdownTransactions rolls back all open transactions
// including the prepared ones.
// This is used for transitioning from a primary to a non-primary
// serving type.
func (te *TxEngine) shutdownTransactions() {
	te.rollbackPrepared()
	ctx := tabletenv.LocalContext()
	// The order of rollbacks is currently not material because
	// we don't allow new statements or commits during
	// this function. In case of any such change, this will
	// have to be revisited.
	te.txPool.Shutdown(ctx)
}

func (te *TxEngine) rollbackPrepared() {
	ctx := tabletenv.LocalContext()
	for _, conn := range te.preparedPool.FetchAllForRollback() {
		te.txPool.Rollback(ctx, conn)
		conn.Release(tx.TxRollback)
	}
}

// startTransactionWatcher starts the watchdog goroutine, which looks for abandoned
// transactions and calls the notifier on them.
func (te *TxEngine) startTransactionWatcher() {
	te.ticks.Start(func() {
		ctx, cancel := context.WithTimeout(tabletenv.LocalContext(), te.abandonAge/4)
		defer cancel()

		// Raise alerts on prepares that have been unresolved for too long.
		// Use 5x abandonAge to give opportunity for transaction coordinator to resolve these redo logs.
		count, err := te.twoPC.CountUnresolvedRedo(ctx, time.Now().Add(-te.abandonAge*5))
		if err != nil {
			te.env.Stats().InternalErrors.Add("RedoWatcherFail", 1)
			log.Errorf("Error reading prepared transactions: %v", err)
		}
		te.env.Stats().Unresolved.Set("Prepares", count)

		// Notify lingering distributed transactions.
		count, err = te.twoPC.CountUnresolvedTransaction(ctx, time.Now().Add(-te.abandonAge))
		if err != nil {
			te.env.Stats().InternalErrors.Add("TransactionWatcherFail", 1)
			log.Errorf("Error reading unresolved transactions: %v", err)
			return
		}
		if count > 0 {
			te.dxNotify()
		}
	})
}

// stopTransactionWatcher stops the watchdog goroutine.
func (te *TxEngine) stopTransactionWatcher() {
	te.ticks.Stop()
}

// ReserveBegin creates a reserved connection, and in it opens a transaction
func (te *TxEngine) ReserveBegin(ctx context.Context, options *querypb.ExecuteOptions, preQueries []string, savepointQueries []string) (int64, string, error) {
	span, ctx := trace.NewSpan(ctx, "TxEngine.ReserveBegin")
	defer span.Finish()
	err := te.isTxPoolAvailable(te.beginRequests.Add)
	if err != nil {
		return 0, "", err
	}
	defer te.beginRequests.Done()

	conn, err := te.reserve(ctx, options, preQueries)
	if err != nil {
		return 0, "", err
	}
	defer conn.UnlockUpdateTime()
	_, sessionStateChanges, err := te.txPool.begin(ctx, options, te.state == AcceptingReadOnly, conn, savepointQueries)
	if err != nil {
		conn.Close()
		conn.Release(tx.ConnInitFail)
		return 0, "", err
	}
	return conn.ReservedID(), sessionStateChanges, nil
}

var noop = func(int) {}

// Reserve creates a reserved connection and returns the id to it
func (te *TxEngine) Reserve(ctx context.Context, options *querypb.ExecuteOptions, txID int64, preQueries []string) (int64, error) {
	span, ctx := trace.NewSpan(ctx, "TxEngine.Reserve")
	defer span.Finish()
	if txID == 0 {
		err := te.isTxPoolAvailable(noop)
		if err != nil {
			return 0, err
		}
		conn, err := te.reserve(ctx, options, preQueries)
		if err != nil {
			return 0, err
		}
		defer conn.Unlock()
		return conn.ReservedID(), nil
	}

	conn, err := te.txPool.GetAndLock(txID, "to reserve")
	if err != nil {
		return 0, err
	}
	defer conn.Unlock()

	err = te.taintConn(ctx, conn, preQueries)
	if err != nil {
		return 0, err
	}
	return conn.ReservedID(), nil
}

// Reserve creates a reserved connection and returns the id to it
func (te *TxEngine) reserve(ctx context.Context, options *querypb.ExecuteOptions, preQueries []string) (*StatefulConnection, error) {
	conn, err := te.txPool.scp.NewConn(ctx, options, nil)
	if err != nil {
		return nil, err
	}

	err = te.taintConn(ctx, conn, preQueries)
	if err != nil {
		return nil, err
	}

	return conn, err
}

func (te *TxEngine) taintConn(ctx context.Context, conn *StatefulConnection, preQueries []string) error {
	err := conn.Taint(ctx, te.reservedConnStats)
	if err != nil {
		return err
	}
	for _, query := range preQueries {
		_, err := conn.Exec(ctx, query, 0 /*maxrows*/, false /*wantFields*/)
		if err != nil {
			conn.Releasef("error during connection setup: %s\n%v", query, err)
			return err
		}
	}
	return nil
}

// Release closes the underlying connection.
func (te *TxEngine) Release(connID int64) error {
	conn, err := te.txPool.GetAndLock(connID, "for release")
	if err != nil {
		return err
	}

	conn.Release(tx.ConnRelease)

	return nil
}

func (te *TxEngine) beginNewDbaConnection(ctx context.Context) (*StatefulConnection, error) {
	dbConn, err := connpool.NewConn(ctx, te.env.Config().DB.DbaWithDB(), nil, nil, te.env)
	if err != nil {
		return nil, err
	}

	sc := &StatefulConnection{
		dbConn: &connpool.PooledConn{
			Conn: dbConn,
		},
		env: te.env,
	}

	_, _, err = te.txPool.begin(ctx, nil, false, sc, nil)
	return sc, err
}<|MERGE_RESOLUTION|>--- conflicted
+++ resolved
@@ -155,30 +155,9 @@
 	te.txPool.Open(te.env.Config().DB.AppWithDB(), te.env.Config().DB.DbaWithDB(), te.env.Config().DB.AppDebugWithDB())
 
 	if te.twopcEnabled && te.state == AcceptingReadAndWrite {
-<<<<<<< HEAD
-		te.startTransactionWatcher()
-=======
 		// Set the preparedPool to start accepting connections.
 		te.preparedPool.shutdown = false
-		// If there are errors, we choose to raise an alert and
-		// continue anyway. Serving traffic is considered more important
-		// than blocking everything for the sake of a few transactions.
-		// We do this async; so we do not end up blocking writes on
-		// failover for our setup tasks if using semi-sync replication.
-		te.twoPCReady.Add(1)
-		go func() {
-			defer te.twoPCReady.Done()
-			if err := te.twoPC.Open(te.env.Config().DB); err != nil {
-				te.env.Stats().InternalErrors.Add("TwopcOpen", 1)
-				log.Errorf("Could not open TwoPC engine: %v", err)
-			}
-			if err := te.prepareFromRedo(); err != nil {
-				te.env.Stats().InternalErrors.Add("TwopcResurrection", 1)
-				log.Errorf("Could not prepare transactions: %v", err)
-			}
-			te.startTransactionWatcher()
-		}()
->>>>>>> 68c19b4b
+		te.startTransactionWatcher()
 	}
 }
 
