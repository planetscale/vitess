--- conflicted
+++ resolved
@@ -411,12 +411,8 @@
 }
 
 // Open opens database pool and initializes the schema
-<<<<<<< HEAD
 func (throttler *Throttler) Open() (err error) {
-=======
-func (throttler *Throttler) Open() error {
 	log.Infof("Throttler: started execution of Open. Acquiring initMutex lock")
->>>>>>> 101ffa2d
 	throttler.initMutex.Lock()
 	defer throttler.initMutex.Unlock()
 	if atomic.LoadInt64(&throttler.isOpen) > 0 {
