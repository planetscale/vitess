--- conflicted
+++ resolved
@@ -69,22 +69,13 @@
 
 var (
 	// flag vars
-<<<<<<< HEAD
 	throttleThreshold          = 1 * time.Second
 	throttleTabletTypes        = "replica"
 	throttleMetricQuery        string
 	throttleMetricThreshold    = math.MaxFloat64
 	throttlerCheckAsCheckSelf  = false
-	throttlerConfigViaTopo     = false
+	throttlerConfigViaTopo     = true
 	throttlerReadRealtimeStats = true
-=======
-	throttleThreshold         = 1 * time.Second
-	throttleTabletTypes       = "replica"
-	throttleMetricQuery       string
-	throttleMetricThreshold   = math.MaxFloat64
-	throttlerCheckAsCheckSelf = false
-	throttlerConfigViaTopo    = true
->>>>>>> 50209a13
 )
 
 func init() {
@@ -440,15 +431,11 @@
 }
 
 // Open opens database pool and initializes the schema
-<<<<<<< HEAD
 func (throttler *Throttler) Open() (err error) {
-=======
-func (throttler *Throttler) Open() error {
 	// TODO: remove `EnableLagThrottler` in v18
 	if throttler.env.Config().EnableLagThrottler {
 		log.Warningf("The flags `--enable_lag_throttler` and `--throttle_threshold` will be removed in v18. Use 'vtctl UpdateThrottlerConfig', see https://vitess.io/docs/17.0/reference/programs/vtctldclient/vtctldclient_updatethrottlerconfig/")
 	}
->>>>>>> 50209a13
 	log.Infof("Throttler: started execution of Open. Acquiring initMutex lock")
 	throttler.initMutex.Lock()
 	defer throttler.initMutex.Unlock()
@@ -727,14 +714,11 @@
 				}
 			case throttlerConfig := <-throttler.throttlerConfigChan:
 				throttler.applyThrottlerConfig(ctx, throttlerConfig)
-<<<<<<< HEAD
 			case tabletHealth := <-healthCheckCh:
 				throttler.readMetricFromTabletHealth(tabletHealth)
-=======
 			case <-recentCheckTicker.C:
 				// Increment recentCheckTickerValue by one.
 				atomic.AddInt64(&throttler.recentCheckTickerValue, 1)
->>>>>>> 50209a13
 			}
 		}
 	}()
@@ -745,7 +729,6 @@
 // We treat this info as if it were the result of a probe.
 // The metric is collected to the "shard" store name. We're only interested in remote tablets.
 func (throttler *Throttler) readMetricFromTabletHealth(tabletHealth *discovery.TabletHealth) {
-	fmt.Printf("======== QQQ readMetricFromTabletHealth. tabletHealth=%+v\n", tabletHealth)
 	if !throttlerReadRealtimeStats {
 		return
 	}
