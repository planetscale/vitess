--- conflicted
+++ resolved
@@ -21,7 +21,6 @@
 	"encoding/json"
 	"fmt"
 	"net/http"
-	"strings"
 	"sync"
 	"time"
 
@@ -128,14 +127,14 @@
 	se.cp = cp
 }
 
-<<<<<<< HEAD
 func syncVTDatabase(ctx context.Context, conn *dbconnpool.DBConnection, dbaConn *dbconnpool.DBConnection) error {
-	log.Infof("inside syncVTDatabase %s", sidecardb.UseVTDatabaseQuery)
-	var exec sidecardb.Exec = func(ctx context.Context, query string, maxRows int, wantFields bool) (*sqltypes.Result, error) {
-		/*_, err := conn.ExecuteFetch(sidecardb.UseVTDatabaseQuery, maxRows, wantFields)
-		if err != nil {
-			return nil, err
-		}*/
+	var exec sidecardb.Exec = func(ctx context.Context, query string, maxRows int, wantFields bool, useVT bool) (*sqltypes.Result, error) {
+		if useVT {
+			_, err := conn.ExecuteFetch(sidecardb.UseVTDatabaseQuery, maxRows, wantFields)
+			if err != nil {
+				return nil, err
+			}
+		}
 		return conn.ExecuteFetch(query, maxRows, wantFields)
 	}
 	var rsroHook sidecardb.ReSetSuperReadOnlyHook = func(ctx context.Context) (err error) {
@@ -167,19 +166,6 @@
 		return false, nil
 	}
 	if err := sidecardb.Init(ctx, exec, sroHook, rsroHook); err != nil {
-=======
-func syncVTDatabase(ctx context.Context, conn *dbconnpool.DBConnection) error {
-	var exec sidecardb.Exec = func(ctx context.Context, query string, maxRows int, wantFields bool, useVT bool) (*sqltypes.Result, error) {
-		if useVT {
-			_, err := conn.ExecuteFetch(sidecardb.UseVTDatabaseQuery, maxRows, wantFields)
-			if err != nil {
-				return nil, err
-			}
-		}
-		return conn.ExecuteFetch(query, maxRows, wantFields)
-	}
-	if err := sidecardb.Init(ctx, exec); err != nil {
->>>>>>> 8ae7d250
 		log.Error(err)
 		return err
 	}
@@ -193,8 +179,7 @@
 	//time.Sleep(20 * time.Second)
 	log.Infof("inside EnsureConnectionAndDB with TabletType %v", tabletType)
 	ctx := tabletenv.LocalContext()
-<<<<<<< HEAD
-	conn, err := dbconnpool.NewDBConnection(ctx, se.env.Config().DB.AppWithDB())
+	conn, err := dbconnpool.NewDBConnection(ctx, se.env.Config().DB.AllPrivsWithDB())
 	if err != nil {
 		log.Infof("error inside EnsureConnectionAndDB %v", err)
 	}
@@ -210,16 +195,6 @@
 		//if err := syncVTDatabase(ctx, conn, dbaConn); err != nil {
 		//	return err
 		//}
-=======
-	conn, err := dbconnpool.NewDBConnection(ctx, se.env.Config().DB.AllPrivsWithDB())
-	if err == nil {
-		se.dbCreationFailed = false
-		// upgrade _vt if required, for a tablet with an existing database
-		err = syncVTDatabase(ctx, conn)
-		if err != nil && strings.Contains(err.Error(), "--read-only") {
-			err = nil
-		}
->>>>>>> 8ae7d250
 		conn.Close()
 		return nil
 	}
@@ -262,12 +237,7 @@
 	}
 	log.Infof("db %v created", dbname)
 	se.dbCreationFailed = false
-<<<<<<< HEAD
 	if err := syncVTDatabase(ctx, conn, dbaConn); err != nil {
-=======
-	// creates _vt schema, the first time the database is created
-	if err := syncVTDatabase(ctx, conn); err != nil {
->>>>>>> 8ae7d250
 		return err
 	}
 	return nil
