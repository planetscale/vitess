/*
Copyright 2019 The Vitess Authors.

Licensed under the Apache License, Version 2.0 (the "License");
you may not use this file except in compliance with the License.
You may obtain a copy of the License at

    http://www.apache.org/licenses/LICENSE-2.0

Unless required by applicable law or agreed to in writing, software
distributed under the License is distributed on an "AS IS" BASIS,
WITHOUT WARRANTIES OR CONDITIONS OF ANY KIND, either express or implied.
See the License for the specific language governing permissions and
limitations under the License.
*/

/*
Functionality of this Executor is tested in go/test/endtoend/onlineddl/...
*/

package onlineddl

import (
	"context"
	"errors"
	"fmt"
	"math"
	"os"
	"path"
	"strconv"
	"strings"
	"sync"
	"sync/atomic"
	"syscall"
	"time"

	"github.com/spf13/pflag"

	"vitess.io/vitess/go/vt/withddl"

	"google.golang.org/protobuf/proto"

	"google.golang.org/protobuf/encoding/prototext"

	"vitess.io/vitess/go/mysql"
	"vitess.io/vitess/go/sqlescape"
	"vitess.io/vitess/go/sqltypes"
	"vitess.io/vitess/go/textutil"
	"vitess.io/vitess/go/timer"
	"vitess.io/vitess/go/vt/binlog/binlogplayer"
	"vitess.io/vitess/go/vt/dbconnpool"
	"vitess.io/vitess/go/vt/log"
	binlogdatapb "vitess.io/vitess/go/vt/proto/binlogdata"
	querypb "vitess.io/vitess/go/vt/proto/query"
	topodatapb "vitess.io/vitess/go/vt/proto/topodata"
	vtrpcpb "vitess.io/vitess/go/vt/proto/vtrpc"
	"vitess.io/vitess/go/vt/schema"
	"vitess.io/vitess/go/vt/schemadiff"
	"vitess.io/vitess/go/vt/servenv"
	"vitess.io/vitess/go/vt/sqlparser"
	"vitess.io/vitess/go/vt/topo"
	"vitess.io/vitess/go/vt/topo/topoproto"
	"vitess.io/vitess/go/vt/vterrors"
	"vitess.io/vitess/go/vt/vttablet/tabletserver/connpool"
	"vitess.io/vitess/go/vt/vttablet/tabletserver/tabletenv"
	"vitess.io/vitess/go/vt/vttablet/tabletserver/throttle"
	"vitess.io/vitess/go/vt/vttablet/tmclient"
	"vitess.io/vitess/go/vt/vttablet/vexec"
)

var (
	// ErrExecutorNotWritableTablet  is generated when executor is asked to run gh-ost on a read-only server
	ErrExecutorNotWritableTablet = errors.New("cannot run migration on non-writable tablet")
	// ErrExecutorMigrationAlreadyRunning is generated when an attempt is made to run an operation that conflicts with a running migration
	ErrExecutorMigrationAlreadyRunning = errors.New("cannot run migration since a migration is already running")
	// ErrMigrationNotFound is returned by readMigration when given UUI cannot be found
	ErrMigrationNotFound = errors.New("migration not found")
)

var vexecUpdateTemplates = []string{
	`update _vt.schema_migrations set migration_status='val' where mysql_schema='val'`,
	`update _vt.schema_migrations set migration_status='val' where migration_uuid='val' and mysql_schema='val'`,
	`update _vt.schema_migrations set migration_status='val' where migration_uuid='val' and mysql_schema='val' and shard='val'`,
}

var vexecInsertTemplates = []string{
	`INSERT IGNORE INTO _vt.schema_migrations (
		migration_uuid,
		keyspace,
		shard,
		mysql_schema,
		mysql_table,
		migration_statement,
		strategy,
		options,
		ddl_action,
		requested_timestamp,
		migration_context,
		migration_status
	) VALUES (
		'val', 'val', 'val', 'val', 'val', 'val', 'val', 'val', 'val', FROM_UNIXTIME(0), 'val', 'val'
	)`,
}

var emptyResult = &sqltypes.Result{}
var acceptableDropTableIfExistsErrorCodes = []int{mysql.ERCantFindFile, mysql.ERNoSuchTable}

var (
	ghostOverridePath       string
	ptOSCOverridePath       string
	migrationCheckInterval  = 1 * time.Minute
	retainOnlineDDLTables   = 24 * time.Hour
	maxConcurrentOnlineDDLs = 256
)

func init() {
	servenv.OnParseFor("vtcombo", registerOnlineDDLFlags)
	servenv.OnParseFor("vttablet", registerOnlineDDLFlags)
}

func registerOnlineDDLFlags(fs *pflag.FlagSet) {
	fs.StringVar(&ghostOverridePath, "gh-ost-path", ghostOverridePath, "override default gh-ost binary full path")
	fs.StringVar(&ptOSCOverridePath, "pt-osc-path", ptOSCOverridePath, "override default pt-online-schema-change binary full path")
	fs.DurationVar(&migrationCheckInterval, "migration_check_interval", migrationCheckInterval, "Interval between migration checks")
	fs.DurationVar(&retainOnlineDDLTables, "retain_online_ddl_tables", retainOnlineDDLTables, "How long should vttablet keep an old migrated table before purging it")
	fs.IntVar(&maxConcurrentOnlineDDLs, "max_concurrent_online_ddl", maxConcurrentOnlineDDLs, "Maximum number of online DDL changes that may run concurrently")
}

var migrationNextCheckIntervals = []time.Duration{1 * time.Second, 5 * time.Second, 10 * time.Second, 20 * time.Second}
var maxConstraintNameLength = 64

const (
	maxPasswordLength                        = 32 // MySQL's *replication* password may not exceed 32 characters
	staleMigrationMinutes                    = 180
	progressPctStarted               float64 = 0
	progressPctFull                  float64 = 100.0
	etaSecondsUnknown                        = -1
	etaSecondsNow                            = 0
	rowsCopiedUnknown                        = 0
	emptyHint                                = ""
	readyToCompleteHint                      = "ready_to_complete"
	databasePoolSize                         = 3
	vreplicationCutOverThreshold             = 5 * time.Second
	vreplicationTestSuiteWaitSeconds         = 5
)

var (
	migrationLogFileName     = "migration.log"
	migrationFailureFileName = "migration-failure.log"
	onlineDDLUser            = "vt-online-ddl-internal"
	onlineDDLGrant           = fmt.Sprintf("'%s'@'%s'", onlineDDLUser, "%")
	throttlerOnlineDDLApp    = "online-ddl"
	throttleCheckFlags       = &throttle.CheckFlags{}
)

type mysqlVariables struct {
	host           string
	port           int
	readOnly       bool
	version        string
	versionComment string
}

// Executor wraps and manages the execution of a gh-ost migration.
type Executor struct {
	env                   tabletenv.Env
	pool                  *connpool.Pool
	tabletTypeFunc        func() topodatapb.TabletType
	ts                    *topo.Server
	lagThrottler          *throttle.Throttler
	toggleBufferTableFunc func(cancelCtx context.Context, tableName string, bufferQueries bool)
	tabletAlias           *topodatapb.TabletAlias

	keyspace string
	shard    string
	dbName   string

	initMutex      sync.Mutex
	migrationMutex sync.Mutex
	// ownedRunningMigrations lists UUIDs owned by this executor (consider this a map[string]bool)
	// A UUID listed in this map stands for a migration that is executing, and that this executor can control.
	// Migrations found to be running which are not listed in this map will either:
	// - be adopted by this executor (possible for vreplication migrations), or
	// - be terminated (example: pt-osc migration gone rogue, process still running even as the migration failed)
	// The Executor auto-reviews the map and cleans up migrations thought to be running which are not running.
	ownedRunningMigrations        sync.Map
	tickReentranceFlag            int64
	reviewedRunningMigrationsFlag bool

	ticks             *timer.Timer
	isOpen            bool
	schemaInitialized bool

	initVreplicationDDLOnce sync.Once
}

type cancellableMigration struct {
	uuid    string
	message string
}

func newCancellableMigration(uuid string, message string) *cancellableMigration {
	return &cancellableMigration{uuid: uuid, message: message}
}

// GhostBinaryFileName returns the full path+name of the gh-ost binary
func GhostBinaryFileName() (fileName string, isOverride bool) {
	if ghostOverridePath != "" {
		return ghostOverridePath, true
	}
	return path.Join(os.TempDir(), "vt-gh-ost"), false
}

// PTOSCFileName returns the full path+name of the pt-online-schema-change binary
// Note that vttablet does not include pt-online-schema-change
func PTOSCFileName() (fileName string, isOverride bool) {
	if ptOSCOverridePath != "" {
		return ptOSCOverridePath, true
	}
	return "/usr/bin/pt-online-schema-change", false
}

// newGCTableRetainTime returns the time until which a new GC table is to be retained
func newGCTableRetainTime() time.Time {
	return time.Now().UTC().Add(retainOnlineDDLTables)
}

// NewExecutor creates a new gh-ost executor.
func NewExecutor(env tabletenv.Env, tabletAlias *topodatapb.TabletAlias, ts *topo.Server,
	lagThrottler *throttle.Throttler,
	tabletTypeFunc func() topodatapb.TabletType,
	toggleBufferTableFunc func(cancelCtx context.Context, tableName string, bufferQueries bool),
) *Executor {
	// sanitize flags
	if maxConcurrentOnlineDDLs < 1 {
		maxConcurrentOnlineDDLs = 1 // or else nothing will ever run
	}
	return &Executor{
		env:         env,
		tabletAlias: proto.Clone(tabletAlias).(*topodatapb.TabletAlias),

		pool: connpool.NewPool(env, "OnlineDDLExecutorPool", tabletenv.ConnPoolConfig{
			Size:               databasePoolSize,
			IdleTimeoutSeconds: env.Config().OltpReadPool.IdleTimeoutSeconds,
		}),
		tabletTypeFunc:        tabletTypeFunc,
		ts:                    ts,
		lagThrottler:          lagThrottler,
		toggleBufferTableFunc: toggleBufferTableFunc,
		ticks:                 timer.NewTimer(migrationCheckInterval),
	}
}

func (e *Executor) execQuery(ctx context.Context, query string) (result *sqltypes.Result, err error) {
	defer e.env.LogError()

	conn, err := e.pool.Get(ctx, nil)
	if err != nil {
		return result, err
	}
	defer conn.Recycle()
	return conn.Exec(ctx, query, math.MaxInt32, true)
}

// TabletAliasString returns tablet alias as string (duh)
func (e *Executor) TabletAliasString() string {
	return topoproto.TabletAliasString(e.tabletAlias)
}

// PrepareForQueryExecutor is called by QueryExecutor, possibly before the backing
// _vt.schema_migrations table has had the chance to be created.
// This function prepares the schema.
func (e *Executor) PrepareForQueryExecutor(ctx context.Context) error {
	return e.initSchema(ctx)
}

func (e *Executor) initSchema(ctx context.Context) error {
	e.initMutex.Lock()
	defer e.initMutex.Unlock()

	if e.schemaInitialized {
		return nil
	}

	defer e.env.LogError()

	conn, err := dbconnpool.NewDBConnection(ctx, e.env.Config().DB.DbaConnector())
	if err != nil {
		return err
	}
	defer conn.Close()

	for _, ddl := range ApplyDDL {
		_, err := conn.ExecuteFetch(ddl, math.MaxInt32, false)
		if mysql.IsSchemaApplyError(err) {
			continue
		}
		if err != nil {
			return err
		}
	}
	e.schemaInitialized = true
	return nil
}

// InitDBConfig initializes keysapce
func (e *Executor) InitDBConfig(keyspace, shard, dbName string) {
	e.keyspace = keyspace
	e.shard = shard
	e.dbName = dbName
}

// Open opens database pool and initializes the schema
func (e *Executor) Open() error {
	e.initMutex.Lock()
	defer e.initMutex.Unlock()
	if e.isOpen || !e.env.Config().EnableOnlineDDL {
		return nil
	}
	e.reviewedRunningMigrationsFlag = false // will be set as "true" by reviewRunningMigrations()
	e.pool.Open(e.env.Config().DB.AppWithDB(), e.env.Config().DB.DbaWithDB(), e.env.Config().DB.AppDebugWithDB())
	e.ticks.Start(e.onMigrationCheckTick)
	e.triggerNextCheckInterval()

	if _, err := sqlparser.QueryMatchesTemplates("select 1 from dual", vexecUpdateTemplates); err != nil {
		// this validates vexecUpdateTemplates
		return err
	}

	e.isOpen = true

	return nil
}

// Close frees resources
func (e *Executor) Close() {
	log.Infof("onlineDDL Executor - Acquiring lock - initMutex")
	e.initMutex.Lock()
	log.Infof("onlineDDL Executor - Acquired lock - initMutex")
	defer e.initMutex.Unlock()
	if !e.isOpen {
		return
	}

	log.Infof("onlineDDL Executor - Stopping timer ticks")
	e.ticks.Stop()
	log.Infof("onlineDDL Executor - Closing the conpool")
	e.pool.Close()
	e.isOpen = false
	log.Infof("onlineDDL Executor - finished Close execution")
}

// triggerNextCheckInterval the next tick sooner than normal
func (e *Executor) triggerNextCheckInterval() {
	for _, interval := range migrationNextCheckIntervals {
		e.ticks.TriggerAfter(interval)
	}
}

// matchesShards checks whether given comma delimited shard names include this tablet's shard. If the input param is empty then
// that implicitly means "true"
func (e *Executor) matchesShards(commaDelimitedShards string) bool {
	shards := textutil.SplitDelimitedList(commaDelimitedShards)
	if len(shards) == 0 {
		// Nothing explicitly defined, so implicitly all shards are allowed
		return true
	}
	for _, shard := range shards {
		if shard == e.shard {
			return true
		}
	}
	return false
}

// countOwnedRunningMigrations returns an estimate of current count of running migrations; this is
// normally an accurate number, but can be inexact because the exdcutor peridocially reviews
// e.ownedRunningMigrations and adds/removes migrations based on actual migration state.
func (e *Executor) countOwnedRunningMigrations() (count int) {
	e.ownedRunningMigrations.Range(func(_, val any) bool {
		if _, ok := val.(*schema.OnlineDDL); ok {
			count++
		}
		return true // continue iteration
	})
	return count
}

// allowConcurrentMigration checks if the given migration is allowed to run concurrently.
// First, the migration itself must declare --allow-concurrent. But then, there's also some
// restrictions on which migrations exactly are allowed such concurrency.
func (e *Executor) allowConcurrentMigration(onlineDDL *schema.OnlineDDL) (action sqlparser.DDLAction, allowConcurrent bool) {
	if !onlineDDL.StrategySetting().IsAllowConcurrent() {
		return action, false
	}

	var err error
	action, err = onlineDDL.GetAction()
	if err != nil {
		return action, false
	}
	switch action {
	case sqlparser.CreateDDLAction, sqlparser.DropDDLAction:
		// CREATE TABLE, DROP TABLE are allowed to run concurrently.
		return action, true
	case sqlparser.AlterDDLAction:
		// ALTER is only allowed concurrent execution if this is a Vitess migration
		strategy := onlineDDL.StrategySetting().Strategy
		return action, (strategy == schema.DDLStrategyOnline || strategy == schema.DDLStrategyVitess)
	case sqlparser.RevertDDLAction:
		// REVERT is allowed to run concurrently.
		// Reminder that REVERT is supported for CREATE, DROP and for 'vitess' ALTER, but never for
		// 'gh-ost' or 'pt-osc' ALTERs
		return action, true
	}
	return action, false
}

func (e *Executor) proposedMigrationConflictsWithRunningMigration(runningMigration, proposedMigration *schema.OnlineDDL) bool {
	if runningMigration.Table == proposedMigration.Table {
		// migrations operate on same table
		return true
	}
	_, isRunningMigrationAllowConcurrent := e.allowConcurrentMigration(runningMigration)
	proposedMigrationAction, isProposedMigrationAllowConcurrent := e.allowConcurrentMigration(proposedMigration)
	if !isRunningMigrationAllowConcurrent && !isProposedMigrationAllowConcurrent {
		// neither allowed concurrently
		return true
	}
	if proposedMigrationAction == sqlparser.AlterDDLAction {
		// A new ALTER migration conflicts with an existing migration if the existing migration is still not ready to complete.
		// Specifically, if the running migration is an ALTER, and is still busy with copying rows (copy_state), then
		// we consider the two to be conflicting. But, if the running migration is done copying rows, and is now only
		// applying binary logs, and is up-to-date, then we consider a new ALTER migration to be non-conflicting.
		return atomic.LoadInt64(&runningMigration.ReadyToComplete) == 0
	}
	return false
}

// isAnyConflictingMigrationRunning checks if there's any running migration that conflicts with the
// given migration, such that they can't both run concurrently.
func (e *Executor) isAnyConflictingMigrationRunning(onlineDDL *schema.OnlineDDL) (conflictFound bool, conflictingMigration *schema.OnlineDDL) {
	e.ownedRunningMigrations.Range(func(_, val any) bool {
		runningMigration, ok := val.(*schema.OnlineDDL)
		if !ok {
			return true // continue iteration
		}
		if e.proposedMigrationConflictsWithRunningMigration(runningMigration, onlineDDL) {
			conflictingMigration = runningMigration
			return false // stop iteration, no need to review other migrations
		}
		return true // continue iteration
	})
	return (conflictingMigration != nil), conflictingMigration
}

func (e *Executor) ghostPanicFlagFileName(uuid string) string {
	return path.Join(os.TempDir(), fmt.Sprintf("ghost.%s.panic.flag", uuid))
}

func (e *Executor) createGhostPanicFlagFile(uuid string) error {
	_, err := os.Create(e.ghostPanicFlagFileName(uuid))
	return err
}

func (e *Executor) deleteGhostPanicFlagFile(uuid string) error {
	// We use RemoveAll because if the file does not exist that's fine. Remove will return an error
	// if file does not exist; RemoveAll does not.
	return os.RemoveAll(e.ghostPanicFlagFileName(uuid))
}

func (e *Executor) ghostPostponeFlagFileName(uuid string) string {
	return path.Join(os.TempDir(), fmt.Sprintf("ghost.%s.postpone.flag", uuid))
}

func (e *Executor) deleteGhostPostponeFlagFile(uuid string) error {
	// We use RemoveAll because if the file does not exist that's fine. Remove will return an error
	// if file does not exist; RemoveAll does not.
	return os.RemoveAll(e.ghostPostponeFlagFileName(uuid))
}

func (e *Executor) ptPidFileName(uuid string) string {
	return path.Join(os.TempDir(), fmt.Sprintf("pt-online-schema-change.%s.pid", uuid))
}

// readMySQLVariables contacts the backend MySQL server to read some of its configuration
func (e *Executor) readMySQLVariables(ctx context.Context) (variables *mysqlVariables, err error) {
	conn, err := e.pool.Get(ctx, nil)
	if err != nil {
		return nil, err
	}
	defer conn.Recycle()

	tm, err := conn.Exec(ctx, `select
			@@global.hostname as hostname,
			@@global.port as port,
			@@global.read_only as read_only,
			@@global.version AS version,
			@@global.version_comment AS version_comment
		from dual`, 1, true)
	if err != nil {
		return nil, vterrors.Errorf(vtrpcpb.Code_UNKNOWN, "could not read MySQL variables: %v", err)
	}
	row := tm.Named().Row()
	if row == nil {
		return nil, vterrors.Errorf(vtrpcpb.Code_UNKNOWN, "unexpected result for MySQL variables: %+v", tm.Rows)
	}
	variables = &mysqlVariables{}

	if e.env.Config().DB.Host != "" {
		variables.host = e.env.Config().DB.Host
	} else {
		variables.host = row["hostname"].ToString()
	}

	if e.env.Config().DB.Port != 0 {
		variables.port = e.env.Config().DB.Port
	} else if port, err := row.ToInt64("port"); err != nil {
		return nil, vterrors.Errorf(vtrpcpb.Code_UNKNOWN, "could not parse @@global.port %v: %v", tm, err)
	} else {
		variables.port = int(port)
	}
	if variables.readOnly, err = row.ToBool("read_only"); err != nil {
		return nil, vterrors.Errorf(vtrpcpb.Code_UNKNOWN, "could not parse @@global.read_only %v: %v", tm, err)
	}

	variables.version = row["version"].ToString()
	variables.versionComment = row["version_comment"].ToString()

	return variables, nil
}

// createOnlineDDLUser creates a gh-ost or pt-osc user account with all
// neccessary privileges and with a random password
func (e *Executor) createOnlineDDLUser(ctx context.Context) (password string, err error) {
	conn, err := dbconnpool.NewDBConnection(ctx, e.env.Config().DB.DbaConnector())
	if err != nil {
		return password, err
	}
	defer conn.Close()

	password = RandomHash()[0:maxPasswordLength]

	for _, query := range sqlCreateOnlineDDLUser {
		parsed := sqlparser.BuildParsedQuery(query, onlineDDLGrant, password)
		if _, err := conn.ExecuteFetch(parsed.Query, 0, false); err != nil {
			return password, err
		}
	}
	for _, query := range sqlGrantOnlineDDLSuper {
		parsed := sqlparser.BuildParsedQuery(query, onlineDDLGrant)
		conn.ExecuteFetch(parsed.Query, 0, false)
		// We ignore failure, since we might not be able to grant
		// SUPER privs (e.g. Aurora)
	}
	for _, query := range sqlGrantOnlineDDLUser {
		parsed := sqlparser.BuildParsedQuery(query, onlineDDLGrant)
		if _, err := conn.ExecuteFetch(parsed.Query, 0, false); err != nil {
			return password, err
		}
	}
	return password, err
}

// dropOnlineDDLUser drops the given ddl user account at the end of migration
func (e *Executor) dropOnlineDDLUser(ctx context.Context) error {
	conn, err := dbconnpool.NewDBConnection(ctx, e.env.Config().DB.DbaConnector())
	if err != nil {
		return err
	}
	defer conn.Close()

	parsed := sqlparser.BuildParsedQuery(sqlDropOnlineDDLUser, onlineDDLGrant)
	_, err = conn.ExecuteFetch(parsed.Query, 0, false)
	return err
}

// tableExists checks if a given table exists.
func (e *Executor) tableExists(ctx context.Context, tableName string) (bool, error) {
	tableName = strings.ReplaceAll(tableName, `_`, `\_`)
	parsed := sqlparser.BuildParsedQuery(sqlShowTablesLike, tableName)
	rs, err := e.execQuery(ctx, parsed.Query)
	if err != nil {
		return false, err
	}
	row := rs.Named().Row()
	return (row != nil), nil
}

// showCreateTable returns the SHOW CREATE statement for a table or a view
func (e *Executor) showCreateTable(ctx context.Context, tableName string) (string, error) {
	parsed := sqlparser.BuildParsedQuery(sqlShowCreateTable, tableName)
	rs, err := e.execQuery(ctx, parsed.Query)
	if err != nil {
		return "", err
	}
	if len(rs.Rows) == 0 {
		return "", nil
	}
	row := rs.Rows[0]
	return row[1].ToString(), nil
}

func (e *Executor) parseAlterOptions(ctx context.Context, onlineDDL *schema.OnlineDDL) string {
	// Temporary hack (2020-08-11)
	// Because sqlparser does not do full blown ALTER TABLE parsing,
	// and because we don't want gh-ost to know about WITH_GHOST and WITH_PT syntax,
	// we resort to regexp-based parsing of the query.
	// TODO(shlomi): generate _alter options_ via sqlparser when it full supports ALTER TABLE syntax.
	_, _, alterOptions := schema.ParseAlterTableOptions(onlineDDL.SQL)
	return alterOptions
}

// executeDirectly runs a DDL query directly on the backend MySQL server
func (e *Executor) executeDirectly(ctx context.Context, onlineDDL *schema.OnlineDDL, acceptableMySQLErrorCodes ...int) (acceptableErrorCodeFound bool, err error) {
	conn, err := dbconnpool.NewDBConnection(ctx, e.env.Config().DB.DbaWithDB())
	if err != nil {
		return false, err
	}
	defer conn.Close()

	restoreSQLModeFunc, err := e.initMigrationSQLMode(ctx, onlineDDL, conn)
	defer restoreSQLModeFunc()
	if err != nil {
		return false, err
	}

	_ = e.onSchemaMigrationStatus(ctx, onlineDDL.UUID, schema.OnlineDDLStatusRunning, false, progressPctStarted, etaSecondsUnknown, rowsCopiedUnknown, emptyHint)
	_, err = conn.ExecuteFetch(onlineDDL.SQL, 0, false)

	if err != nil {
		// let's see if this error is actually acceptable
		if merr, ok := err.(*mysql.SQLError); ok {
			for _, acceptableCode := range acceptableMySQLErrorCodes {
				if merr.Num == acceptableCode {
					// we don't consider this to be an error.
					acceptableErrorCodeFound = true
					err = nil
					break
				}
			}
		}
	}
	if err != nil {
		return false, err
	}
	defer e.reloadSchema(ctx)
	_ = e.onSchemaMigrationStatus(ctx, onlineDDL.UUID, schema.OnlineDDLStatusComplete, false, progressPctFull, etaSecondsNow, rowsCopiedUnknown, emptyHint)

	return acceptableErrorCodeFound, nil
}

<<<<<<< HEAD
func (e *Executor) isConnectionQueryRunning(ctx context.Context, connID int64, submatch string) (bool, error) {
	findProcessQuery, err := sqlparser.ParseAndBind(sqlFindProcess,
		sqltypes.Int64BindVariable(connID),
=======
// doesConnectionInfoMatch checks if theres a MySQL connection in PROCESSLIST whose Info matches given text
func (e *Executor) doesConnectionInfoMatch(ctx context.Context, connID int64, submatch string) (bool, error) {
	findProcessQuery, err := sqlparser.ParseAndBind(sqlFindProcess,
		sqltypes.Int64BindVariable(connID),
		sqltypes.StringBindVariable("%"+submatch+"%"),
>>>>>>> 95d1ef35
	)
	if err != nil {
		return false, err
	}
	rs, err := e.execQuery(ctx, findProcessQuery)
	if err != nil {
		return false, err
	}
<<<<<<< HEAD
	row := rs.Named().Row()
	if row == nil {
		return false, nil
	}
	info, err := row.ToString("info")
	if err != nil {
		return false, err
	}
	return strings.Contains(info, submatch), nil
=======
	return len(rs.Rows) == 1, nil
>>>>>>> 95d1ef35
}

// validateTableForAlterAction checks whether a table is good to undergo a ALTER operation. It returns detailed error if not.
func (e *Executor) validateTableForAlterAction(ctx context.Context, onlineDDL *schema.OnlineDDL) (err error) {
	// Validate table does not participate in foreign key relationship:
	for _, fkQuery := range []string{selSelectCountFKParentConstraints, selSelectCountFKChildConstraints} {
		query, err := sqlparser.ParseAndBind(fkQuery,
			sqltypes.StringBindVariable(onlineDDL.Schema),
			sqltypes.StringBindVariable(onlineDDL.Table),
		)
		if err != nil {
			return err
		}
		r, err := e.execQuery(ctx, query)
		if err != nil {
			return err
		}
		row := r.Named().Row()
		if row == nil {
			return vterrors.Errorf(vtrpcpb.Code_UNKNOWN, "unexpected result from INFORMATION_SCHEMA.KEY_COLUMN_USAGE query: %s", query)
		}
		countFKConstraints := row.AsInt64("num_fk_constraints", 0)
		if countFKConstraints > 0 {
			return vterrors.Errorf(vtrpcpb.Code_INVALID_ARGUMENT, "table %s participates in FOREIGN KEY constraint. foreign key constraints are not supported in online DDL", onlineDDL.Table)
		}
	}
	return nil
}

// primaryPosition returns the MySQL/MariaDB position (typically GTID pos) on the tablet
func (e *Executor) primaryPosition(ctx context.Context) (pos mysql.Position, err error) {
	conn, err := dbconnpool.NewDBConnection(ctx, e.env.Config().DB.DbaWithDB())
	if err != nil {
		return pos, err
	}
	defer conn.Close()

	pos, err = conn.PrimaryPosition()
	return pos, err
}

// terminateVReplMigration stops vreplication, then removes the _vt.vreplication entry for the given migration
func (e *Executor) terminateVReplMigration(ctx context.Context, uuid string) error {
	tmClient := e.tabletManagerClient()
	defer tmClient.Close()

	tablet, err := e.ts.GetTablet(ctx, e.tabletAlias)
	if err != nil {
		return err
	}
	query, err := sqlparser.ParseAndBind(sqlStopVReplStream,
		sqltypes.StringBindVariable(e.dbName),
		sqltypes.StringBindVariable(uuid),
	)
	if err != nil {
		return err
	}
	// silently skip error; stopping the stream is just a graceful act; later deleting it is more important
	if _, err := e.vreplicationExec(ctx, tablet.Tablet, query); err != nil {
		log.Errorf("FAIL vreplicationExec: uuid=%s, query=%v, error=%v", uuid, query, err)
	}

	if err := e.deleteVReplicationEntry(ctx, uuid); err != nil {
		return err
	}
	return nil
}

// cutOverVReplMigration stops vreplication, then removes the _vt.vreplication entry for the given migration
func (e *Executor) cutOverVReplMigration(ctx context.Context, s *VReplStream) error {
	if err := e.incrementCutoverAttempts(ctx, s.workflow); err != nil {
		return err
	}

	tmClient := e.tabletManagerClient()
	defer tmClient.Close()

	// sanity checks:
	vreplTable, err := getVreplTable(ctx, s)
	if err != nil {
		return err
	}

	// get topology client & entities:
	tablet, err := e.ts.GetTablet(ctx, e.tabletAlias)
	if err != nil {
		return err
	}

	// information about source tablet
	onlineDDL, _, err := e.readMigration(ctx, s.workflow)
	if err != nil {
		return err
	}
	isVreplicationTestSuite := onlineDDL.StrategySetting().IsVreplicationTestSuite()
	e.updateMigrationStage(ctx, onlineDDL.UUID, "starting cut-over")

<<<<<<< HEAD
	var renameNoLockCheckSupported bool
	{
		// we want to see whether MySQL supports the NO LOCK CHECK clause:
		_, err := e.execQuery(ctx, sqlRenameTableNoLockCheck)
		// the query should return an error! It's either a parse error (ie NO LOCK CHECK is not supported by the MySQL server)
		// or a "table does not exist" or any other errors.
		if err == nil {
			return vterrors.Errorf(vtrpcpb.Code_INTERNAL, "expected error for query: '%s'", sqlRenameTableNoLockCheck)
		}
		if merr, ok := err.(*mysql.SQLError); ok {
			if merr.Num != mysql.ERParseError {
				renameNoLockCheckSupported = true
			}
		}
	}
=======
	var sentryTableName string
>>>>>>> 95d1ef35

	waitForPos := func(s *VReplStream, pos mysql.Position) error {
		ctx, cancel := context.WithTimeout(ctx, vreplicationCutOverThreshold)
		defer cancel()
		// Wait for target to reach the up-to-date pos
		if err := tmClient.VReplicationWaitForPos(ctx, tablet.Tablet, int(s.id), mysql.EncodePosition(pos)); err != nil {
			return err
		}
		// Target is now in sync with source!
		return nil
	}

<<<<<<< HEAD
	// A bit early on, we generate names for stowaway and temporary tables
	// We do this here because right now we're in a safe place where nothing happened yet. If there's an error now, bail out
	// and no harm done.
	// Later on, when traffic is blocked and tables renamed, that's a more dangerous place to be in; we want as little logic
	// in that place as possible.
	sentryTableName, err := schema.GenerateGCTableName(schema.HoldTableGCState, newGCTableRetainTime())
	if err != nil {
		return nil
	}

	switch {
	case isVreplicationTestSuite:
	case renameNoLockCheckSupported:
	default:
		// We create the sentry table before toggling writes, because this involves a WaitForPos, which takes some time. We
		// don't want to overload the buffering time with this excessive wait.
=======
	if !isVreplicationTestSuite {
		// A bit early on, we generate names for stowaway and temporary tables
		// We do this here because right now we're in a safe place where nothing happened yet. If there's an error now, bail out
		// and no harm done.
		// Later on, when traffic is blocked and tables renamed, that's a more dangerous place to be in; we want as little logic
		// in that place as possible.
		sentryTableName, err = schema.GenerateGCTableName(schema.HoldTableGCState, newGCTableRetainTime())
		if err != nil {
			return nil
		}

		// We create the sentry table before toggling writes, because this involves a WaitForPos, which takes some time. We
		// don't want to overload the buffering time with this excessive wait.

>>>>>>> 95d1ef35
		if err := e.updateArtifacts(ctx, onlineDDL.UUID, sentryTableName); err != nil {
			return err
		}
		parsed := sqlparser.BuildParsedQuery(sqlCreateSentryTable, sentryTableName)
		if _, err := e.execQuery(ctx, parsed.Query); err != nil {
			return err
		}
		e.updateMigrationStage(ctx, onlineDDL.UUID, "sentry table created: %s", sentryTableName)

		postSentryPos, err := e.primaryPosition(ctx)
		if err != nil {
			return err
		}
		e.updateMigrationStage(ctx, onlineDDL.UUID, "waiting for post-sentry pos: %v", mysql.EncodePosition(postSentryPos))
		if err := waitForPos(s, postSentryPos); err != nil {
			return err
		}
		e.updateMigrationStage(ctx, onlineDDL.UUID, "post-sentry pos reached")
	}

	lockConn, err := e.pool.Get(ctx, nil)
	if err != nil {
		return err
	}
	defer lockConn.Recycle()
	defer lockConn.Exec(ctx, sqlUnlockTables, 1, false)

	renameConn, err := e.pool.Get(ctx, nil)
	if err != nil {
		return err
	}
	defer renameConn.Recycle()
	defer renameConn.Kill("premature exit while renaming tables", 0)
	renameQuery := sqlparser.BuildParsedQuery(sqlSwapTables, onlineDDL.Table, sentryTableName, vreplTable, onlineDDL.Table, sentryTableName, vreplTable)

	waitForRenameProcess := func() error {
		// This function waits until it finds the RENAME TABLE... query running in MySQL's PROCESSLIST, or until timeout
<<<<<<< HEAD
=======
		// The function assumes that one of the renamed tables is locked, thus causing the RENAME to block. If nothing
		// is locked, then the RENAME will be near-instantaneious and it's unlikely that the function will find it.
>>>>>>> 95d1ef35
		renameWaitCtx, cancel := context.WithTimeout(ctx, vreplicationCutOverThreshold)
		defer cancel()

		for {
<<<<<<< HEAD
			renameProcessFound, err := e.isConnectionQueryRunning(renameWaitCtx, renameConn.ID(), strings.Fields(renameQuery.Query)[0])
=======
			renameProcessFound, err := e.doesConnectionInfoMatch(renameWaitCtx, renameConn.ID(), "rename")
>>>>>>> 95d1ef35
			if err != nil {
				return err
			}
			if renameProcessFound {
				return nil
			}
			select {
			case <-renameWaitCtx.Done():
				return vterrors.Errorf(vtrpcpb.Code_ABORTED, "timeout for rename query: %s", renameQuery.Query)
			case <-time.After(time.Second):
				// sleep
			}
		}
	}

	renameCompleteChan := make(chan error)

	bufferingCtx, bufferingContextCancel := context.WithCancel(ctx)
	defer bufferingContextCancel()
	// Preparation is complete. We proceed to cut-over.
	toggleBuffering := func(bufferQueries bool) error {
		log.Infof("toggling buffering: %t in migration %v", bufferQueries, onlineDDL.UUID)
		e.toggleBufferTableFunc(bufferingCtx, onlineDDL.Table, bufferQueries)
		if !bufferQueries {
			// called after new table is in place.
			// unbuffer existing queries:
			bufferingContextCancel()
			// force re-read of tables
			if err := tmClient.RefreshState(ctx, tablet.Tablet); err != nil {
				return err
			}
		}
		log.Infof("toggled buffering: %t in migration %v", bufferQueries, onlineDDL.UUID)
		return nil
	}

	var reenableOnce sync.Once
	reenableWritesOnce := func() {
		reenableOnce.Do(func() {
			log.Infof("re-enabling writes in migration %v", onlineDDL.UUID)
			toggleBuffering(false)
			go log.Infof("cutOverVReplMigration %v: unbuffered queries", s.workflow)
		})
	}
	e.updateMigrationStage(ctx, onlineDDL.UUID, "buffering queries")
	// stop writes on source:
	err = toggleBuffering(true)
	defer reenableWritesOnce()
	if err != nil {
		return err
	}
	// Give a fraction of a second for a scenario where a query is in
	// query executor, it passed the ACLs and is _about to_ execute. This will be nicer to those queries:
	// they will be able to complete before the rename, rather than block briefly on the rename only to find
	// the table no longer exists.
	e.updateMigrationStage(ctx, onlineDDL.UUID, "graceful wait for buffering")
	time.Sleep(100 * time.Millisecond)

<<<<<<< HEAD
	switch {
	case isVreplicationTestSuite:
=======
	if isVreplicationTestSuite {
>>>>>>> 95d1ef35
		// The testing suite may inject queries internally from the server via a recurring EVENT.
		// Those queries are unaffected by query rules (ACLs) because they don't go through Vitess.
		// We therefore hard-rename the table into an agreed upon name, and we won't swap it with
		// the original table. We will actually make the table disappear, creating a void.
		testSuiteBeforeTableName := fmt.Sprintf("%s_before", onlineDDL.Table)
		parsed := sqlparser.BuildParsedQuery(sqlRenameTable, onlineDDL.Table, testSuiteBeforeTableName)
		if _, err := e.execQuery(ctx, parsed.Query); err != nil {
			return err
		}
		e.updateMigrationStage(ctx, onlineDDL.UUID, "test suite 'before' table renamed")
<<<<<<< HEAD
	case renameNoLockCheckSupported:
		e.updateMigrationStage(ctx, onlineDDL.UUID, "locking table")
		lockCtx, cancel := context.WithTimeout(ctx, vreplicationCutOverThreshold)
		defer cancel()
		lockTableQuery := sqlparser.BuildParsedQuery(sqlLockTableWrite, onlineDDL.Table)
		if _, err := lockConn.Exec(lockCtx, lockTableQuery.Query, 1, false); err != nil {
			return err
		}
		e.updateMigrationStage(ctx, onlineDDL.UUID, "table locked")
	default:
=======
	} else {
>>>>>>> 95d1ef35
		// real production

		e.updateMigrationStage(ctx, onlineDDL.UUID, "locking tables")
		lockCtx, cancel := context.WithTimeout(ctx, vreplicationCutOverThreshold)
		defer cancel()
		lockTableQuery := sqlparser.BuildParsedQuery(sqlLockTwoTablesWrite, sentryTableName, onlineDDL.Table)
		if _, err := lockConn.Exec(lockCtx, lockTableQuery.Query, 1, false); err != nil {
			return err
		}

		e.updateMigrationStage(ctx, onlineDDL.UUID, "renaming tables")
		go func() {
			_, err := renameConn.Exec(ctx, renameQuery.Query, 1, false)
			renameCompleteChan <- err
		}()
		// the rename should block, because of the LOCK. Wait for it to show up.
		e.updateMigrationStage(ctx, onlineDDL.UUID, "waiting for RENAME to block")
		if err := waitForRenameProcess(); err != nil {
			return err
		}
		e.updateMigrationStage(ctx, onlineDDL.UUID, "RENAME found")
	}

	e.updateMigrationStage(ctx, onlineDDL.UUID, "reading post-lock pos")
	postWritesPos, err := e.primaryPosition(ctx)
	if err != nil {
		return err
	}

	// Right now: new queries are buffered, any existing query will have executed, and worst case scenario is
	// that some leftover query finds the table is not actually there anymore...
	// At any case, there's definitely no more writes to the table since it does not exist. We can
	// safely take the (GTID) pos now.
	_ = e.updateMigrationTimestamp(ctx, "liveness_timestamp", s.workflow)

	// Writes are now disabled on table. Read up-to-date vreplication info, specifically to get latest (and fixed) pos:
	s, err = e.readVReplStream(ctx, s.workflow, false)
	if err != nil {
		return err
	}

	e.updateMigrationStage(ctx, onlineDDL.UUID, "waiting for post-lock pos: %v", mysql.EncodePosition(postWritesPos))
	if err := waitForPos(s, postWritesPos); err != nil {
		e.updateMigrationStage(ctx, onlineDDL.UUID, "timeout while waiting for post-lock pos: %v", err)
		return err
	}
	go log.Infof("cutOverVReplMigration %v: done waiting for position %v", s.workflow, mysql.EncodePosition(postWritesPos))
	// Stop vreplication
	e.updateMigrationStage(ctx, onlineDDL.UUID, "stopping vreplication")
	if _, err := e.vreplicationExec(ctx, tablet.Tablet, binlogplayer.StopVReplication(uint32(s.id), "stopped for online DDL cutover")); err != nil {
		return err
	}
	go log.Infof("cutOverVReplMigration %v: stopped vreplication", s.workflow)

	// rename tables atomically (remember, writes on source tables are stopped)
	switch {
	case isVreplicationTestSuite:
		// this is used in Vitess endtoend testing suite
		testSuiteAfterTableName := fmt.Sprintf("%s_after", onlineDDL.Table)
		parsed := sqlparser.BuildParsedQuery(sqlRenameTable, vreplTable, testSuiteAfterTableName)
		if _, err := e.execQuery(ctx, parsed.Query); err != nil {
			return err
		}
		e.updateMigrationStage(ctx, onlineDDL.UUID, "test suite 'after' table renamed")
	case renameNoLockCheckSupported:
		{
			lockCtx, cancel := context.WithTimeout(ctx, vreplicationCutOverThreshold)
			defer cancel()
			e.updateMigrationStage(ctx, onlineDDL.UUID, "renaming tables")
			renameNoLockCheckQuery := sqlparser.BuildParsedQuery(sqlSwapTablesNoLockCheck, onlineDDL.Table, sentryTableName, vreplTable, onlineDDL.Table, sentryTableName, vreplTable)
			if _, err := lockConn.Exec(lockCtx, renameNoLockCheckQuery.Query, 1, false); err != nil {
				return err
			}
<<<<<<< HEAD
		}
		{
			lockCtx, cancel := context.WithTimeout(ctx, vreplicationCutOverThreshold)
			defer cancel()
			e.updateMigrationStage(ctx, onlineDDL.UUID, "unlocking tables")
			if _, err := lockConn.Exec(lockCtx, sqlUnlockTables, 1, false); err != nil {
				return err
			}
		}
	default:
		e.updateMigrationStage(ctx, onlineDDL.UUID, "validating rename is still in place")
		if err := waitForRenameProcess(); err != nil {
			return err
		}

		// Normal (non-testing) alter table
		e.updateMigrationStage(ctx, onlineDDL.UUID, "dropping sentry table")
		dropTableQuery := sqlparser.BuildParsedQuery(sqlDropTable, sentryTableName)

		{
			lockCtx, cancel := context.WithTimeout(ctx, vreplicationCutOverThreshold)
			defer cancel()
			if _, err := lockConn.Exec(lockCtx, dropTableQuery.Query, 1, false); err != nil {
				return err
			}
		}
		{
			lockCtx, cancel := context.WithTimeout(ctx, vreplicationCutOverThreshold)
			defer cancel()
			e.updateMigrationStage(ctx, onlineDDL.UUID, "unlocking tables")
			if _, err := lockConn.Exec(lockCtx, sqlUnlockTables, 1, false); err != nil {
				return err
			}
		}
		{
			lockCtx, cancel := context.WithTimeout(ctx, vreplicationCutOverThreshold)
			defer cancel()
			e.updateMigrationStage(lockCtx, onlineDDL.UUID, "waiting for RENAME to complete")
			if err := <-renameCompleteChan; err != nil {
				return err
			}
		}
	}

=======
			e.updateMigrationStage(ctx, onlineDDL.UUID, "test suite 'after' table renamed")
		} else {
			e.updateMigrationStage(ctx, onlineDDL.UUID, "validating rename is still in place")
			if err := waitForRenameProcess(); err != nil {
				return err
			}

			// Normal (non-testing) alter table
			e.updateMigrationStage(ctx, onlineDDL.UUID, "dropping sentry table")

			{
				dropTableQuery := sqlparser.BuildParsedQuery(sqlDropTable, sentryTableName)
				lockCtx, cancel := context.WithTimeout(ctx, vreplicationCutOverThreshold)
				defer cancel()
				if _, err := lockConn.Exec(lockCtx, dropTableQuery.Query, 1, false); err != nil {
					return err
				}
			}
			{
				lockCtx, cancel := context.WithTimeout(ctx, vreplicationCutOverThreshold)
				defer cancel()
				e.updateMigrationStage(ctx, onlineDDL.UUID, "unlocking tables")
				if _, err := lockConn.Exec(lockCtx, sqlUnlockTables, 1, false); err != nil {
					return err
				}
			}
			{
				lockCtx, cancel := context.WithTimeout(ctx, vreplicationCutOverThreshold)
				defer cancel()
				e.updateMigrationStage(lockCtx, onlineDDL.UUID, "waiting for RENAME to complete")
				if err := <-renameCompleteChan; err != nil {
					return err
				}
			}
		}
	}
>>>>>>> 95d1ef35
	e.updateMigrationStage(ctx, onlineDDL.UUID, "cut-over complete")
	e.ownedRunningMigrations.Delete(onlineDDL.UUID)

	go func() {
		// Tables are swapped! Let's take the opportunity to ReloadSchema now
		// We do this in a goroutine because it might take time on a schema with thousands of tables, and we don't want to delay
		// the cut-over.
		// this means ReloadSchema is not in sync with the actual schema change. Users will still need to run tracker if they want to sync.
		// In the future, we will want to reload the single table, instead of reloading the schema.
		if err := e.reloadSchema(ctx); err != nil {
			vterrors.Errorf(vtrpcpb.Code_UNKNOWN, "Error on ReloadSchema while cutting over vreplication migration UUID: %+v", onlineDDL.UUID)
		}
	}()

	// Tables are now swapped! Migration is successful
	e.updateMigrationStage(ctx, onlineDDL.UUID, "re-enabling writes")
	reenableWritesOnce() // this function is also deferred, in case of early return; but now would be a good time to resume writes, before we publish the migration as "complete"
	go log.Infof("cutOverVReplMigration %v: marking as complete", s.workflow)
	_ = e.onSchemaMigrationStatus(ctx, onlineDDL.UUID, schema.OnlineDDLStatusComplete, false, progressPctFull, etaSecondsNow, s.rowsCopied, emptyHint)
	return nil

	// deferred function will re-enable writes now
}

// initMigrationSQLMode sets sql_mode according to DDL strategy, and returns a function that
// restores sql_mode to original state
func (e *Executor) initMigrationSQLMode(ctx context.Context, onlineDDL *schema.OnlineDDL, conn *dbconnpool.DBConnection) (deferFunc func(), err error) {
	deferFunc = func() {}
	if !onlineDDL.StrategySetting().IsAllowZeroInDateFlag() {
		// No need to change sql_mode.
		return deferFunc, nil
	}

	// Grab current sql_mode value
	rs, err := conn.ExecuteFetch(`select @@session.sql_mode as sql_mode`, 1, true)
	if err != nil {
		return deferFunc, vterrors.Errorf(vtrpcpb.Code_UNKNOWN, "could not read sql_mode: %v", err)
	}
	sqlMode, err := rs.Named().Row().ToString("sql_mode")
	if err != nil {
		return deferFunc, vterrors.Errorf(vtrpcpb.Code_UNKNOWN, "could not read sql_mode: %v", err)
	}
	// Pre-calculate restore function
	deferFunc = func() {
		restoreSQLModeQuery := fmt.Sprintf("set @@session.sql_mode='%s'", sqlMode)
		conn.ExecuteFetch(restoreSQLModeQuery, 0, false)
	}
	// Change sql_mode
	changeSSQLModeQuery := fmt.Sprintf("set @@session.sql_mode=REPLACE(REPLACE('%s', 'NO_ZERO_DATE', ''), 'NO_ZERO_IN_DATE', '')", sqlMode)
	if _, err := conn.ExecuteFetch(changeSSQLModeQuery, 0, false); err != nil {
		return deferFunc, err
	}
	return deferFunc, nil
}

// newConstraintName generates a new, unique name for a constraint. Our problem is that a MySQL
// constraint's name is unique in the schema (!). And so as we duplicate the original table, we must
// create completely new names for all constraints.
// Moreover, we really want this name to be consistent across all shards. We therefore use a deterministic
// UUIDv5 (SHA) function over the migration UUID, table name, and constraint's _contents_.
// We _also_ include the original constraint name as prefix, as room allows
// for example, if the original constraint name is "check_1",
// we might generate "check_1_cps1okb4uafunfqusi2lp22u3".
// If we then again migrate a table whose constraint name is "check_1_cps1okb4uafunfqusi2lp22u3	" we
// get for example "check_1_19l09s37kbhj4axnzmi10e18k" (hash changes, and we still try to preserve original name)
//
// Furthermore, per bug report https://bugs.mysql.com/bug.php?id=107772, if the user doesn't provide a name for
// their CHECK constraint, then MySQL picks a name in this format <tablename>_chk_<number>.
// Example: sometable_chk_1
// Next, when MySQL is asked to RENAME TABLE and sees a constraint with this format, it attempts to rename
// the constraint with the new table's name. This is problematic for Vitess, because we often rename tables to
// very long names, such as _vt_HOLD_394f9e6dfc3d11eca0390a43f95f28a3_20220706091048.
// As we rename the constraint to e.g. `sometable_chk_1_cps1okb4uafunfqusi2lp22u3`, this makes MySQL want to
// call the new constraint something like _vt_HOLD_394f9e6dfc3d11eca0390a43f95f28a3_20220706091048_chk_1_cps1okb4uafunfqusi2lp22u3,
// which exceeds the 64 character limit for table names. Long story short, we also trim down <tablename> if the constraint seems
// to be auto-generated.
func (e *Executor) newConstraintName(onlineDDL *schema.OnlineDDL, hashExists map[string]bool, seed string, oldName string) string {
	oldName = schemadiff.ExtractConstraintOriginalName(oldName)
	autoGeneratedName := fmt.Sprintf("%s_chk_", onlineDDL.Table)
	if strings.HasPrefix(oldName, autoGeneratedName) {
		// strip out table name
		oldName = "chk_" + oldName[len(autoGeneratedName):]
	}

	hash := textutil.UUIDv5Base36(onlineDDL.UUID, onlineDDL.Table, seed)
	for i := 1; hashExists[hash]; i++ {
		hash = textutil.UUIDv5Base36(onlineDDL.UUID, onlineDDL.Table, seed, fmt.Sprintf("%d", i))
	}
	hashExists[hash] = true
	suffix := "_" + hash
	maxAllowedNameLength := maxConstraintNameLength - len(suffix)
	newName := oldName
	if newName == "" {
		newName = "chk" // start with something that looks consistent with MySQL's naming
	}
	if len(newName) > maxAllowedNameLength {
		newName = newName[0:maxAllowedNameLength]
	}
	newName = newName + suffix
	return newName
}

// validateAndEditCreateTableStatement inspects the CreateTable AST and does the following:
// - extra validation (no FKs for now...)
// - generate new and unique names for all constraints (CHECK and FK; yes, why not handle FK names; even as we don't support FKs today, we may in the future)
func (e *Executor) validateAndEditCreateTableStatement(ctx context.Context, onlineDDL *schema.OnlineDDL, createTable *sqlparser.CreateTable) (constraintMap map[string]string, err error) {
	constraintMap = map[string]string{}
	hashExists := map[string]bool{}

	validateWalk := func(node sqlparser.SQLNode) (kontinue bool, err error) {
		switch node := node.(type) {
		case *sqlparser.ForeignKeyDefinition:
			return false, schema.ErrForeignKeyFound
		case *sqlparser.ConstraintDefinition:
			oldName := node.Name.String()
			newName := e.newConstraintName(onlineDDL, hashExists, sqlparser.CanonicalString(node.Details), oldName)
			node.Name = sqlparser.NewIdentifierCI(newName)
			constraintMap[oldName] = newName
		}
		return true, nil
	}
	if err := sqlparser.Walk(validateWalk, createTable); err != nil {
		return constraintMap, err
	}
	return constraintMap, nil
}

// validateAndEditAlterTableStatement inspects the AlterTable statement and:
// - modifies any CONSTRAINT name according to given name mapping
// - explode ADD FULLTEXT KEY into multiple statements
func (e *Executor) validateAndEditAlterTableStatement(ctx context.Context, onlineDDL *schema.OnlineDDL, alterTable *sqlparser.AlterTable, constraintMap map[string]string) (alters []*sqlparser.AlterTable, err error) {
	hashExists := map[string]bool{}
	validateWalk := func(node sqlparser.SQLNode) (kontinue bool, err error) {
		switch node := node.(type) {
		case *sqlparser.DropKey:
			if node.Type == sqlparser.CheckKeyType {
				// drop a check constraint
				mappedName, ok := constraintMap[node.Name.String()]
				if !ok {
					return false, vterrors.Errorf(vtrpcpb.Code_INTERNAL, "Found DROP CONSTRAINT: %v, but could not find constraint name in map", sqlparser.CanonicalString(node))
				}
				node.Name = sqlparser.NewIdentifierCI(mappedName)
			}
		case *sqlparser.AddConstraintDefinition:
			oldName := node.ConstraintDefinition.Name.String()
			newName := e.newConstraintName(onlineDDL, hashExists, sqlparser.CanonicalString(node.ConstraintDefinition.Details), oldName)
			node.ConstraintDefinition.Name = sqlparser.NewIdentifierCI(newName)
			constraintMap[oldName] = newName
		}
		return true, nil
	}
	if err := sqlparser.Walk(validateWalk, alterTable); err != nil {
		return alters, err
	}
	alters = append(alters, alterTable)
	// Handle ADD FULLTEXT KEY statements
	countAddFullTextStatements := 0
	redactedOptions := make([]sqlparser.AlterOption, 0, len(alterTable.AlterOptions))
	for i := range alterTable.AlterOptions {
		opt := alterTable.AlterOptions[i]
		switch opt := opt.(type) {
		case *sqlparser.AddIndexDefinition:
			if opt.IndexDefinition.Info.Fulltext {
				countAddFullTextStatements++
				if countAddFullTextStatements > 1 {
					// We've already got one ADD FULLTEXT KEY. We can't have another
					// in the same statement
					extraAlterTable := &sqlparser.AlterTable{
						Table:        alterTable.Table,
						AlterOptions: []sqlparser.AlterOption{opt},
					}
					alters = append(alters, extraAlterTable)
					continue
				}
			}
		}
		redactedOptions = append(redactedOptions, opt)
	}
	alterTable.AlterOptions = redactedOptions
	return alters, nil
}

// createTableLike creates the table named by `newTableName` in the likeness of onlineDDL.Table
// This function emulates MySQL's `CREATE TABLE LIKE ...` statement. The difference is that this function takes control over the generated CONSTRAINT names,
// if any, such that they are detrministic across shards, as well as preserve original names where possible.
func (e *Executor) createTableLike(ctx context.Context, newTableName string, onlineDDL *schema.OnlineDDL, conn *dbconnpool.DBConnection) (constraintMap map[string]string, err error) {
	existingShowCreateTable, err := e.showCreateTable(ctx, onlineDDL.Table)
	if err != nil {
		return nil, err
	}
	stmt, err := sqlparser.ParseStrictDDL(existingShowCreateTable)
	if err != nil {
		return nil, err
	}
	createTable, ok := stmt.(*sqlparser.CreateTable)
	if !ok {
		return nil, vterrors.Errorf(vtrpcpb.Code_INTERNAL, "expected CreateTable statement, got: %v", sqlparser.CanonicalString(stmt))
	}
	createTable.SetTable(createTable.GetTable().Qualifier.CompliantName(), newTableName)
	// manipulate CreateTable statement: take care of constraints names which have to be
	// unique across the schema
	constraintMap, err = e.validateAndEditCreateTableStatement(ctx, onlineDDL, createTable)
	if err != nil {
		return nil, err
	}
	// Create the table
	if _, err := conn.ExecuteFetch(sqlparser.CanonicalString(createTable), 0, false); err != nil {
		return nil, err
	}
	return constraintMap, nil
}

// initVreplicationOriginalMigration performs the first steps towards running a VRepl ALTER migration:
// - analyze the original table
// - formalize a new CreateTable statement
// - inspect the ALTER TABLE query
// - formalize an AlterTable statement
// - create the vrepl table
// - modify the vrepl table
// - Create and return a VRepl instance
func (e *Executor) initVreplicationOriginalMigration(ctx context.Context, onlineDDL *schema.OnlineDDL, conn *dbconnpool.DBConnection) (v *VRepl, err error) {
	restoreSQLModeFunc, err := e.initMigrationSQLMode(ctx, onlineDDL, conn)
	defer restoreSQLModeFunc()
	if err != nil {
		return v, err
	}

	vreplTableName := fmt.Sprintf("_%s_%s_vrepl", onlineDDL.UUID, ReadableTimestamp())
	if err := e.updateArtifacts(ctx, onlineDDL.UUID, vreplTableName); err != nil {
		return v, err
	}
	constraintMap, err := e.createTableLike(ctx, vreplTableName, onlineDDL, conn)
	if err != nil {
		return nil, err
	}
	{
		stmt, err := sqlparser.ParseStrictDDL(onlineDDL.SQL)
		if err != nil {
			return nil, err
		}
		alterTable, ok := stmt.(*sqlparser.AlterTable)
		if !ok {
			return nil, vterrors.Errorf(vtrpcpb.Code_INTERNAL, "expected AlterTable statement, got: %v", sqlparser.CanonicalString(stmt))
		}
		// ALTER TABLE should apply to the vrepl table
		alterTable.SetTable(alterTable.GetTable().Qualifier.CompliantName(), vreplTableName)
		// Also, change any constraint names:
		alters, err := e.validateAndEditAlterTableStatement(ctx, onlineDDL, alterTable, constraintMap)
		if err != nil {
			return v, err
		}
		// Apply ALTER TABLE to materialized table
		for _, alter := range alters {
			if _, err := conn.ExecuteFetch(sqlparser.CanonicalString(alter), 0, false); err != nil {
				return v, err
			}
		}
	}
	v = NewVRepl(onlineDDL.UUID, e.keyspace, e.shard, e.dbName, onlineDDL.Table, vreplTableName, onlineDDL.SQL)
	return v, nil
}

// postInitVreplicationOriginalMigration runs extra changes after a vreplication online DDL has been initialized.
// This function is called after both source and target tables have been analyzed, so there's more information
// about the two, and about the transition between the two.
func (e *Executor) postInitVreplicationOriginalMigration(ctx context.Context, onlineDDL *schema.OnlineDDL, v *VRepl, conn *dbconnpool.DBConnection) (err error) {
	if v.sourceAutoIncrement > 0 && !v.parser.IsAutoIncrementDefined() {
		restoreSQLModeFunc, err := e.initMigrationSQLMode(ctx, onlineDDL, conn)
		defer restoreSQLModeFunc()
		if err != nil {
			return err
		}

		// Apply ALTER TABLE AUTO_INCREMENT=?
		parsed := sqlparser.BuildParsedQuery(sqlAlterTableAutoIncrement, v.targetTable, ":auto_increment")
		bindVars := map[string]*querypb.BindVariable{
			"auto_increment": sqltypes.Uint64BindVariable(v.sourceAutoIncrement),
		}
		bound, err := parsed.GenerateQuery(bindVars, nil)
		if err != nil {
			return err
		}
		if _, err := conn.ExecuteFetch(bound, 0, false); err != nil {
			return err
		}
	}
	return nil
}

func (e *Executor) initVreplicationRevertMigration(ctx context.Context, onlineDDL *schema.OnlineDDL, revertMigration *schema.OnlineDDL) (v *VRepl, err error) {
	// Getting here we've already validated that migration is revertible

	// Validation: vreplication still exists for reverted migration
	revertStream, err := e.readVReplStream(ctx, revertMigration.UUID, false)
	if err != nil {
		// cannot read the vreplication stream which we want to revert
		return nil, fmt.Errorf("can not revert vreplication migration %s because vreplication stream %s was not found", revertMigration.UUID, revertMigration.UUID)
	}

	onlineDDL.Table = revertMigration.Table
	if err := e.updateMySQLTable(ctx, onlineDDL.UUID, onlineDDL.Table); err != nil {
		return nil, err
	}

	vreplTableName, err := getVreplTable(ctx, revertStream)
	if err != nil {
		return nil, err
	}

	if err := e.updateArtifacts(ctx, onlineDDL.UUID, vreplTableName); err != nil {
		return v, err
	}
	v = NewVRepl(onlineDDL.UUID, e.keyspace, e.shard, e.dbName, onlineDDL.Table, vreplTableName, "")
	v.pos = revertStream.pos
	return v, nil
}

// ExecuteWithVReplication sets up the grounds for a vreplication schema migration
func (e *Executor) ExecuteWithVReplication(ctx context.Context, onlineDDL *schema.OnlineDDL, revertMigration *schema.OnlineDDL) error {
	// make sure there's no vreplication workflow running under same name
	_ = e.terminateVReplMigration(ctx, onlineDDL.UUID)

	if conflictFound, conflictingMigration := e.isAnyConflictingMigrationRunning(onlineDDL); conflictFound {
		return vterrors.Wrapf(ErrExecutorMigrationAlreadyRunning, "conflicting migration: %v over table: %v", conflictingMigration.UUID, conflictingMigration.Table)
	}

	if e.tabletTypeFunc() != topodatapb.TabletType_PRIMARY {
		return ErrExecutorNotWritableTablet
	}

	conn, err := dbconnpool.NewDBConnection(ctx, e.env.Config().DB.DbaWithDB())
	if err != nil {
		return err
	}
	defer conn.Close()

	e.ownedRunningMigrations.Store(onlineDDL.UUID, onlineDDL)
	if err := e.onSchemaMigrationStatus(ctx, onlineDDL.UUID, schema.OnlineDDLStatusRunning, false, progressPctStarted, etaSecondsUnknown, rowsCopiedUnknown, emptyHint); err != nil {
		return err
	}

	var v *VRepl
	if revertMigration == nil {
		// Original ALTER TABLE request for vreplication
		v, err = e.initVreplicationOriginalMigration(ctx, onlineDDL, conn)
	} else {
		// this is a revert request
		v, err = e.initVreplicationRevertMigration(ctx, onlineDDL, revertMigration)
	}
	if err != nil {
		return err
	}
	if err := v.analyze(ctx, conn); err != nil {
		return err
	}
	if err := e.updateMigrationTableRows(ctx, onlineDDL.UUID, v.tableRows); err != nil {
		return err
	}
	removedUniqueKeyNames := []string{}
	for _, uniqueKey := range v.removedUniqueKeys {
		removedUniqueKeyNames = append(removedUniqueKeyNames, uniqueKey.Name)
	}

	if err := e.updateSchemaAnalysis(ctx, onlineDDL.UUID,
		len(v.addedUniqueKeys),
		len(v.removedUniqueKeys),
		strings.Join(sqlescape.EscapeIDs(removedUniqueKeyNames), ","),
		strings.Join(sqlescape.EscapeIDs(v.droppedNoDefaultColumnNames), ","),
		strings.Join(sqlescape.EscapeIDs(v.expandedColumnNames), ","),
		v.revertibleNotes,
	); err != nil {
		return err
	}
	if revertMigration == nil {
		// Original ALTER TABLE request for vreplication
		if err := e.validateTableForAlterAction(ctx, onlineDDL); err != nil {
			return err
		}
		if err := e.postInitVreplicationOriginalMigration(ctx, onlineDDL, v, conn); err != nil {
			return err
		}
	}

	{
		// We need to talk to tabletmanager's VREngine. But we're on TabletServer. While we live in the same
		// process as VREngine, it is actually simpler to get hold of it via gRPC, just like wrangler does.
		tablet, err := e.ts.GetTablet(ctx, e.tabletAlias)
		if err != nil {
			return err
		}

		// reload schema before migration
		if err := e.reloadSchema(ctx); err != nil {
			return err
		}

		// create vreplication entry
		insertVReplicationQuery, err := v.generateInsertStatement(ctx)
		if err != nil {
			return err
		}
		if _, err := e.vreplicationExec(ctx, tablet.Tablet, insertVReplicationQuery); err != nil {
			return err
		}

		{
			// temporary hack. todo: this should be done when inserting any _vt.vreplication record across all workflow types
			query := fmt.Sprintf("update _vt.vreplication set workflow_type = %d where workflow = '%s'",
				binlogdatapb.VReplicationWorkflowType_OnlineDDL, v.workflow)
			if _, err := e.vreplicationExec(ctx, tablet.Tablet, query); err != nil {
				return vterrors.Wrapf(err, "VReplicationExec(%v, %s)", tablet.Tablet, query)
			}
		}
		// start stream!
		startVReplicationQuery, err := v.generateStartStatement(ctx)
		if err != nil {
			return err
		}
		if _, err := e.vreplicationExec(ctx, tablet.Tablet, startVReplicationQuery); err != nil {
			return err
		}
	}
	return nil
}

// ExecuteWithGhost validates and runs a gh-ost process.
// Validation included testing the backend MySQL server and the gh-ost binary itself
// Execution runs first a dry run, then an actual migration
func (e *Executor) ExecuteWithGhost(ctx context.Context, onlineDDL *schema.OnlineDDL) error {
	if conflictFound, conflictingMigration := e.isAnyConflictingMigrationRunning(onlineDDL); conflictFound {
		return vterrors.Wrapf(ErrExecutorMigrationAlreadyRunning, "conflicting migration: %v over table: %v", conflictingMigration.UUID, conflictingMigration.Table)
	}

	if e.tabletTypeFunc() != topodatapb.TabletType_PRIMARY {
		return ErrExecutorNotWritableTablet
	}
	variables, err := e.readMySQLVariables(ctx)
	if err != nil {
		log.Errorf("Error before running gh-ost: %+v", err)
		return err
	}
	if variables.readOnly {
		err := fmt.Errorf("Error before running gh-ost: MySQL server is read_only")
		log.Errorf(err.Error())
		return err
	}
	onlineDDLPassword, err := e.createOnlineDDLUser(ctx)
	if err != nil {
		err := fmt.Errorf("Error creating gh-ost user: %+v", err)
		log.Errorf(err.Error())
		return err
	}
	tempDir, err := createTempDir(onlineDDL.UUID)
	if err != nil {
		log.Errorf("Error creating temporary directory: %+v", err)
		return err
	}
	binaryFileName, _ := GhostBinaryFileName()
	credentialsConfigFileContent := fmt.Sprintf(`[client]
user=%s
password=${ONLINE_DDL_PASSWORD}
`, onlineDDLUser)
	credentialsConfigFileName, err := createTempScript(tempDir, "gh-ost-conf.cfg", credentialsConfigFileContent)
	if err != nil {
		log.Errorf("Error creating config file: %+v", err)
		return err
	}
	wrapperScriptContent := fmt.Sprintf(`#!/bin/bash
ghost_log_path="%s"
ghost_log_file="%s"
ghost_log_failure_file="%s"

mkdir -p "$ghost_log_path"

export ONLINE_DDL_PASSWORD
%s "$@" > "$ghost_log_path/$ghost_log_file" 2>&1
exit_code=$?
grep -o '\bFATAL\b.*' "$ghost_log_path/$ghost_log_file" | tail -1 > "$ghost_log_path/$ghost_log_failure_file"
exit $exit_code
	`, tempDir, migrationLogFileName, migrationFailureFileName, binaryFileName,
	)
	wrapperScriptFileName, err := createTempScript(tempDir, "gh-ost-wrapper.sh", wrapperScriptContent)
	if err != nil {
		log.Errorf("Error creating wrapper script: %+v", err)
		return err
	}
	onHookContent := func(status schema.OnlineDDLStatus, hint string) string {
		return fmt.Sprintf(`#!/bin/bash
	curl --max-time 10 -s 'http://localhost:%d/schema-migration/report-status?uuid=%s&status=%s&hint=%s&dryrun='"$GH_OST_DRY_RUN"'&progress='"$GH_OST_PROGRESS"'&eta='"$GH_OST_ETA_SECONDS"'&rowscopied='"$GH_OST_COPIED_ROWS"
			`, servenv.Port(), onlineDDL.UUID, string(status), hint)
	}
	if _, err := createTempScript(tempDir, "gh-ost-on-startup", onHookContent(schema.OnlineDDLStatusRunning, emptyHint)); err != nil {
		log.Errorf("Error creating script: %+v", err)
		return err
	}
	if _, err := createTempScript(tempDir, "gh-ost-on-status", onHookContent(schema.OnlineDDLStatusRunning, emptyHint)); err != nil {
		log.Errorf("Error creating script: %+v", err)
		return err
	}
	if _, err := createTempScript(tempDir, "gh-ost-on-success", onHookContent(schema.OnlineDDLStatusComplete, emptyHint)); err != nil {
		log.Errorf("Error creating script: %+v", err)
		return err
	}
	if _, err := createTempScript(tempDir, "gh-ost-on-failure", onHookContent(schema.OnlineDDLStatusFailed, emptyHint)); err != nil {
		log.Errorf("Error creating script: %+v", err)
		return err
	}
	if _, err := createTempScript(tempDir, "gh-ost-on-begin-postponed", onHookContent(schema.OnlineDDLStatusRunning, readyToCompleteHint)); err != nil {
		log.Errorf("Error creating script: %+v", err)
		return err
	}
	serveSocketFile := path.Join(tempDir, "serve.sock")

	if err := e.deleteGhostPanicFlagFile(onlineDDL.UUID); err != nil {
		log.Errorf("Error removing gh-ost panic flag file %s: %+v", e.ghostPanicFlagFileName(onlineDDL.UUID), err)
		return err
	}
	if err := e.deleteGhostPostponeFlagFile(onlineDDL.UUID); err != nil {
		log.Errorf("Error removing gh-ost postpone flag file %s before migration: %+v", e.ghostPostponeFlagFileName(onlineDDL.UUID), err)
		return err
	}
	// Validate gh-ost binary:
	_ = e.updateMigrationMessage(ctx, onlineDDL.UUID, "validating gh-ost --version")
	log.Infof("Will now validate gh-ost binary")
	_, err = execCmd(
		"bash",
		[]string{
			wrapperScriptFileName,
			"--version",
		},
		os.Environ(),
		"/tmp",
		nil,
		nil,
	)
	if err != nil {
		log.Errorf("Error testing gh-ost binary: %+v", err)
		return err
	}
	_ = e.updateMigrationMessage(ctx, onlineDDL.UUID, "validated gh-ost --version")
	log.Infof("+ OK")

	if err := e.updateMigrationLogPath(ctx, onlineDDL.UUID, variables.host, tempDir); err != nil {
		return err
	}

	runGhost := func(execute bool) error {
		alterOptions := e.parseAlterOptions(ctx, onlineDDL)
		forceTableNames := fmt.Sprintf("%s_%s", onlineDDL.UUID, ReadableTimestamp())

		if err := e.updateArtifacts(ctx, onlineDDL.UUID,
			fmt.Sprintf("_%s_gho", forceTableNames),
			fmt.Sprintf("_%s_ghc", forceTableNames),
			fmt.Sprintf("_%s_del", forceTableNames),
		); err != nil {
			return err
		}

		os.Setenv("ONLINE_DDL_PASSWORD", onlineDDLPassword)
		args := []string{
			wrapperScriptFileName,
			fmt.Sprintf(`--host=%s`, variables.host),
			fmt.Sprintf(`--port=%d`, variables.port),
			fmt.Sprintf(`--conf=%s`, credentialsConfigFileName), // user & password found here
			`--allow-on-master`,
			`--max-load=Threads_running=900`,
			`--critical-load=Threads_running=1000`,
			`--critical-load-hibernate-seconds=60`,
			`--approve-renamed-columns`,
			`--debug`,
			`--exact-rowcount`,
			`--default-retries=120`,
			fmt.Sprintf("--force-table-names=%s", forceTableNames),
			fmt.Sprintf("--serve-socket-file=%s", serveSocketFile),
			fmt.Sprintf("--hooks-path=%s", tempDir),
			fmt.Sprintf(`--hooks-hint-token=%s`, onlineDDL.UUID),
			fmt.Sprintf(`--throttle-http=http://localhost:%d/throttler/check?app=%s:gh-ost:%s&p=low`, servenv.Port(), throttlerOnlineDDLApp, onlineDDL.UUID),
			fmt.Sprintf(`--database=%s`, e.dbName),
			fmt.Sprintf(`--table=%s`, onlineDDL.Table),
			fmt.Sprintf(`--alter=%s`, alterOptions),
			fmt.Sprintf(`--panic-flag-file=%s`, e.ghostPanicFlagFileName(onlineDDL.UUID)),
			fmt.Sprintf(`--execute=%t`, execute),
		}
		if onlineDDL.StrategySetting().IsAllowZeroInDateFlag() {
			args = append(args, "--allow-zero-in-date")
		}
		if execute && onlineDDL.StrategySetting().IsPostponeCompletion() {
			args = append(args, "--postpone-cut-over-flag-file", e.ghostPostponeFlagFileName(onlineDDL.UUID))
		}

		args = append(args, onlineDDL.StrategySetting().RuntimeOptions()...)
		_ = e.updateMigrationMessage(ctx, onlineDDL.UUID, fmt.Sprintf("executing gh-ost --execute=%v", execute))
		_, err := execCmd("bash", args, os.Environ(), "/tmp", nil, nil)
		_ = e.updateMigrationMessage(ctx, onlineDDL.UUID, fmt.Sprintf("executed gh-ost --execute=%v, err=%v", execute, err))
		if err != nil {
			// See if we can get more info from the failure file
			if content, ferr := os.ReadFile(path.Join(tempDir, migrationFailureFileName)); ferr == nil {
				failureMessage := strings.TrimSpace(string(content))
				if failureMessage != "" {
					// This message was produced by gh-ost itself. It is more informative than the default "migration failed..." message. Overwrite.
					return errors.New(failureMessage)
				}
			}
		}
		return err
	}

	e.ownedRunningMigrations.Store(onlineDDL.UUID, onlineDDL)

	go func() error {
		defer e.ownedRunningMigrations.Delete(onlineDDL.UUID)
		defer e.deleteGhostPostponeFlagFile(onlineDDL.UUID) // irrespective whether the file was in fact in use or not
		defer e.dropOnlineDDLUser(ctx)
		defer e.gcArtifacts(ctx)

		log.Infof("Will now dry-run gh-ost on: %s:%d", variables.host, variables.port)
		if err := runGhost(false); err != nil {
			// perhaps gh-ost was interrupted midway and didn't have the chance to send a "failed" status
			_ = e.failMigration(ctx, onlineDDL, err)

			log.Errorf("Error executing gh-ost dry run: %+v", err)
			return err
		}
		log.Infof("+ OK")

		log.Infof("Will now run gh-ost on: %s:%d", variables.host, variables.port)
		startedMigrations.Add(1)
		if err := runGhost(true); err != nil {
			// perhaps gh-ost was interrupted midway and didn't have the chance to send a "failes" status
			_ = e.failMigration(ctx, onlineDDL, err)
			failedMigrations.Add(1)
			log.Errorf("Error running gh-ost: %+v", err)
			return err
		}
		// Migration successful!
		defer e.reloadSchema(ctx)
		successfulMigrations.Add(1)
		log.Infof("+ OK")
		return nil
	}()
	return nil
}

// ExecuteWithPTOSC validates and runs a pt-online-schema-change process.
// Validation included testing the backend MySQL server and the pt-online-schema-change binary itself
// Execution runs first a dry run, then an actual migration
func (e *Executor) ExecuteWithPTOSC(ctx context.Context, onlineDDL *schema.OnlineDDL) error {
	if conflictFound, conflictingMigration := e.isAnyConflictingMigrationRunning(onlineDDL); conflictFound {
		return vterrors.Wrapf(ErrExecutorMigrationAlreadyRunning, "conflicting migration: %v over table: %v", conflictingMigration.UUID, conflictingMigration.Table)
	}

	if e.tabletTypeFunc() != topodatapb.TabletType_PRIMARY {
		return ErrExecutorNotWritableTablet
	}
	variables, err := e.readMySQLVariables(ctx)
	if err != nil {
		log.Errorf("Error before running pt-online-schema-change: %+v", err)
		return err
	}
	if variables.readOnly {
		err := fmt.Errorf("Error before running pt-online-schema-change: MySQL server is read_only")
		log.Errorf(err.Error())
		return err
	}
	onlineDDLPassword, err := e.createOnlineDDLUser(ctx)
	if err != nil {
		err := fmt.Errorf("Error creating pt-online-schema-change user: %+v", err)
		log.Errorf(err.Error())
		return err
	}
	tempDir, err := createTempDir(onlineDDL.UUID)
	if err != nil {
		log.Errorf("Error creating temporary directory: %+v", err)
		return err
	}

	binaryFileName, _ := PTOSCFileName()
	wrapperScriptContent := fmt.Sprintf(`#!/bin/bash
pt_log_path="%s"
pt_log_file="%s"

mkdir -p "$pt_log_path"

export MYSQL_PWD
%s "$@" > "$pt_log_path/$pt_log_file" 2>&1
	`, tempDir, migrationLogFileName, binaryFileName,
	)
	wrapperScriptFileName, err := createTempScript(tempDir, "pt-online-schema-change-wrapper.sh", wrapperScriptContent)
	if err != nil {
		log.Errorf("Error creating wrapper script: %+v", err)
		return err
	}
	pluginCode := `
	package pt_online_schema_change_plugin;

	use strict;
	use LWP::Simple;

	sub new {
	  my($class, % args) = @_;
	  my $self = { %args };
	  return bless $self, $class;
	}

	sub init {
	  my($self, % args) = @_;
	}

	sub before_create_new_table {
	  my($self, % args) = @_;
	  get("http://localhost:{{VTTABLET_PORT}}/schema-migration/report-status?uuid={{MIGRATION_UUID}}&status={{OnlineDDLStatusRunning}}&hint=&dryrun={{DRYRUN}}");
	}

	sub before_exit {
		my($self, % args) = @_;
		my $exit_status = $args{exit_status};
	  if ($exit_status == 0) {
	    get("http://localhost:{{VTTABLET_PORT}}/schema-migration/report-status?uuid={{MIGRATION_UUID}}&status={{OnlineDDLStatusComplete}}&hint=&dryrun={{DRYRUN}}");
	  } else {
	    get("http://localhost:{{VTTABLET_PORT}}/schema-migration/report-status?uuid={{MIGRATION_UUID}}&status={{OnlineDDLStatusFailed}}&hint=&dryrun={{DRYRUN}}");
	  }
	}

	sub get_slave_lag {
		my ($self, %args) = @_;

		return sub {
			if (head("http://localhost:{{VTTABLET_PORT}}/throttler/check?app={{THROTTLER_ONLINE_DDL_APP}}:pt-osc:{{MIGRATION_UUID}}&p=low")) {
				# Got HTTP 200 OK, means throttler is happy
				return 0;
			}	else {
				# Throttler requests to hold back
				return 2147483647; # maxint, report *very* high lag
			}
		};
	}

	1;
	`
	pluginCode = strings.ReplaceAll(pluginCode, "{{VTTABLET_PORT}}", fmt.Sprintf("%d", servenv.Port()))
	pluginCode = strings.ReplaceAll(pluginCode, "{{MIGRATION_UUID}}", onlineDDL.UUID)
	pluginCode = strings.ReplaceAll(pluginCode, "{{THROTTLER_ONLINE_DDL_APP}}", throttlerOnlineDDLApp)

	pluginCode = strings.ReplaceAll(pluginCode, "{{OnlineDDLStatusRunning}}", string(schema.OnlineDDLStatusRunning))
	pluginCode = strings.ReplaceAll(pluginCode, "{{OnlineDDLStatusComplete}}", string(schema.OnlineDDLStatusComplete))
	pluginCode = strings.ReplaceAll(pluginCode, "{{OnlineDDLStatusFailed}}", string(schema.OnlineDDLStatusFailed))

	// Validate pt-online-schema-change binary:
	log.Infof("Will now validate pt-online-schema-change binary")
	_, err = execCmd(
		"bash",
		[]string{
			wrapperScriptFileName,
			"--version",
		},
		os.Environ(),
		"/tmp",
		nil,
		nil,
	)
	if err != nil {
		log.Errorf("Error testing pt-online-schema-change binary: %+v", err)
		return err
	}
	log.Infof("+ OK")

	if err := e.updateMigrationLogPath(ctx, onlineDDL.UUID, variables.host, tempDir); err != nil {
		return err
	}

	alterOptions := e.parseAlterOptions(ctx, onlineDDL)

	// The following sleep() is temporary and artificial. Because we create a new user for this
	// migration, and because we throttle by replicas, we need to wait for the replicas to be
	// caught up with the new user creation. Otherwise, the OSC tools will fail connecting to the replicas...
	// Once we have a built in throttling service , we will no longe rneed to have the OSC tools probe the
	// replicas. Instead, they will consult with our throttling service.
	// TODO(shlomi): replace/remove this when we have a proper throttling solution
	time.Sleep(time.Second)

	runPTOSC := func(execute bool) error {
		os.Setenv("MYSQL_PWD", onlineDDLPassword)
		newTableName := fmt.Sprintf("_%s_%s_new", onlineDDL.UUID, ReadableTimestamp())

		if err := e.updateArtifacts(ctx, onlineDDL.UUID,
			fmt.Sprintf("_%s_old", onlineDDL.Table),
			fmt.Sprintf("__%s_old", onlineDDL.Table),
			newTableName,
		); err != nil {
			return err
		}

		executeFlag := "--dry-run"
		if execute {
			executeFlag = "--execute"
		}
		finalPluginCode := strings.ReplaceAll(pluginCode, "{{DRYRUN}}", fmt.Sprintf("%t", !execute))
		pluginFile, err := createTempScript(tempDir, "pt-online-schema-change-plugin", finalPluginCode)
		if err != nil {
			log.Errorf("Error creating script: %+v", err)
			return err
		}
		args := []string{
			wrapperScriptFileName,
			`--pid`,
			e.ptPidFileName(onlineDDL.UUID),
			`--plugin`,
			pluginFile,
			`--new-table-name`,
			newTableName,
			`--alter`,
			alterOptions,
			`--check-slave-lag`, // We use primary's identity so that pt-online-schema-change calls our lag plugin for exactly 1 server
			fmt.Sprintf(`h=%s,P=%d,D=%s,t=%s,u=%s`, variables.host, variables.port, e.dbName, onlineDDL.Table, onlineDDLUser),
			executeFlag,
			fmt.Sprintf(`h=%s,P=%d,D=%s,t=%s,u=%s`, variables.host, variables.port, e.dbName, onlineDDL.Table, onlineDDLUser),
		}

		if execute {
			args = append(args,
				`--no-drop-new-table`,
				`--no-drop-old-table`,
			)
		}
		args = append(args, onlineDDL.StrategySetting().RuntimeOptions()...)
		_, err = execCmd("bash", args, os.Environ(), "/tmp", nil, nil)
		return err
	}

	e.ownedRunningMigrations.Store(onlineDDL.UUID, onlineDDL)

	go func() error {
		defer e.ownedRunningMigrations.Delete(onlineDDL.UUID)
		defer e.dropOnlineDDLUser(ctx)
		defer e.gcArtifacts(ctx)

		log.Infof("Will now dry-run pt-online-schema-change on: %s:%d", variables.host, variables.port)
		if err := runPTOSC(false); err != nil {
			// perhaps pt-osc was interrupted midway and didn't have the chance to send a "failes" status
			_ = e.failMigration(ctx, onlineDDL, err)
			_ = e.updateMigrationTimestamp(ctx, "completed_timestamp", onlineDDL.UUID)
			log.Errorf("Error executing pt-online-schema-change dry run: %+v", err)
			return err
		}
		log.Infof("+ OK")

		log.Infof("Will now run pt-online-schema-change on: %s:%d", variables.host, variables.port)
		startedMigrations.Add(1)
		if err := runPTOSC(true); err != nil {
			// perhaps pt-osc was interrupted midway and didn't have the chance to send a "failes" status
			_ = e.failMigration(ctx, onlineDDL, err)
			_ = e.updateMigrationTimestamp(ctx, "completed_timestamp", onlineDDL.UUID)
			_ = e.dropPTOSCMigrationTriggers(ctx, onlineDDL)
			failedMigrations.Add(1)
			log.Errorf("Error running pt-online-schema-change: %+v", err)
			return err
		}
		// Migration successful!
		defer e.reloadSchema(ctx)
		successfulMigrations.Add(1)
		log.Infof("+ OK")
		return nil
	}()
	return nil
}

func (e *Executor) readMigration(ctx context.Context, uuid string) (onlineDDL *schema.OnlineDDL, row sqltypes.RowNamedValues, err error) {

	parsed := sqlparser.BuildParsedQuery(sqlSelectMigration, ":migration_uuid")
	bindVars := map[string]*querypb.BindVariable{
		"migration_uuid": sqltypes.StringBindVariable(uuid),
	}
	bound, err := parsed.GenerateQuery(bindVars, nil)
	if err != nil {
		return onlineDDL, nil, err
	}
	r, err := e.execQuery(ctx, bound)
	if err != nil {
		return onlineDDL, nil, err
	}
	row = r.Named().Row()
	if row == nil {
		// No results
		return nil, nil, ErrMigrationNotFound
	}
	onlineDDL = &schema.OnlineDDL{
		Keyspace:         row["keyspace"].ToString(),
		Table:            row["mysql_table"].ToString(),
		Schema:           row["mysql_schema"].ToString(),
		SQL:              row["migration_statement"].ToString(),
		UUID:             row["migration_uuid"].ToString(),
		Strategy:         schema.DDLStrategy(row["strategy"].ToString()),
		Options:          row["options"].ToString(),
		Status:           schema.OnlineDDLStatus(row["migration_status"].ToString()),
		Retries:          row.AsInt64("retries", 0),
		ReadyToComplete:  row.AsInt64("ready_to_complete", 0),
		TabletAlias:      row["tablet"].ToString(),
		MigrationContext: row["migration_context"].ToString(),
	}
	return onlineDDL, row, nil
}

// readPendingMigrationsUUIDs returns UUIDs for migrations in pending state (queued/ready/running)
func (e *Executor) readPendingMigrationsUUIDs(ctx context.Context) (uuids []string, err error) {
	r, err := e.execQuery(ctx, sqlSelectPendingMigrations)
	if err != nil {
		return uuids, err
	}
	for _, row := range r.Named().Rows {
		uuid := row["migration_uuid"].ToString()
		uuids = append(uuids, uuid)
	}
	return uuids, err
}

// terminateMigration attempts to interrupt and hard-stop a running migration
func (e *Executor) terminateMigration(ctx context.Context, onlineDDL *schema.OnlineDDL) (foundRunning bool, err error) {
	log.Infof("terminateMigration: request to terminate %s", onlineDDL.UUID)
	// It's possible the killing the migration fails for whatever reason, in which case
	// the logic will retry killing it later on.
	// Whatever happens in this function, this executor stops owning the given migration.
	defer e.ownedRunningMigrations.Delete(onlineDDL.UUID)

	switch onlineDDL.Strategy {
	case schema.DDLStrategyOnline, schema.DDLStrategyVitess:
		// migration could have started by a different tablet. We need to actively verify if it is running
		s, _ := e.readVReplStream(ctx, onlineDDL.UUID, true)
		foundRunning = (s != nil && s.isRunning())
		if err := e.terminateVReplMigration(ctx, onlineDDL.UUID); err != nil {
			return foundRunning, fmt.Errorf("Error terminating migration, vreplication exec error: %+v", err)
		}
	case schema.DDLStrategyPTOSC:
		// see if pt-osc is running (could have been executed by this vttablet or one that crashed in the past)
		if running, pid, _ := e.isPTOSCMigrationRunning(ctx, onlineDDL.UUID); running {
			foundRunning = true
			// Because pt-osc doesn't offer much control, we take a brute force approach to killing it,
			// revoking its privileges, and cleaning up its triggers.
			if err := syscall.Kill(pid, syscall.SIGTERM); err != nil {
				return foundRunning, nil
			}
			if err := syscall.Kill(pid, syscall.SIGKILL); err != nil {
				return foundRunning, nil
			}
			if err := e.dropOnlineDDLUser(ctx); err != nil {
				return foundRunning, nil
			}
			if err := e.dropPTOSCMigrationTriggers(ctx, onlineDDL); err != nil {
				return foundRunning, nil
			}
		}
	case schema.DDLStrategyGhost:
		// double check: is the running migration the very same one we wish to cancel?
		if _, ok := e.ownedRunningMigrations.Load(onlineDDL.UUID); ok {
			// assuming all goes well in next steps, we can already report that there has indeed been a migration
			foundRunning = true
		}
		// gh-ost migrations are easy to kill: just touch their specific panic flag files. We trust
		// gh-ost to terminate. No need to KILL it. And there's no trigger cleanup.
		if err := e.createGhostPanicFlagFile(onlineDDL.UUID); err != nil {
			return foundRunning, fmt.Errorf("Error terminating gh-ost migration, flag file error: %+v", err)
		}
	}
	return foundRunning, nil
}

// CancelMigration attempts to abort a scheduled or a running migration
func (e *Executor) CancelMigration(ctx context.Context, uuid string, message string, issuedByUser bool) (result *sqltypes.Result, err error) {
	if !e.isOpen {
		return nil, vterrors.New(vtrpcpb.Code_FAILED_PRECONDITION, "online ddl is disabled")
	}
	log.Infof("CancelMigration: request to cancel %s with message: %v", uuid, message)

	e.migrationMutex.Lock()
	defer e.migrationMutex.Unlock()

	var rowsAffected uint64

	onlineDDL, _, err := e.readMigration(ctx, uuid)
	if err != nil {
		return nil, err
	}

	switch onlineDDL.Status {
	case schema.OnlineDDLStatusComplete, schema.OnlineDDLStatusFailed, schema.OnlineDDLStatusCancelled:
		log.Infof("CancelMigration: migration %s is in non-cancellable status: %v", uuid, onlineDDL.Status)
		return emptyResult, nil
	}
	// From this point on, we're actually cancelling a migration
	if issuedByUser {
		// if this was issued by the user, then we mark the `cancelled_timestamp`, and based on that,
		// the migration state will be 'cancelled'.
		// If this was not issued by the user, then this is an internal state machine cancellation of the
		// migration, e.g. because it is stale or has an unrecoverable error. In this case we do not mark
		// the timestamp, and as result, the state will transition to 'failed'
		if err := e.updateMigrationTimestamp(ctx, "cancelled_timestamp", uuid); err != nil {
			return nil, err
		}
	}
	defer e.failMigration(ctx, onlineDDL, errors.New(message))
	defer e.triggerNextCheckInterval()

	switch onlineDDL.Status {
	case schema.OnlineDDLStatusQueued, schema.OnlineDDLStatusReady:
		log.Infof("CancelMigration: cancelling %s with status: %v", uuid, onlineDDL.Status)
		return &sqltypes.Result{RowsAffected: 1}, nil
	}

	migrationFound, err := e.terminateMigration(ctx, onlineDDL)
	if migrationFound {
		log.Infof("CancelMigration: terminated %s with status: %v", uuid, onlineDDL.Status)
		rowsAffected = 1
	} else {
		log.Infof("CancelMigration: migration %s wasn't found to be running", uuid)
	}
	if err != nil {
		return result, err
	}

	result = &sqltypes.Result{
		RowsAffected: rowsAffected,
	}
	return result, nil
}

// cancelMigrations attempts to abort a list of migrations
func (e *Executor) cancelMigrations(ctx context.Context, cancellable []*cancellableMigration, issuedByUser bool) (err error) {
	for _, migration := range cancellable {
		log.Infof("cancelMigrations: cancelling %s; reason: %s", migration.uuid, migration.message)
		if _, err := e.CancelMigration(ctx, migration.uuid, migration.message, issuedByUser); err != nil {
			return err
		}
	}
	return nil
}

// CancelPendingMigrations cancels all pending migrations (that are expected to run or are running)
// for this keyspace
func (e *Executor) CancelPendingMigrations(ctx context.Context, message string, issuedByUser bool) (result *sqltypes.Result, err error) {
	if !e.isOpen {
		return nil, vterrors.New(vtrpcpb.Code_FAILED_PRECONDITION, "online ddl is disabled")
	}

	uuids, err := e.readPendingMigrationsUUIDs(ctx)
	if err != nil {
		return result, err
	}
	log.Infof("CancelPendingMigrations: iterating %v migrations %s", len(uuids))

	result = &sqltypes.Result{}
	for _, uuid := range uuids {
		log.Infof("CancelPendingMigrations: cancelling %s", uuid)
		res, err := e.CancelMigration(ctx, uuid, message, issuedByUser)
		if err != nil {
			return result, err
		}
		result.AppendResult(res)
	}
	log.Infof("CancelPendingMigrations: done iterating %v migrations %s", len(uuids))
	return result, nil
}

func (e *Executor) validateThrottleParams(ctx context.Context, expireString string, ratioLiteral *sqlparser.Literal) (duration time.Duration, ratio float64, err error) {
	duration = time.Hour * 24 * 365 * 100
	if expireString != "" {
		duration, err = time.ParseDuration(expireString)
		if err != nil || duration < 0 {
			return duration, ratio, vterrors.Errorf(vtrpcpb.Code_INVALID_ARGUMENT, "invalid EXPIRE value: %s. Try '120s', '30m', '1h', etc. Allowed units are (s)ec, (m)in, (h)hour", expireString)
		}
	}
	ratio = 1.0
	if ratioLiteral != nil {
		ratio, err = strconv.ParseFloat(ratioLiteral.Val, 64)
		if err != nil || ratio < 0 || ratio > 1 {
			return duration, ratio, vterrors.Errorf(vtrpcpb.Code_INVALID_ARGUMENT, "invalid RATIO value: %s. Try any decimal number between '0.0' (no throttle) and `1.0` (fully throttled)", ratioLiteral.Val)
		}
	}
	return duration, ratio, nil
}

// ThrottleMigration
func (e *Executor) ThrottleMigration(ctx context.Context, uuid string, expireString string, ratioLiteral *sqlparser.Literal) (result *sqltypes.Result, err error) {
	duration, ratio, err := e.validateThrottleParams(ctx, expireString, ratioLiteral)
	if err != nil {
		return nil, err
	}
	if err := e.lagThrottler.CheckIsReady(); err != nil {
		return nil, err
	}
	_ = e.lagThrottler.ThrottleApp(uuid, time.Now().Add(duration), ratio)
	return emptyResult, nil
}

// ThrottleAllMigrations
func (e *Executor) ThrottleAllMigrations(ctx context.Context, expireString string, ratioLiteral *sqlparser.Literal) (result *sqltypes.Result, err error) {
	duration, ratio, err := e.validateThrottleParams(ctx, expireString, ratioLiteral)
	if err != nil {
		return nil, err
	}
	if err := e.lagThrottler.CheckIsReady(); err != nil {
		return nil, err
	}
	_ = e.lagThrottler.ThrottleApp(throttlerOnlineDDLApp, time.Now().Add(duration), ratio)
	return emptyResult, nil
}

// UnthrottleMigration
func (e *Executor) UnthrottleMigration(ctx context.Context, uuid string) (result *sqltypes.Result, err error) {
	if err := e.lagThrottler.CheckIsReady(); err != nil {
		return nil, err
	}
	defer e.triggerNextCheckInterval()
	_ = e.lagThrottler.UnthrottleApp(uuid)
	return emptyResult, nil
}

// UnthrottleAllMigrations
func (e *Executor) UnthrottleAllMigrations(ctx context.Context) (result *sqltypes.Result, err error) {
	if err := e.lagThrottler.CheckIsReady(); err != nil {
		return nil, err
	}
	defer e.triggerNextCheckInterval()
	_ = e.lagThrottler.UnthrottleApp(throttlerOnlineDDLApp)
	return emptyResult, nil
}

// scheduleNextMigration attemps to schedule a single migration to run next.
// possibly there are migrations to run.
// The effect of this function is to move a migration from 'queued' state to 'ready' state, is all.
func (e *Executor) scheduleNextMigration(ctx context.Context) error {
	e.migrationMutex.Lock()
	defer e.migrationMutex.Unlock()

	var onlyScheduleOneMigration sync.Once

	r, err := e.execQuery(ctx, sqlSelectQueuedMigrations)
	if err != nil {
		return err
	}
	for _, row := range r.Named().Rows {
		uuid := row["migration_uuid"].ToString()
		postponeLaunch := row.AsBool("postpone_launch", false)
		postponeCompletion := row.AsBool("postpone_completion", false)
		readyToComplete := row.AsBool("ready_to_complete", false)
		ddlAction := row["ddl_action"].ToString()

		if postponeLaunch {
			// We don't even look into this migration until its postpone_launch flag is cleared
			continue
		}

		if !readyToComplete {
			// Whether postponsed or not, CREATE and DROP operations are inherently "ready to complete"
			// because their operation is instantaneous.
			switch ddlAction {
			case sqlparser.CreateStr, sqlparser.DropStr:
				if err := e.updateMigrationReadyToComplete(ctx, uuid, true); err != nil {
					return err
				}
			}
		}
		if ddlAction == sqlparser.AlterStr || !postponeCompletion {
			// Any non-postponed migration can be scheduled
			// postponed ALTER can be scheduled
			// We only schedule a single migration in the execution of this function
			onlyScheduleOneMigration.Do(func() {
				err = e.updateMigrationStatus(ctx, uuid, schema.OnlineDDLStatusReady)
				log.Infof("Executor.scheduleNextMigration: scheduling migration %s; err: %v", uuid, err)
			})
			if err != nil {
				return err
			}
		}
	}
	return err
}

// reviewQueuedMigrations iterates queued migrations and sees if any information needs to be updated
func (e *Executor) reviewQueuedMigrations(ctx context.Context) error {
	e.migrationMutex.Lock()
	defer e.migrationMutex.Unlock()

	// Review REVERT migrations
	// These migrations are submitted with some details missing. This is because the statement
	//   REVERT VITESS_MIGRATION '<uuid>'
	// doesn't have much detail, we need to extract the info from the reverted migration. Missing details:
	// - What table is affected?
	// - What ddl action (CREATE, DROP, ALTER) is being reverted, or what is the counter-operation to be executed?

	r, err := e.execQuery(ctx, sqlSelectQueuedRevertMigrations)
	if err != nil {
		return err
	}

	for _, row := range r.Named().Rows {
		uuid := row["migration_uuid"].ToString()
		onlineDDL, _, err := e.readMigration(ctx, uuid)
		if err != nil {
			return err
		}
		reviewEmptyTableRevertMigrations := func() error {
			if onlineDDL.Table != "" {
				return nil
			}
			// Table name is empty. Let's populate it.

			// Try to update table name and ddl_action
			// Failure to do so fails the migration
			revertUUID, err := onlineDDL.GetRevertUUID()
			if err != nil {
				return e.failMigration(ctx, onlineDDL, fmt.Errorf("cannot analyze revert UUID for revert migration %s: %v", onlineDDL.UUID, err))
			}
			revertedMigration, row, err := e.readMigration(ctx, revertUUID)
			if err != nil {
				return e.failMigration(ctx, onlineDDL, fmt.Errorf("cannot read migration %s reverted by migration %s: %s", revertUUID, onlineDDL.UUID, err))
			}
			revertedActionStr := row["ddl_action"].ToString()
			mimickedActionStr := ""

			switch revertedActionStr {
			case sqlparser.CreateStr:
				mimickedActionStr = sqlparser.DropStr
			case sqlparser.DropStr:
				mimickedActionStr = sqlparser.CreateStr
			case sqlparser.AlterStr:
				mimickedActionStr = sqlparser.AlterStr
			default:
				return e.failMigration(ctx, onlineDDL, fmt.Errorf("cannot run migration %s reverting %s: unexpected action %s", onlineDDL.UUID, revertedMigration.UUID, revertedActionStr))
			}
			if err := e.updateDDLAction(ctx, onlineDDL.UUID, mimickedActionStr); err != nil {
				return err
			}
			if err := e.updateMigrationIsView(ctx, onlineDDL.UUID, row.AsBool("is_view", false)); err != nil {
				return err
			}
			if err := e.updateMySQLTable(ctx, onlineDDL.UUID, revertedMigration.Table); err != nil {
				return err
			}
			return nil
		}
		if err := reviewEmptyTableRevertMigrations(); err != nil {
			return err
		}
	}
	return nil
}

func (e *Executor) validateMigrationRevertible(ctx context.Context, revertMigration *schema.OnlineDDL, revertingMigrationUUID string) (err error) {
	// Validation: migration to revert exists and is in complete state
	action, actionStr, err := revertMigration.GetActionStr()
	if err != nil {
		return err
	}
	switch action {
	case sqlparser.AlterDDLAction:
		if revertMigration.Strategy != schema.DDLStrategyOnline && revertMigration.Strategy != schema.DDLStrategyVitess {
			return fmt.Errorf("can only revert a %s strategy migration. Migration %s has %s strategy", schema.DDLStrategyOnline, revertMigration.UUID, revertMigration.Strategy)
		}
	case sqlparser.RevertDDLAction:
	case sqlparser.CreateDDLAction:
	case sqlparser.DropDDLAction:
	default:
		return fmt.Errorf("cannot revert migration %s: unexpected action %s", revertMigration.UUID, actionStr)
	}
	if revertMigration.Status != schema.OnlineDDLStatusComplete {
		return fmt.Errorf("can only revert a migration in a '%s' state. Migration %s is in '%s' state", schema.OnlineDDLStatusComplete, revertMigration.UUID, revertMigration.Status)
	}
	{
		// Validation: see if there's a pending migration on this table:
		r, err := e.execQuery(ctx, sqlSelectPendingMigrations)
		if err != nil {
			return err
		}
		// we identify running migrations on requested table
		for _, row := range r.Named().Rows {
			pendingUUID := row["migration_uuid"].ToString()
			if pendingUUID == revertingMigrationUUID {
				// that's fine; the migration we're looking at is the very one that's trying to issue this revert
				continue
			}
			keyspace := row["keyspace"].ToString()
			table := row["mysql_table"].ToString()
			status := schema.OnlineDDLStatus(row["migration_status"].ToString())

			if keyspace == e.keyspace && table == revertMigration.Table {
				return fmt.Errorf("can not revert migration %s on table %s because migration %s is in %s status. May only revert if all migrations on this table are completed or failed", revertMigration.UUID, revertMigration.Table, pendingUUID, status)
			}
		}
		{
			// Validation: see that we're reverting the last successful migration on this table:
			query, err := sqlparser.ParseAndBind(sqlSelectCompleteMigrationsOnTable,
				sqltypes.StringBindVariable(e.keyspace),
				sqltypes.StringBindVariable(revertMigration.Table),
			)
			if err != nil {
				return err
			}
			r, err := e.execQuery(ctx, query)
			if err != nil {
				return err
			}
			for _, row := range r.Named().Rows {
				completeUUID := row["migration_uuid"].ToString()
				if completeUUID != revertMigration.UUID {
					return fmt.Errorf("can not revert migration %s on table %s because it is not the last migration to complete on that table. The last migration to complete was %s", revertMigration.UUID, revertMigration.Table, completeUUID)
				}
			}
		}
	}
	return nil
}

// executeRevert is called for 'revert' migrations (SQL is of the form "revert 99caeca2_74e2_11eb_a693_f875a4d24e90", not a real SQL of course).
// In this function we:
// - figure out whether the revert is valid: can we really revert requested migration?
// - what type of migration we're reverting? (CREATE/DROP/ALTER)
// - revert appropriately to the type of migration
func (e *Executor) executeRevert(ctx context.Context, onlineDDL *schema.OnlineDDL) (err error) {
	revertUUID, err := onlineDDL.GetRevertUUID()
	if err != nil {
		return fmt.Errorf("cannot run a revert migration %v: %+v", onlineDDL.UUID, err)
	}

	revertMigration, row, err := e.readMigration(ctx, revertUUID)
	if err != nil {
		return err
	}
	if err := e.validateMigrationRevertible(ctx, revertMigration, onlineDDL.UUID); err != nil {
		return err
	}
	revertedActionStr := row["ddl_action"].ToString()
	if onlineDDL.Table == "" {
		// table name should be populated by reviewQueuedMigrations
		// but this was a newly added functionality. To be backwards compatible,
		// we double check here, and populate table name and ddl_action.

		// TODO: remove in v14
		mimickedActionStr := ""

		switch revertedActionStr {
		case sqlparser.CreateStr:
			mimickedActionStr = sqlparser.DropStr
		case sqlparser.DropStr:
			mimickedActionStr = sqlparser.CreateStr
		case sqlparser.AlterStr:
			mimickedActionStr = sqlparser.AlterStr
		default:
			return fmt.Errorf("cannot run migration %s reverting %s: unexpected action %s", onlineDDL.UUID, revertMigration.UUID, revertedActionStr)
		}
		if err := e.updateDDLAction(ctx, onlineDDL.UUID, mimickedActionStr); err != nil {
			return err
		}
		if err := e.updateMySQLTable(ctx, onlineDDL.UUID, revertMigration.Table); err != nil {
			return err
		}
	}

	switch revertedActionStr {
	case sqlparser.CreateStr:
		{
			// We are reverting a CREATE migration. The revert is to DROP, only we don't actually
			// drop the table, we rename it into lifecycle
			// Possibly this was a CREATE TABLE IF NOT EXISTS, and possibly the table already existed
			// before the DDL, in which case the CREATE was a noop. In that scenario we _do not_ drop
			// the table.
			// We can tell the difference by looking at the artifacts. A successful CREATE TABLE, where
			// a table actually gets created, has a sentry, dummy artifact. A noop has not.

			artifacts := row["artifacts"].ToString()
			artifactTables := textutil.SplitDelimitedList(artifacts)
			if len(artifactTables) > 1 {
				return fmt.Errorf("cannot run migration %s reverting %s: found %d artifact tables, expected maximum 1", onlineDDL.UUID, revertMigration.UUID, len(artifactTables))
			}
			if len(artifactTables) == 0 {
				// This indicates no table was actually created. this must have been a CREATE TABLE IF NOT EXISTS where the table already existed.
				_ = e.onSchemaMigrationStatus(ctx, onlineDDL.UUID, schema.OnlineDDLStatusComplete, false, progressPctFull, etaSecondsNow, rowsCopiedUnknown, emptyHint)
			}

			for _, artifactTable := range artifactTables {
				if err := e.updateArtifacts(ctx, onlineDDL.UUID, artifactTable); err != nil {
					return err
				}
				onlineDDL.SQL = sqlparser.BuildParsedQuery(sqlRenameTable, revertMigration.Table, artifactTable).Query
				if _, err := e.executeDirectly(ctx, onlineDDL); err != nil {
					return err
				}
			}
		}
	case sqlparser.DropStr:
		{
			// We are reverting a DROP migration. But the table wasn't really dropped, because that's not how
			// we run DROP migrations. It was renamed. So we need to rename it back.
			// But we impose as if we are now CREATE-ing the table.

			artifacts := row["artifacts"].ToString()
			artifactTables := textutil.SplitDelimitedList(artifacts)
			if len(artifactTables) > 1 {
				return fmt.Errorf("cannot run migration %s reverting %s: found %d artifact tables, expected maximum 1", onlineDDL.UUID, revertMigration.UUID, len(artifactTables))
			}
			if len(artifactTables) == 0 {
				// Could happen on `DROP TABLE IF EXISTS` where the table did not exist...
				_ = e.onSchemaMigrationStatus(ctx, onlineDDL.UUID, schema.OnlineDDLStatusComplete, false, progressPctFull, etaSecondsNow, rowsCopiedUnknown, emptyHint)
			}
			for _, artifactTable := range artifactTables {
				if err := e.updateArtifacts(ctx, onlineDDL.UUID, artifactTable); err != nil {
					return err
				}
				onlineDDL.SQL = sqlparser.BuildParsedQuery(sqlRenameTable, artifactTable, revertMigration.Table).Query
				if _, err := e.executeDirectly(ctx, onlineDDL); err != nil {
					return err
				}
			}
		}
	case sqlparser.AlterStr:
		{
			if row.AsBool("is_view", false) {
				artifacts := row["artifacts"].ToString()
				artifactTables := textutil.SplitDelimitedList(artifacts)
				if len(artifactTables) > 1 {
					return vterrors.Errorf(vtrpcpb.Code_FAILED_PRECONDITION, "cannot run migration %s reverting %s: found %d artifact tables, expected maximum 1", onlineDDL.UUID, revertMigration.UUID, len(artifactTables))
				}
				if len(artifactTables) == 0 {
					return vterrors.Errorf(vtrpcpb.Code_FAILED_PRECONDITION, "cannot run migration %s reverting %s: found %d artifact tables, expected 1", onlineDDL.UUID, revertMigration.UUID, len(artifactTables))
				}
				for _, artifactTable := range artifactTables {
					if err := e.updateArtifacts(ctx, onlineDDL.UUID, artifactTable); err != nil {
						return err
					}
					onlineDDL.SQL, _, err = e.generateSwapTablesStatement(ctx, onlineDDL.Table, artifactTable)
					if err != nil {
						return err
					}
					if _, err := e.executeDirectly(ctx, onlineDDL); err != nil {
						return err
					}
				}
				return nil
			}
			// Real table
			if err := e.ExecuteWithVReplication(ctx, onlineDDL, revertMigration); err != nil {
				return err
			}
		}
	default:
		return fmt.Errorf("cannot run migration %s reverting %s: unexpected action %s", onlineDDL.UUID, revertMigration.UUID, revertedActionStr)
	}

	return nil
}

// evaluateDeclarativeDiff is called for -declarative CREATE statements, where the table already exists. The function generates a SQL diff, which can be:
// - empty, in which case the migration is noop and implicitly successful, or
// - non-empty, in which case the migration turns to be an ALTER
func (e *Executor) evaluateDeclarativeDiff(ctx context.Context, onlineDDL *schema.OnlineDDL) (diff schemadiff.EntityDiff, err error) {

	// Modify the CREATE TABLE statement to indicate a different, made up table name, known as the "comparison table"
	ddlStmt, _, err := schema.ParseOnlineDDLStatement(onlineDDL.SQL)
	if err != nil {
		return nil, err
	}
	// Is this CREATE TABLE or CREATE VIEW?
	comparisonTableName, err := schema.GenerateGCTableName(schema.HoldTableGCState, newGCTableRetainTime())
	if err != nil {
		return nil, err
	}

	conn, err := dbconnpool.NewDBConnection(ctx, e.env.Config().DB.DbaWithDB())
	if err != nil {
		return nil, err
	}
	defer conn.Close()

	{
		// Create the comparison table
		ddlStmt.SetTable("", comparisonTableName)
		modifiedCreateSQL := sqlparser.String(ddlStmt)

		restoreSQLModeFunc, err := e.initMigrationSQLMode(ctx, onlineDDL, conn)
		defer restoreSQLModeFunc()
		if err != nil {
			return nil, err
		}

		if _, err := conn.ExecuteFetch(modifiedCreateSQL, 0, false); err != nil {
			return nil, err
		}

		defer func() {
			// Drop the comparison table
			parsed := sqlparser.BuildParsedQuery(sqlDropTable, comparisonTableName)
			_, _ = conn.ExecuteFetch(parsed.Query, 0, false)
			// Nothing bad happens for not checking the error code. The table is GC/HOLD. If we
			// can't drop it now, it still gets collected later by tablegc mechanism
		}()
	}

	existingShowCreateTable, err := e.showCreateTable(ctx, onlineDDL.Table)
	if err != nil {
		return nil, err
	}
	if existingShowCreateTable == "" {
		return nil, vterrors.Errorf(vtrpcpb.Code_NOT_FOUND, "unexpected: cannot find table or view %v", onlineDDL.Table)
	}
	newShowCreateTable, err := e.showCreateTable(ctx, comparisonTableName)
	if err != nil {
		return nil, err
	}
	if newShowCreateTable == "" {
		return nil, vterrors.Errorf(vtrpcpb.Code_INTERNAL, "unexpected: cannot find table or view even as it was just created: %v", onlineDDL.Table)
	}
	hints := &schemadiff.DiffHints{AutoIncrementStrategy: schemadiff.AutoIncrementApplyHigher}
	switch ddlStmt.(type) {
	case *sqlparser.CreateTable:
		diff, err = schemadiff.DiffCreateTablesQueries(existingShowCreateTable, newShowCreateTable, hints)
	case *sqlparser.CreateView:
		diff, err = schemadiff.DiffCreateViewsQueries(existingShowCreateTable, newShowCreateTable, hints)
	default:
		return nil, vterrors.Errorf(vtrpcpb.Code_INVALID_ARGUMENT, "expected CREATE TABLE or CREATE VIEW in online DDL statement: %v", onlineDDL.SQL)
	}
	if err != nil {
		return nil, err
	}
	return diff, nil
}

// getCompletedMigrationByContextAndSQL chceks if there exists a completed migration with exact same
// context and SQL as given migration. If so, it returns its UUID.
func (e *Executor) getCompletedMigrationByContextAndSQL(ctx context.Context, onlineDDL *schema.OnlineDDL) (completedUUID string, err error) {
	if onlineDDL.MigrationContext == "" {
		// only applies to migrations with an explicit context
		return "", nil
	}
	query, err := sqlparser.ParseAndBind(sqlSelectCompleteMigrationsByContextAndSQL,
		sqltypes.StringBindVariable(e.keyspace),
		sqltypes.StringBindVariable(onlineDDL.MigrationContext),
		sqltypes.StringBindVariable(onlineDDL.SQL),
	)
	if err != nil {
		return "", err
	}
	r, err := e.execQuery(ctx, query)
	if err != nil {
		return "", err
	}
	for _, row := range r.Named().Rows {
		completedUUID = row["migration_uuid"].ToString()
	}
	return completedUUID, nil
}

// failMigration marks a migration as failed
func (e *Executor) failMigration(ctx context.Context, onlineDDL *schema.OnlineDDL, withError error) error {
	_ = e.updateMigrationStatusFailedOrCancelled(ctx, onlineDDL.UUID)
	if withError != nil {
		_ = e.updateMigrationMessage(ctx, onlineDDL.UUID, withError.Error())
	}
	e.ownedRunningMigrations.Delete(onlineDDL.UUID)
	return withError
}

func (e *Executor) executeDropDDLActionMigration(ctx context.Context, onlineDDL *schema.OnlineDDL) error {
	failMigration := func(err error) error {
		return e.failMigration(ctx, onlineDDL, err)
	}
	e.migrationMutex.Lock()
	defer e.migrationMutex.Unlock()

	// Drop statement.
	// Normally, we're going to modify DROP to RENAME (see later on). But if table name is
	// already a GC-lifecycle table, then we don't put it through yet another GC lifecycle,
	// we just drop it.
	if schema.IsGCTableName(onlineDDL.Table) {
		if _, err := e.executeDirectly(ctx, onlineDDL); err != nil {
			return failMigration(err)
		}
		return nil
	}

	// We transform a DROP TABLE into a RENAME TABLE statement, so as to remove the table safely and asynchronously.

	ddlStmt, _, err := schema.ParseOnlineDDLStatement(onlineDDL.SQL)
	if err != nil {
		return failMigration(err)
	}

	var toTableName string
	onlineDDL.SQL, toTableName, err = schema.GenerateRenameStatementWithUUID(onlineDDL.Table, schema.HoldTableGCState, onlineDDL.GetGCUUID(), newGCTableRetainTime())
	if err != nil {
		return failMigration(err)
	}
	if err := e.updateArtifacts(ctx, onlineDDL.UUID, toTableName); err != nil {
		return err
	}

	acceptableErrorCodes := []int{}
	if ddlStmt.GetIfExists() {
		acceptableErrorCodes = acceptableDropTableIfExistsErrorCodes
	}
	acceptableErrCodeFound, err := e.executeDirectly(ctx, onlineDDL, acceptableErrorCodes...)
	if err != nil {
		return failMigration(err)
	}
	if acceptableErrCodeFound {
		// Table did not exist after all. There is no artifact
		if err := e.clearArtifacts(ctx, onlineDDL.UUID); err != nil {
			return err
		}
	}

	return nil
}

func (e *Executor) executeCreateDDLActionMigration(ctx context.Context, onlineDDL *schema.OnlineDDL) error {
	failMigration := func(err error) error {
		return e.failMigration(ctx, onlineDDL, err)
	}
	e.migrationMutex.Lock()
	defer e.migrationMutex.Unlock()

	ddlStmt, _, err := schema.ParseOnlineDDLStatement(onlineDDL.SQL)
	if err != nil {
		return failMigration(err)
	}
	if _, isCreateView := ddlStmt.(*sqlparser.CreateView); isCreateView {
		if ddlStmt.GetIsReplace() {
			// This is a CREATE OR REPLACE VIEW
			exists, err := e.tableExists(ctx, onlineDDL.Table)
			if err != nil {
				return failMigration(err)
			}
			if exists {
				// the view already exists. This CREATE OR REPLACE VIEW statement should
				// actually turn into an ALTER
				if err := e.executeAlterViewOnline(ctx, onlineDDL); err != nil {
					return failMigration(err)
				}
				return nil
			}
		}
	}
	// from now on, whether a VIEW or a TABLE, they get the same treatment

	sentryArtifactTableName, err := schema.GenerateGCTableName(schema.HoldTableGCState, newGCTableRetainTime())
	if err != nil {
		return failMigration(err)
	}
	// we create a dummy artifact. Its existence means the table was created by this migration.
	// It will be read by the revert operation.
	if err := e.updateArtifacts(ctx, onlineDDL.UUID, sentryArtifactTableName); err != nil {
		return err
	}

	if ddlStmt.GetIfNotExists() {
		// This is a CREATE TABLE IF NOT EXISTS
		// We want to know if the table actually exists before running this migration.
		// If so, then the operation is noop, and when we revert the migration, we also do a noop.
		exists, err := e.tableExists(ctx, onlineDDL.Table)
		if err != nil {
			return failMigration(err)
		}
		if exists {
			// the table already exists. This CREATE TABLE IF NOT EXISTS statement is a noop.
			// We therefore clear the artifact field. A revert operation will use this as a hint.
			if err := e.clearArtifacts(ctx, onlineDDL.UUID); err != nil {
				return failMigration(err)
			}
		}
	}
	if _, err := e.executeDirectly(ctx, onlineDDL); err != nil {
		return failMigration(err)
	}
	return nil
}

// generateSwapTablesStatement creates a RENAME statement that swaps two tables, with assistance
// of temporary third table. It returns the name of generated third table, though normally
// that table should not exist before & after operation, only _during_ operation time.
func (e *Executor) generateSwapTablesStatement(ctx context.Context, tableName1, tableName2 string) (query string, swapTableName string, err error) {
	swapTableName, err = schema.GenerateGCTableName(schema.HoldTableGCState, newGCTableRetainTime())
	if err != nil {
		return "", swapTableName, err
	}
	parsed := sqlparser.BuildParsedQuery(sqlSwapTables,
		tableName1, swapTableName,
		tableName2, tableName1,
		swapTableName, tableName2,
	)
	return parsed.Query, swapTableName, nil
}

// renameTableIfApplicable renames a table, assuming it exists and that the target does not exist.
func (e *Executor) renameTableIfApplicable(ctx context.Context, fromTableName, toTableName string) (attemptMade bool, err error) {
	if fromTableName == "" {
		return false, nil
	}
	exists, err := e.tableExists(ctx, fromTableName)
	if err != nil {
		return false, err
	}
	if !exists {
		// can't rename from table when it does not exist
		return false, nil
	}
	exists, err = e.tableExists(ctx, toTableName)
	if err != nil {
		return false, err
	}
	if exists {
		// target table exists, abort.
		return false, nil
	}
	parsed := sqlparser.BuildParsedQuery(sqlRenameTable, fromTableName, toTableName)
	_, err = e.execQuery(ctx, parsed.Query)
	return true, err
}

func (e *Executor) executeAlterViewOnline(ctx context.Context, onlineDDL *schema.OnlineDDL) (err error) {
	artifactViewName, err := schema.GenerateGCTableName(schema.HoldTableGCState, newGCTableRetainTime())
	if err != nil {
		return err
	}
	stmt, _, err := schema.ParseOnlineDDLStatement(onlineDDL.SQL)
	if err != nil {
		return err
	}
	switch viewStmt := stmt.(type) {
	case *sqlparser.CreateView:
		stmt.SetTable("", artifactViewName)
	case *sqlparser.AlterView:
		// consolidate the logic. We treat ALTER like we treat CREATE OR REPLACE
		// it actually easier for us to issue a CREATE OR REPLACE, because it
		// actually creates a view...
		stmt = &sqlparser.CreateView{
			Algorithm:   viewStmt.Algorithm,
			Definer:     viewStmt.Definer,
			Security:    viewStmt.Security,
			Columns:     viewStmt.Columns,
			Select:      viewStmt.Select,
			CheckOption: viewStmt.CheckOption,
			IsReplace:   true,
			Comments:    viewStmt.Comments,
		}
		stmt.SetTable("", artifactViewName)
	default:
		return vterrors.Errorf(vtrpcpb.Code_INVALID_ARGUMENT, "executeAlterViewOnline only supports CreateView and AlterView statements. Got: %v", sqlparser.String(viewStmt))
	}
	artifactViewCreateSQL := sqlparser.String(stmt)

	conn, err := dbconnpool.NewDBConnection(ctx, e.env.Config().DB.DbaWithDB())
	if err != nil {
		return err
	}
	defer conn.Close()

	_ = e.onSchemaMigrationStatus(ctx, onlineDDL.UUID, schema.OnlineDDLStatusRunning, false, progressPctStarted, etaSecondsUnknown, rowsCopiedUnknown, emptyHint)

	if _, err := conn.ExecuteFetch(artifactViewCreateSQL, 0, false); err != nil {
		return err
	}
	if err := e.clearArtifacts(ctx, onlineDDL.UUID); err != nil {
		return err
	}
	if err := e.updateArtifacts(ctx, onlineDDL.UUID, artifactViewName); err != nil {
		return err
	}

	// view created in requested format, but under different name. We now swap the views
	swapQuery, _, err := e.generateSwapTablesStatement(ctx, onlineDDL.Table, artifactViewName)
	if err != nil {
		return err
	}
	if _, err := conn.ExecuteFetch(swapQuery, 0, false); err != nil {
		return err
	}
	// Make sure this is considered as an ALTER.
	// Either the user issued a ALTER VIEW, and the action is trivially ALTER,
	// or the user issues a CREATE OR REPLACE, and the view existed, in which case this is implicitly an ALTER
	if err := e.updateDDLAction(ctx, onlineDDL.UUID, sqlparser.AlterStr); err != nil {
		return err
	}

	_ = e.onSchemaMigrationStatus(ctx, onlineDDL.UUID, schema.OnlineDDLStatusComplete, false, progressPctFull, etaSecondsNow, rowsCopiedUnknown, emptyHint)

	return nil
}

// addInstantAlgorithm adds or modifies the AlterTable's ALGORITHM to INSTANT
func (e *Executor) addInstantAlgorithm(alterTable *sqlparser.AlterTable) {
	instantOpt := sqlparser.AlgorithmValue("INSTANT")
	for i, opt := range alterTable.AlterOptions {
		if _, ok := opt.(sqlparser.AlgorithmValue); ok {
			// replace an existing algorithm
			alterTable.AlterOptions[i] = instantOpt
			return
		}
	}
	// append an algorithm
	alterTable.AlterOptions = append(alterTable.AlterOptions, instantOpt)
}

// executeSpecialAlterDDLActionMigrationIfApplicable sees if the given migration can be executed via special execution path, that isn't a full blown online schema change process.
func (e *Executor) executeSpecialAlterDDLActionMigrationIfApplicable(ctx context.Context, onlineDDL *schema.OnlineDDL) (specialMigrationExecuted bool, err error) {
	// Before we jump on to strategies... Some ALTERs can be optimized without having to run through
	// a full online schema change process. Let's find out if this is the case!
	conn, err := dbconnpool.NewDBConnection(ctx, e.env.Config().DB.DbaWithDB())
	if err != nil {
		return false, err
	}
	defer conn.Close()
	_, capableOf, _ := mysql.GetFlavor(conn.ServerVersion, nil)

	specialPlan, err := e.analyzeSpecialAlterPlan(ctx, onlineDDL, capableOf)
	if err != nil {
		return false, err
	}
	if specialPlan == nil {
		return false, nil
	}
	switch specialPlan.operation {
	case instantDDLSpecialOperation:
		e.addInstantAlgorithm(specialPlan.alterTable)
		onlineDDL.SQL = sqlparser.CanonicalString(specialPlan.alterTable)
		if _, err := e.executeDirectly(ctx, onlineDDL); err != nil {
			return false, err
		}
	case dropRangePartitionSpecialOperation:
		dropPartition := func() error {
			artifactTableName, err := schema.GenerateGCTableName(schema.HoldTableGCState, newGCTableRetainTime())
			if err != nil {
				return err
			}
			if err := e.updateArtifacts(ctx, onlineDDL.UUID, artifactTableName); err != nil {
				return err
			}

			// Apply CREATE TABLE for artifact table
			if _, err := e.createTableLike(ctx, artifactTableName, onlineDDL, conn); err != nil {
				return err
			}
			// Remove partitioning
			parsed := sqlparser.BuildParsedQuery(sqlAlterTableRemovePartitioning, artifactTableName)
			if _, err := conn.ExecuteFetch(parsed.Query, 0, false); err != nil {
				return err
			}
			// Exchange with partition
			partitionName := specialPlan.Detail("partition_name")
			parsed = sqlparser.BuildParsedQuery(sqlAlterTableExchangePartition, onlineDDL.Table, partitionName, artifactTableName)
			if _, err := conn.ExecuteFetch(parsed.Query, 0, false); err != nil {
				return err
			}
			// Drop table's partition
			parsed = sqlparser.BuildParsedQuery(sqlAlterTableDropPartition, onlineDDL.Table, partitionName)
			if _, err := conn.ExecuteFetch(parsed.Query, 0, false); err != nil {
				return err
			}
			return nil
		}
		if err := dropPartition(); err != nil {
			return false, err
		}
	case addRangePartitionSpecialOperation:
		if _, err := e.executeDirectly(ctx, onlineDDL); err != nil {
			return false, err
		}
	default:
		return false, nil
	}
	if err := e.updateMigrationSpecialPlan(ctx, onlineDDL.UUID, specialPlan.String()); err != nil {
		return true, err
	}
	_ = e.onSchemaMigrationStatus(ctx, onlineDDL.UUID, schema.OnlineDDLStatusComplete, false, progressPctFull, etaSecondsNow, rowsCopiedUnknown, emptyHint)
	return true, nil
}

// executeAlterDDLActionMigration
func (e *Executor) executeAlterDDLActionMigration(ctx context.Context, onlineDDL *schema.OnlineDDL) error {
	failMigration := func(err error) error {
		return e.failMigration(ctx, onlineDDL, err)
	}
	ddlStmt, _, err := schema.ParseOnlineDDLStatement(onlineDDL.SQL)
	if err != nil {
		return failMigration(err)
	}
	if _, isAlterView := ddlStmt.(*sqlparser.AlterView); isAlterView {
		// Same treatment for all online strategies
		exists, err := e.tableExists(ctx, onlineDDL.Table)
		if err != nil {
			return failMigration(err)
		}
		if !exists {
			// We cannot ALTER VIEW if the view does not exist. We could bail out directly here,
			// but we prefer to actually get an authentic MySQL error. We know MySQL will fail running
			// this statement.
			_, err := e.executeDirectly(ctx, onlineDDL)
			return failMigration(err)
		}
		// OK, view exists
		if err := e.executeAlterViewOnline(ctx, onlineDDL); err != nil {
			return failMigration(err)
		}
		return nil
	}
	// This is a real TABLE and not a VIEW

	// Before we jump on to strategies... Some ALTERs can be optimized without having to run through
	// a full online schema change process. Let's find out if this is the case!
	specialMigrationExecuted, err := e.executeSpecialAlterDDLActionMigrationIfApplicable(ctx, onlineDDL)
	if err != nil {
		return failMigration(err)
	}
	if specialMigrationExecuted {
		return nil
	}

	// OK, nothing special about this ALTER. Let's go ahead and execute it.
	switch onlineDDL.Strategy {
	case schema.DDLStrategyOnline, schema.DDLStrategyVitess:
		go func() {
			e.migrationMutex.Lock()
			defer e.migrationMutex.Unlock()

			if err := e.ExecuteWithVReplication(ctx, onlineDDL, nil); err != nil {
				failMigration(err)
			}
		}()
	case schema.DDLStrategyGhost:
		go func() {
			e.migrationMutex.Lock()
			defer e.migrationMutex.Unlock()

			if err := e.ExecuteWithGhost(ctx, onlineDDL); err != nil {
				failMigration(err)
			}
		}()
	case schema.DDLStrategyPTOSC:
		go func() {
			e.migrationMutex.Lock()
			defer e.migrationMutex.Unlock()

			if err := e.ExecuteWithPTOSC(ctx, onlineDDL); err != nil {
				failMigration(err)
			}
		}()
	default:
		{
			return failMigration(fmt.Errorf("Unsupported strategy: %+v", onlineDDL.Strategy))
		}
	}
	return nil
}

// executeMigration executes a single migration. It analyzes the migration type:
// - is it declarative?
// - is it CREATE / DROP / ALTER?
// - it is a Revert request?
// - what's the migration strategy?
// The function invokes the appropriate handlers for each of those cases.
func (e *Executor) executeMigration(ctx context.Context, onlineDDL *schema.OnlineDDL) error {
	defer e.triggerNextCheckInterval()
	failMigration := func(err error) error {
		return e.failMigration(ctx, onlineDDL, err)
	}

	ddlAction, err := onlineDDL.GetAction()
	if err != nil {
		return failMigration(err)
	}

	// See if this is a duplicate submission. A submission is considered duplicate if it has the exact same
	// migration context and DDL as a previous one. We are only interested in our scenario in a duplicate
	// whose predecessor is "complete". If this is the case, then we can mark our own migration as
	// implicitly "complete", too.
	{
		completedUUID, err := e.getCompletedMigrationByContextAndSQL(ctx, onlineDDL)
		if err != nil {
			return err
		}
		if completedUUID != "" {
			// Yep. We mark this migration as implicitly complete, and we're done with it!
			_ = e.onSchemaMigrationStatus(ctx, onlineDDL.UUID, schema.OnlineDDLStatusComplete, false, progressPctFull, etaSecondsNow, rowsCopiedUnknown, emptyHint)
			_ = e.updateMigrationMessage(ctx, onlineDDL.UUID, fmt.Sprintf("duplicate DDL as %s for migration context %s", completedUUID, onlineDDL.MigrationContext))
			return nil
		}
	}

	if onlineDDL.StrategySetting().IsDeclarative() {
		switch ddlAction {
		case sqlparser.RevertDDLAction:
			// No special action. Declarative Revert migrations are handled like any normal Revert migration.
		case sqlparser.AlterDDLAction:
			return failMigration(vterrors.Errorf(vtrpcpb.Code_UNIMPLEMENTED, "strategy is declarative. ALTER cannot run in declarative mode for migration %v", onlineDDL.UUID))
		case sqlparser.DropDDLAction:
			// This DROP is declarative, meaning it may:
			// - actually DROP a table, if that table exists, or
			// - Implicitly do nothing, if the table does not exist
			{
				// Sanity: reject IF NOT EXISTS statements, because they don't make sense (or are ambiguous) in declarative mode
				ddlStmt, _, err := schema.ParseOnlineDDLStatement(onlineDDL.SQL)
				if err != nil {
					return failMigration(err)
				}
				if ddlStmt.GetIfExists() {
					return failMigration(vterrors.Errorf(vtrpcpb.Code_UNIMPLEMENTED, "strategy is declarative. IF EXISTS does not work in declarative mode for migration %v", onlineDDL.UUID))
				}
			}
			exists, err := e.tableExists(ctx, onlineDDL.Table)
			if err != nil {
				return failMigration(err)
			}
			if exists {
				// table does exist, so this declarative DROP turns out to really be an actual DROP. No further action is needed here
			} else {
				// table does not exist. We mark this DROP as implicitly sucessful
				_ = e.onSchemaMigrationStatus(ctx, onlineDDL.UUID, schema.OnlineDDLStatusComplete, false, progressPctFull, etaSecondsNow, rowsCopiedUnknown, emptyHint)
				_ = e.updateMigrationMessage(ctx, onlineDDL.UUID, "no change")
				return nil
			}
		case sqlparser.CreateDDLAction:
			// This CREATE is declarative, meaning it may:
			// - actually CREATE a table, if that table does not exist, or
			// - ALTER the table, if it exists and is different, or
			// - Implicitly do nothing, if the table exists and is identical to CREATE statement

			// Sanity: reject IF NOT EXISTS statements, because they don't make sense (or are ambiguous) in declarative mode
			ddlStmt, _, err := schema.ParseOnlineDDLStatement(onlineDDL.SQL)
			if err != nil {
				return failMigration(err)
			}
			if ddlStmt.GetIfNotExists() {
				return failMigration(vterrors.Errorf(vtrpcpb.Code_UNIMPLEMENTED, "strategy is declarative. IF NOT EXISTS does not work in declarative mode for migration %v", onlineDDL.UUID))
			}
			if ddlStmt.GetIsReplace() {
				return failMigration(vterrors.Errorf(vtrpcpb.Code_UNIMPLEMENTED, "strategy is declarative. OR REPLACE does not work in declarative mode for migration %v", onlineDDL.UUID))
			}

			exists, err := e.tableExists(ctx, onlineDDL.Table)
			if err != nil {
				return failMigration(err)
			}
			if exists {
				diff, err := e.evaluateDeclarativeDiff(ctx, onlineDDL)
				if err != nil {
					return failMigration(err)
				}
				if diff == nil || diff.IsEmpty() {
					// No diff! We mark this CREATE as implicitly sucessful
					_ = e.onSchemaMigrationStatus(ctx, onlineDDL.UUID, schema.OnlineDDLStatusComplete, false, progressPctFull, etaSecondsNow, rowsCopiedUnknown, emptyHint)
					_ = e.updateMigrationMessage(ctx, onlineDDL.UUID, "no change")
					return nil
				}
				// alterClause is non empty. We convert this migration into an ALTER
				if err := e.updateDDLAction(ctx, onlineDDL.UUID, sqlparser.AlterStr); err != nil {
					return failMigration(err)
				}
				if createViewStmt, isCreateView := ddlStmt.(*sqlparser.CreateView); isCreateView {
					// Rewrite as CREATE OR REPLACE
					// this will be handled later on.
					createViewStmt.IsReplace = true
					onlineDDL.SQL = sqlparser.String(createViewStmt)
				} else {
					// a TABLE
					ddlAction = sqlparser.AlterDDLAction
					onlineDDL.SQL = diff.CanonicalStatementString()
				}
				_ = e.updateMigrationMessage(ctx, onlineDDL.UUID, diff.CanonicalStatementString())
			} else {
				{
					// table does not exist, so this declarative CREATE turns out to really be an actual CREATE. No further action is needed here.
					// the statement is empty, but I want to keep the 'else' clause here just for sake of this comment.
				}
			}
		}
	} // endif onlineDDL.IsDeclarative()
	// Noting that if the migration is declarative, then it may have been modified in the above block, to meet the next operations.

	switch ddlAction {
	case sqlparser.DropDDLAction:
		go func() error {
			return e.executeDropDDLActionMigration(ctx, onlineDDL)
		}()
	case sqlparser.CreateDDLAction:
		go func() error {
			return e.executeCreateDDLActionMigration(ctx, onlineDDL)
		}()
	case sqlparser.AlterDDLAction:
		return e.executeAlterDDLActionMigration(ctx, onlineDDL)
	case sqlparser.RevertDDLAction:
		go func() {
			e.migrationMutex.Lock()
			defer e.migrationMutex.Unlock()

			if err := e.executeRevert(ctx, onlineDDL); err != nil {
				failMigration(err)
			}
		}()
	}
	return nil
}

// runNextMigration picks up to one 'ready' migration that is able to run, and executes it.
// Possible scenarios:
// - no migration is in 'ready' state -- nothing to be done
// - a migration is 'ready', but conflicts with other running migrations -- try another 'ready' migration
// - multiple migrations are 'ready' -- we just handle one here
// Note that per the above breakdown, and due to potential conflicts, it is possible to have one or
// more 'ready' migration, and still none is executed.
func (e *Executor) runNextMigration(ctx context.Context) error {
	e.migrationMutex.Lock()
	defer e.migrationMutex.Unlock()

	if !e.reviewedRunningMigrationsFlag {
		// Since Open(), we havent's once executed reviewRunningMigrations() successfully.
		// This means we may not have a good picture of what is actually running. Perhaps there's
		// a vreplication migration from a pre-PRS/ERS that we still need to learn about?
		// We're going to be careful here, and avoid running new migrations until we have
		// a better picture. It will likely take a couple seconds till next iteration.
		// This delay only takes place shortly after Open().
		return nil
	}

	// getNonConflictingMigration finds a single 'ready' migration which does not conflict with running migrations.
	// Conflicts are:
	// - a migration is 'ready' but is not set to run _concurrently_, and there's a running migration that is also non-concurrent
	// - a migration is 'ready' but there's another migration 'running' on the exact same table
	getNonConflictingMigration := func() (*schema.OnlineDDL, error) {
		r, err := e.execQuery(ctx, sqlSelectReadyMigrations)
		if err != nil {
			return nil, err
		}
		for _, row := range r.Named().Rows {
			uuid := row["migration_uuid"].ToString()
			onlineDDL, _, err := e.readMigration(ctx, uuid)
			if err != nil {
				return nil, err
			}
			if conflictFound, _ := e.isAnyConflictingMigrationRunning(onlineDDL); !conflictFound {
				if e.countOwnedRunningMigrations() < maxConcurrentOnlineDDLs {
					// This migration seems good to go
					return onlineDDL, err
				}
			}
		}
		// no non-conflicting migration found...
		// Either all ready migrations are conflicting, or there are no ready migrations...
		return nil, nil
	}
	onlineDDL, err := getNonConflictingMigration()
	if err != nil {
		return err
	}
	if onlineDDL == nil {
		// nothing to do
		return nil
	}
	{
		// We strip out any VT query comments because our simplified parser doesn't work well with comments
		ddlStmt, _, err := schema.ParseOnlineDDLStatement(onlineDDL.SQL)
		if err == nil {
			ddlStmt.SetComments(sqlparser.Comments{})
			onlineDDL.SQL = sqlparser.String(ddlStmt)
		}
	}
	log.Infof("Executor.runNextMigration: migration %s is non conflicting and will be executed next", onlineDDL.UUID)
	e.executeMigration(ctx, onlineDDL)
	return nil
}

// isPTOSCMigrationRunning sees if pt-online-schema-change is running a specific migration,
// by examining its PID file
func (e *Executor) isPTOSCMigrationRunning(ctx context.Context, uuid string) (isRunning bool, pid int, err error) {
	// Try and read its PID file:
	content, err := os.ReadFile(e.ptPidFileName(uuid))
	if err != nil {
		// file probably does not exist (migration not running)
		// or any other issue --> we can't confirm that the migration is actually running
		return false, pid, err
	}
	contentString := strings.TrimSpace(string(content))
	//
	pid, err = strconv.Atoi(contentString)
	if err != nil {
		// can't get the PID right. Can't confirm migration is running.
		return false, pid, err
	}
	p, err := os.FindProcess(pid)
	if err != nil {
		// can't find the process. Can't confirm migration is running.
		return false, pid, err
	}
	err = p.Signal(syscall.Signal(0))
	if err != nil {
		// can't verify process is running. Can't confirm migration is running.
		return false, pid, err
	}
	// AHA! We are able to confirm this pt-osc migration is actually running!
	return true, pid, nil
}

// dropOnlineDDLUser drops the given ddl user account at the end of migration
func (e *Executor) dropPTOSCMigrationTriggers(ctx context.Context, onlineDDL *schema.OnlineDDL) error {
	conn, err := dbconnpool.NewDBConnection(ctx, e.env.Config().DB.DbaConnector())
	if err != nil {
		return err
	}
	defer conn.Close()

	parsed := sqlparser.BuildParsedQuery(sqlSelectPTOSCMigrationTriggers, ":mysql_schema", ":mysql_table")
	bindVars := map[string]*querypb.BindVariable{
		"mysql_schema": sqltypes.StringBindVariable(onlineDDL.Schema),
		"mysql_table":  sqltypes.StringBindVariable(onlineDDL.Table),
	}
	bound, err := parsed.GenerateQuery(bindVars, nil)
	if err != nil {
		return err
	}
	r, err := e.execQuery(ctx, bound)
	if err != nil {
		return err
	}
	for _, row := range r.Named().Rows {
		// iterate pt-osc triggers and drop them
		triggerSchema := row.AsString("trigger_schema", "")
		triggerName := row.AsString("trigger_name", "")

		dropParsed := sqlparser.BuildParsedQuery(sqlDropTrigger, triggerSchema, triggerName)
		if _, err := conn.ExecuteFetch(dropParsed.Query, 0, false); err != nil {
			return err
		}
	}

	return err
}

// readVReplStream reads _vt.vreplication entries for given workflow
func (e *Executor) readVReplStream(ctx context.Context, uuid string, okIfMissing bool) (*VReplStream, error) {
	query, err := sqlparser.ParseAndBind(sqlReadVReplStream,
		sqltypes.StringBindVariable(uuid),
	)
	if err != nil {
		return nil, err
	}
	r, err := e.execQuery(ctx, query)
	if err != nil {
		return nil, err
	}
	if len(r.Rows) == 0 && okIfMissing {
		return nil, nil
	}
	row := r.Named().Row()
	if row == nil {
		return nil, vterrors.Errorf(vtrpcpb.Code_UNKNOWN, "Cannot find unique workflow for UUID: %+v", uuid)
	}
	s := &VReplStream{
		id:                   row.AsInt64("id", 0),
		workflow:             row.AsString("workflow", ""),
		source:               row.AsString("source", ""),
		pos:                  row.AsString("pos", ""),
		timeUpdated:          row.AsInt64("time_updated", 0),
		timeHeartbeat:        row.AsInt64("time_heartbeat", 0),
		timeThrottled:        row.AsInt64("time_throttled", 0),
		componentThrottled:   row.AsString("component_throttled", ""),
		transactionTimestamp: row.AsInt64("transaction_timestamp", 0),
		state:                row.AsString("state", ""),
		message:              row.AsString("message", ""),
		rowsCopied:           row.AsInt64("rows_copied", 0),
		bls:                  &binlogdatapb.BinlogSource{},
	}
	if err := prototext.Unmarshal([]byte(s.source), s.bls); err != nil {
		return nil, err
	}
	return s, nil
}

// isVReplMigrationReadyToCutOver sees if the vreplication migration has completed the row copy
// and is up to date with the binlogs.
func (e *Executor) isVReplMigrationReadyToCutOver(ctx context.Context, s *VReplStream) (isReady bool, err error) {
	// Check all the cases where migration is still running:
	{
		// when ready to cut-over, pos must have some value
		if s.pos == "" {
			return false, nil
		}
	}
	{
		// Both time_updated and transaction_timestamp must be in close priximity to each
		// other and to the time now, otherwise that means we're lagging and it's not a good time
		// to cut-over
		durationDiff := func(t1, t2 time.Time) time.Duration {
			diff := t1.Sub(t2)
			if diff < 0 {
				diff = -diff
			}
			return diff
		}
		timeNow := time.Now()
		timeUpdated := time.Unix(s.timeUpdated, 0)
		if durationDiff(timeNow, timeUpdated) > vreplicationCutOverThreshold {
			return false, nil
		}
		// Let's look at transaction timestamp. This gets written by any ongoing
		// writes on the server (whether on this table or any other table)
		transactionTimestamp := time.Unix(s.transactionTimestamp, 0)
		if durationDiff(timeNow, transactionTimestamp) > vreplicationCutOverThreshold {
			return false, nil
		}
	}
	{
		// copy_state must have no entries for this vreplication id: if entries are
		// present that means copy is still in progress
		query, err := sqlparser.ParseAndBind(sqlReadCountCopyState,
			sqltypes.Int64BindVariable(s.id),
		)
		if err != nil {
			return false, err
		}
		r, err := e.execQuery(ctx, query)
		if err != nil {
			return false, err
		}
		csRow := r.Named().Row()
		if csRow == nil {
			return false, err
		}
		count := csRow.AsInt64("cnt", 0)
		if count > 0 {
			// Still copying
			return false, nil
		}
	}

	return true, nil
}

// isVReplMigrationRunning sees if there is a VReplication migration actively running
func (e *Executor) isVReplMigrationRunning(ctx context.Context, uuid string) (isRunning bool, s *VReplStream, err error) {
	s, err = e.readVReplStream(ctx, uuid, true)
	if err != nil {
		return false, s, err
	}
	if s == nil {
		return false, s, nil
	}
	switch s.state {
	case binlogplayer.BlpError:
		return false, s, nil
	case binlogplayer.VReplicationInit, binlogplayer.VReplicationCopying, binlogplayer.BlpRunning:
		return true, s, nil
	}
	if strings.Contains(strings.ToLower(s.message), "error") {
		return false, s, nil
	}
	return false, s, nil
}

// reviewRunningMigrations iterates migrations in 'running' state. Normally there's only one running, which was
// spawned by this tablet; but vreplication migrations could also resume from failure.
func (e *Executor) reviewRunningMigrations(ctx context.Context) (countRunnning int, cancellable []*cancellableMigration, err error) {
	e.migrationMutex.Lock()
	defer e.migrationMutex.Unlock()

	var currentUserThrottleRatio float64
	if err := e.lagThrottler.CheckIsReady(); err == nil {
		// No point in reviewing throttler info if it's not enabled&open
		for _, app := range e.lagThrottler.ThrottledApps() {
			if app.AppName == throttlerOnlineDDLApp {
				currentUserThrottleRatio = app.Ratio
				break
			}
		}
	}

	var throttlerOnce sync.Once
	r, err := e.execQuery(ctx, sqlSelectRunningMigrations)
	if err != nil {
		return countRunnning, cancellable, err
	}
	uuidsFoundRunning := map[string]bool{}
	for _, row := range r.Named().Rows {
		uuid := row["migration_uuid"].ToString()
		onlineDDL, migrationRow, err := e.readMigration(ctx, uuid)
		if err != nil {
			return countRunnning, cancellable, err
		}
		postponeCompletion := row.AsBool("postpone_completion", false)
		elapsedSeconds := row.AsInt64("elapsed_seconds", 0)

		if stowawayTable := row.AsString("stowaway_table", ""); stowawayTable != "" {
			// whoa
			// stowawayTable is an original table stowed away while cutting over a vrepl migration, see call to cutOverVReplMigration() down below in this function.
			// In a normal operation, the table should not exist outside the scope of cutOverVReplMigration
			// If it exists, that means a tablet crashed while running a cut-over, and left the database in a bad state, where the migrated table does not exist.
			// thankfully, we have tracked this situation and just realized what happened. Now, first thing to do is to restore the original table.
			log.Infof("found stowaway table %s journal in migration %s for table %s", stowawayTable, uuid, onlineDDL.Table)
			attemptMade, err := e.renameTableIfApplicable(ctx, stowawayTable, onlineDDL.Table)
			if err != nil {
				// unable to restore table; we bail out, and we will try again next round.
				return countRunnning, cancellable, err
			}
			// success
			if attemptMade {
				log.Infof("stowaway table %s restored back into %s", stowawayTable, onlineDDL.Table)
			} else {
				log.Infof("stowaway table %s did not exist and there was no need to restore it", stowawayTable)
			}
			// OK good, table restored. We can remove the record.
			if err := e.updateMigrationStowawayTable(ctx, uuid, ""); err != nil {
				return countRunnning, cancellable, err
			}
		}

		uuidsFoundRunning[uuid] = true

		_ = e.updateMigrationUserThrottleRatio(ctx, uuid, currentUserThrottleRatio)
		switch onlineDDL.StrategySetting().Strategy {
		case schema.DDLStrategyOnline, schema.DDLStrategyVitess:
			{
				// We check the _vt.vreplication table
				s, err := e.readVReplStream(ctx, uuid, true)
				if err != nil {
					return countRunnning, cancellable, err
				}
				isVreplicationTestSuite := onlineDDL.StrategySetting().IsVreplicationTestSuite()
				if isVreplicationTestSuite {
					e.triggerNextCheckInterval()
				}
				if s != nil && s.isFailed() {
					cancellable = append(cancellable, newCancellableMigration(uuid, s.message))
				}
				if s != nil && s.isRunning() {
					// This VRepl migration may have started from outside this tablet, so
					// this executor may not own the migration _yet_. We make sure to own it.
					// VReplication migrations are unique in this respect: we are able to complete
					// a vreplicaiton migration started by another tablet.
					e.ownedRunningMigrations.Store(uuid, onlineDDL)
					if lastVitessLivenessIndicator := migrationRow.AsInt64("vitess_liveness_indicator", 0); lastVitessLivenessIndicator < s.livenessTimeIndicator() {
						_ = e.updateMigrationTimestamp(ctx, "liveness_timestamp", uuid)
						_ = e.updateVitessLivenessIndicator(ctx, uuid, s.livenessTimeIndicator())
					}
					_ = e.updateMigrationTablet(ctx, uuid)
					_ = e.updateRowsCopied(ctx, uuid, s.rowsCopied)
					_ = e.updateMigrationProgressByRowsCopied(ctx, uuid, s.rowsCopied)
					_ = e.updateMigrationETASecondsByProgress(ctx, uuid)
					_ = e.updateMigrationLastThrottled(ctx, uuid, s.timeThrottled, s.componentThrottled)

					isReady, err := e.isVReplMigrationReadyToCutOver(ctx, s)
					if err != nil {
						_ = e.updateMigrationMessage(ctx, uuid, err.Error())
						return countRunnning, cancellable, err
					}
					if isReady && isVreplicationTestSuite {
						// This is a endtoend test suite execution. We intentionally delay it by at least
						// vreplicationTestSuiteWaitSeconds
						if elapsedSeconds < vreplicationTestSuiteWaitSeconds {
							isReady = false
						}
					}
					// Indicate to outside observers whether the migration is generally ready to complete.
					// In the case of a postponed migration, we will not complete it, but the user will
					// understand whether "now is a good time" or "not there yet"
					_ = e.updateMigrationReadyToComplete(ctx, uuid, isReady)
					if postponeCompletion {
						// override. Even if migration is ready, we do not complete it.
						isReady = false
					}
					if isReady {
						if err := e.cutOverVReplMigration(ctx, s); err != nil {
							_ = e.updateMigrationMessage(ctx, uuid, err.Error())
							log.Errorf("cutOverVReplMigration failed: err=%v", err)
							if merr, ok := err.(*mysql.SQLError); ok {
								switch merr.Num {
								case mysql.ERTooLongIdent:
									go e.CancelMigration(ctx, uuid, err.Error(), false)
								}
							}
							return countRunnning, cancellable, err
						}
					}
					go throttlerOnce.Do(func() {
						if e.lagThrottler.CheckIsReady() != nil {
							return
						}
						// Self healing: in the following scenario:
						// - a vitess migration
						// - with on demand heartbeats
						// - the streamer running on a replica
						// - the streamer was throttled for long enough
						// - then vplayer and vcopier are locked, waiting for the streamer to do something
						// - since they are blocked, they're not running throttler checks
						// - since streamer runs on replica, it only checks that replica
						// - therefore no one asking for on-demand heartbeats
						// - then, if the conditions for the streamer's throttling are done, the streamer then thinks there's replication lag, with nothing to remediate it.
						// - it's a deadlock.
						// And so, once per reviewRunningMigrations(), and assuming there _are_ running migrations, we ensure to hit a throttler check. This will kick
						// on-demand heartbeats, unlocking the deadlock.
						e.lagThrottler.CheckByType(ctx, throttlerOnlineDDLApp, "", throttleCheckFlags, throttle.ThrottleCheckPrimaryWrite)
					})
				}
			}
		case schema.DDLStrategyPTOSC:
			{
				// Since pt-osc doesn't have a "liveness" plugin entry point, we do it externally:
				// if the process is alive, we update the `liveness_timestamp` for this migration.
				running, _, err := e.isPTOSCMigrationRunning(ctx, uuid)
				if err != nil {
					return countRunnning, cancellable, err
				}
				if running {
					_ = e.updateMigrationTimestamp(ctx, "liveness_timestamp", uuid)
				}
				if _, ok := e.ownedRunningMigrations.Load(uuid); !ok {
					// Ummm, the migration is running but we don't own it. This means the migration
					// is rogue. Maybe executed by another tablet. Anyway, if we don't own it, we can't
					// complete the migration. Even if it runs, the logic around announcing it as complete
					// is missing. So we may as well cancel it.
					message := fmt.Sprintf("cancelling a pt-osc running migration %s which is not owned (not started, or is assumed to be terminated) by this executor", uuid)
					cancellable = append(cancellable, newCancellableMigration(uuid, message))
				}
			}
		case schema.DDLStrategyGhost:
			{
				if _, ok := e.ownedRunningMigrations.Load(uuid); !ok {
					// Ummm, the migration is running but we don't own it. This means the migration
					// is rogue. Maybe executed by another tablet. Anyway, if we don't own it, we can't
					// complete the migration. Even if it runs, the logic around announcing it as complete
					// is missing. So we may as well cancel it.
					message := fmt.Sprintf("cancelling a gh-ost running migration %s which is not owned (not started, or is assumed to be terminated) by this executor", uuid)
					cancellable = append(cancellable, newCancellableMigration(uuid, message))
				}
			}
		}
		countRunnning++
	}
	{
		// now, let's look at UUIDs we own and _think_ should be running, and see which of tham _isn't_ actually running or pending...
		pendingUUIDS, err := e.readPendingMigrationsUUIDs(ctx)
		if err != nil {
			return countRunnning, cancellable, err
		}
		uuidsFoundPending := map[string]bool{}
		for _, uuid := range pendingUUIDS {
			uuidsFoundPending[uuid] = true
		}

		e.ownedRunningMigrations.Range(func(k, _ any) bool {
			uuid, ok := k.(string)
			if !ok {
				return true
			}
			// due to race condition, it's possible that ownedRunningMigrations will list a migration
			// that is _just about to run_ but is still, in fact, in `ready` state. This is fine.
			// If we find such a migration, we do nothing. We're only looking for migrations we really
			// don't have any information of.
			if !uuidsFoundRunning[uuid] && !uuidsFoundPending[uuid] {
				log.Infof("removing migration %s from ownedRunningMigrations because it's not running and not pending", uuid)
				e.ownedRunningMigrations.Delete(uuid)
			}
			return true
		})
	}

	e.reviewedRunningMigrationsFlag = true
	return countRunnning, cancellable, nil
}

// reviewStaleMigrations marks as 'failed' migrations whose status is 'running' but which have
// shown no liveness in past X minutes. It also attempts to terminate them
func (e *Executor) reviewStaleMigrations(ctx context.Context) error {
	e.migrationMutex.Lock()
	defer e.migrationMutex.Unlock()

	query, err := sqlparser.ParseAndBind(sqlSelectStaleMigrations,
		sqltypes.Int64BindVariable(staleMigrationMinutes),
	)
	if err != nil {
		return err
	}
	r, err := e.execQuery(ctx, query)
	if err != nil {
		return err
	}
	for _, row := range r.Named().Rows {
		uuid := row["migration_uuid"].ToString()

		onlineDDL, _, err := e.readMigration(ctx, uuid)
		if err != nil {
			return err
		}
		log.Infof("reviewStaleMigrations: stale migration found: %s", onlineDDL.UUID)
		message := fmt.Sprintf("stale migration %s: found running but indicates no liveness in the past %v minutes", onlineDDL.UUID, staleMigrationMinutes)
		if onlineDDL.TabletAlias != e.TabletAliasString() {
			// This means another tablet started the migration, and the migration has failed due to the tablet failure (e.g. primary failover)
			if err := e.updateTabletFailure(ctx, onlineDDL.UUID); err != nil {
				return err
			}
			message = fmt.Sprintf("%s; executed by different tablet %s", message, onlineDDL.TabletAlias)
		}
		if _, err := e.terminateMigration(ctx, onlineDDL); err != nil {
			message = fmt.Sprintf("error terminating migration (%v): %v", message, err)
			e.updateMigrationMessage(ctx, onlineDDL.UUID, message)
			continue // we still want to handle rest of migrations
		}
		if err := e.updateMigrationMessage(ctx, onlineDDL.UUID, message); err != nil {
			return err
		}
		if err := e.updateMigrationStatus(ctx, onlineDDL.UUID, schema.OnlineDDLStatusFailed); err != nil {
			return err
		}
		_ = e.updateMigrationStartedTimestamp(ctx, uuid)
		// Because the migration is stale, it may not update completed_timestamp. It is essential to set completed_timestamp
		// as this is then used when cleaning artifacts
		if err := e.updateMigrationTimestamp(ctx, "completed_timestamp", onlineDDL.UUID); err != nil {
			return err
		}
	}

	return nil
}

// retryTabletFailureMigrations looks for migrations failed by tablet failure (e.g. by failover)
// and retry them (put them back in the queue)
func (e *Executor) retryTabletFailureMigrations(ctx context.Context) error {
	_, err := e.retryMigrationWhere(ctx, sqlWhereTabletFailure)
	return err
}

func (e *Executor) tabletManagerClient() tmclient.TabletManagerClient {
	return tmclient.NewTabletManagerClient()
}

// vreplicationExec runs a vreplication query, and makes sure to initialize vreplication
func (e *Executor) vreplicationExec(ctx context.Context, tablet *topodatapb.Tablet, query string) (*querypb.QueryResult, error) {
	tmClient := e.tabletManagerClient()
	defer tmClient.Close()

	e.initVreplicationDDLOnce.Do(func() {
		// Ensure vreplication schema is up-to-date by invoking a query with non-existing columns.
		// This will make vreplication run through its WithDDL schema changes.
		_, _ = tmClient.VReplicationExec(ctx, tablet, withddl.QueryToTriggerWithDDL)
	})
	return tmClient.VReplicationExec(ctx, tablet, query)
}

// reloadSchema issues a ReloadSchema on this tablet
func (e *Executor) reloadSchema(ctx context.Context) error {
	tmClient := e.tabletManagerClient()
	defer tmClient.Close()

	tablet, err := e.ts.GetTablet(ctx, e.tabletAlias)
	if err != nil {
		return err
	}
	return tmClient.ReloadSchema(ctx, tablet.Tablet, "")
}

// deleteVReplicationEntry cleans up a _vt.vreplication entry; this function is called as part of
// migration termination and as part of artifact cleanup
func (e *Executor) deleteVReplicationEntry(ctx context.Context, uuid string) error {
	query, err := sqlparser.ParseAndBind(sqlDeleteVReplStream,
		sqltypes.StringBindVariable(e.dbName),
		sqltypes.StringBindVariable(uuid),
	)
	if err != nil {
		return err
	}
	tablet, err := e.ts.GetTablet(ctx, e.tabletAlias)
	if err != nil {
		return err
	}

	if _, err := e.vreplicationExec(ctx, tablet.Tablet, query); err != nil {
		return err
	}
	return nil
}

// gcArtifactTable garbage-collects a single table
func (e *Executor) gcArtifactTable(ctx context.Context, artifactTable, uuid string, t time.Time) error {
	tableExists, err := e.tableExists(ctx, artifactTable)
	if err != nil {
		return err
	}
	if !tableExists {
		return nil
	}
	// We've already concluded in gcArtifacts() that this table was held for long enough.
	// We therefore move it into PURGE state.
	renameStatement, _, err := schema.GenerateRenameStatementWithUUID(artifactTable, schema.PurgeTableGCState, schema.OnlineDDLToGCUUID(uuid), t)
	if err != nil {
		return err
	}
	_, err = e.execQuery(ctx, renameStatement)
	return err
}

// gcArtifacts garbage-collects migration artifacts from completed/failed migrations
func (e *Executor) gcArtifacts(ctx context.Context) error {
	e.migrationMutex.Lock()
	defer e.migrationMutex.Unlock()

	if _, err := e.execQuery(ctx, sqlFixCompletedTimestamp); err != nil {
		// This query fixes a bug where stale migrations were marked as 'failed' without updating 'completed_timestamp'
		// see https://github.com/vitessio/vitess/issues/8499
		// Running this query retroactively sets completed_timestamp
		// This 'if' clause can be removed in version v13
		return err
	}
	query, err := sqlparser.ParseAndBind(sqlSelectUncollectedArtifacts,
		sqltypes.Int64BindVariable(int64((retainOnlineDDLTables).Seconds())),
	)
	if err != nil {
		return err
	}
	r, err := e.execQuery(ctx, query)
	if err != nil {
		return err
	}
	for _, row := range r.Named().Rows {
		uuid := row["migration_uuid"].ToString()
		artifacts := row["artifacts"].ToString()
		logPath := row["log_path"].ToString()

		log.Infof("Executor.gcArtifacts: will GC artifacts for migration %s", uuid)
		// Remove tables:
		artifactTables := textutil.SplitDelimitedList(artifacts)

		timeNow := time.Now()
		for i, artifactTable := range artifactTables {
			// We wish to generate distinct timestamp values for each table in this UUID,
			// because all tables will be renamed as _something_UUID_timestamp. Since UUID
			// is shared for all artifacts in this loop, we differentiate via timestamp
			log.Infof("Executor.gcArtifacts: will GC artifact %s for migration %s", artifactTable, uuid)
			t := timeNow.Add(time.Duration(i) * time.Second).UTC()
			if err := e.gcArtifactTable(ctx, artifactTable, uuid, t); err != nil {
				return err
			}
			log.Infof("Executor.gcArtifacts: renamed away artifact %s", artifactTable)
		}

		// Remove logs:
		{
			// logPath is in 'hostname:/path/to/logs' format
			tokens := strings.SplitN(logPath, ":", 2)
			logPath = tokens[len(tokens)-1]
			if err := os.RemoveAll(logPath); err != nil {
				return err
			}
		}

		// while the next function only applies to 'online' strategy ALTER and REVERT, there is no
		// harm in invoking it for other migrations.
		if err := e.deleteVReplicationEntry(ctx, uuid); err != nil {
			return err
		}

		if err := e.updateMigrationTimestamp(ctx, "cleanup_timestamp", uuid); err != nil {
			return err
		}
		log.Infof("Executor.gcArtifacts: done migration %s", uuid)
	}

	return nil
}

// onMigrationCheckTick runs all migrations life cycle
func (e *Executor) onMigrationCheckTick() {
	// This function can be called by multiple triggers. First, there's the normal ticker.
	// Then, any time a migration completes, we set a timer to trigger this function.
	// also, any time a new INSERT arrives, we set a timer to trigger this function.
	// Some of these may be correlated. To avoid spamming of this function we:
	// - ensure the function is non-reentrant, using tickReentranceFlag
	// - clean up tickReentranceFlag 1 second after function completes; this throttles calls to
	//   this function at no more than 1/sec rate.
	if atomic.CompareAndSwapInt64(&e.tickReentranceFlag, 0, 1) {
		defer time.AfterFunc(time.Second, func() { atomic.StoreInt64(&e.tickReentranceFlag, 0) })
	} else {
		// An instance of this function is already running
		return
	}

	if e.tabletTypeFunc() != topodatapb.TabletType_PRIMARY {
		return
	}
	if e.keyspace == "" {
		log.Errorf("Executor.onMigrationCheckTick(): empty keyspace")
		return
	}

	ctx := context.Background()
	if err := e.initSchema(ctx); err != nil {
		log.Error(err)
		return
	}
	if err := e.retryTabletFailureMigrations(ctx); err != nil {
		log.Error(err)
	}
	if err := e.reviewQueuedMigrations(ctx); err != nil {
		log.Error(err)
	}
	if err := e.scheduleNextMigration(ctx); err != nil {
		log.Error(err)
	}
	if err := e.runNextMigration(ctx); err != nil {
		log.Error(err)
	}
	if _, cancellable, err := e.reviewRunningMigrations(ctx); err != nil {
		log.Error(err)
	} else if err := e.cancelMigrations(ctx, cancellable, false); err != nil {
		log.Error(err)
	}
	if err := e.reviewStaleMigrations(ctx); err != nil {
		log.Error(err)
	}
	if err := e.gcArtifacts(ctx); err != nil {
		log.Error(err)
	}
}

func (e *Executor) updateMigrationStartedTimestamp(ctx context.Context, uuid string) error {
	parsed := sqlparser.BuildParsedQuery(sqlUpdateMigrationStartedTimestamp,
		":migration_uuid",
	)
	bindVars := map[string]*querypb.BindVariable{
		"migration_uuid": sqltypes.StringBindVariable(uuid),
	}
	bound, err := parsed.GenerateQuery(bindVars, nil)
	if err != nil {
		return err
	}
	_, err = e.execQuery(ctx, bound)
	if err != nil {
		log.Errorf("FAIL updateMigrationStartedTimestamp: uuid=%s, error=%v", uuid, err)
	}
	return err
}

func (e *Executor) updateMigrationTimestamp(ctx context.Context, timestampColumn string, uuid string) error {
	parsed := sqlparser.BuildParsedQuery(sqlUpdateMigrationTimestamp, timestampColumn,
		":migration_uuid",
	)
	bindVars := map[string]*querypb.BindVariable{
		"migration_uuid": sqltypes.StringBindVariable(uuid),
	}
	bound, err := parsed.GenerateQuery(bindVars, nil)
	if err != nil {
		return err
	}
	_, err = e.execQuery(ctx, bound)
	if err != nil {
		log.Errorf("FAIL updateMigrationStartedTimestamp: uuid=%s, timestampColumn=%v, error=%v", uuid, timestampColumn, err)
	}
	return err
}

func (e *Executor) updateMigrationLogPath(ctx context.Context, uuid string, hostname, logPath string) error {
	logFile := path.Join(logPath, migrationLogFileName)
	hostLogPath := fmt.Sprintf("%s:%s", hostname, logPath)
	query, err := sqlparser.ParseAndBind(sqlUpdateMigrationLogPath,
		sqltypes.StringBindVariable(hostLogPath),
		sqltypes.StringBindVariable(logFile),
		sqltypes.StringBindVariable(uuid),
	)
	if err != nil {
		return err
	}
	_, err = e.execQuery(ctx, query)
	return err
}

func (e *Executor) updateArtifacts(ctx context.Context, uuid string, artifacts ...string) error {
	bindArtifacts := strings.Join(artifacts, ",")
	query, err := sqlparser.ParseAndBind(sqlUpdateArtifacts,
		sqltypes.StringBindVariable(bindArtifacts),
		sqltypes.StringBindVariable(uuid),
	)
	if err != nil {
		return err
	}
	_, err = e.execQuery(ctx, query)
	return err
}

func (e *Executor) clearArtifacts(ctx context.Context, uuid string) error {
	query, err := sqlparser.ParseAndBind(sqlClearArtifacts,
		sqltypes.StringBindVariable(uuid),
	)
	if err != nil {
		return err
	}
	_, err = e.execQuery(ctx, query)
	return err
}

func (e *Executor) updateMigrationSpecialPlan(ctx context.Context, uuid string, specialPlan string) error {
	query, err := sqlparser.ParseAndBind(sqlUpdateSpecialPlan,
		sqltypes.StringBindVariable(specialPlan),
		sqltypes.StringBindVariable(uuid),
	)
	if err != nil {
		return err
	}
	_, err = e.execQuery(ctx, query)
	return err
}

func (e *Executor) updateMigrationStage(ctx context.Context, uuid string, stage string, args ...interface{}) error {
	msg := fmt.Sprintf(stage, args...)
	log.Infof("updateMigrationStage: uuid=%s, stage=%s", uuid, msg)
	query, err := sqlparser.ParseAndBind(sqlUpdateStage,
		sqltypes.StringBindVariable(msg),
		sqltypes.StringBindVariable(uuid),
	)
	if err != nil {
		return err
	}
	_, err = e.execQuery(ctx, query)
	return err
}

func (e *Executor) incrementCutoverAttempts(ctx context.Context, uuid string) error {
	query, err := sqlparser.ParseAndBind(sqlIncrementCutoverAttempts,
		sqltypes.StringBindVariable(uuid),
	)
	if err != nil {
		return err
	}
	_, err = e.execQuery(ctx, query)
	return err
}

// updateMigrationTablet sets 'tablet' column to be this executor's tablet alias for given migration
func (e *Executor) updateMigrationTablet(ctx context.Context, uuid string) error {
	query, err := sqlparser.ParseAndBind(sqlUpdateTablet,
		sqltypes.StringBindVariable(e.TabletAliasString()),
		sqltypes.StringBindVariable(uuid),
	)
	if err != nil {
		return err
	}
	_, err = e.execQuery(ctx, query)
	return err
}

// updateTabletFailure marks a given migration as "tablet_failed"
func (e *Executor) updateTabletFailure(ctx context.Context, uuid string) error {
	parsed := sqlparser.BuildParsedQuery(sqlUpdateTabletFailure,
		":migration_uuid",
	)
	bindVars := map[string]*querypb.BindVariable{
		"migration_uuid": sqltypes.StringBindVariable(uuid),
	}
	bound, err := parsed.GenerateQuery(bindVars, nil)
	if err != nil {
		return err
	}
	_, err = e.execQuery(ctx, bound)
	return err
}

func (e *Executor) updateMigrationStatusFailedOrCancelled(ctx context.Context, uuid string) error {
	log.Infof("updateMigrationStatus: transitioning migration: %s into status failed or cancelled", uuid)
	query, err := sqlparser.ParseAndBind(sqlUpdateMigrationStatusFailedOrCancelled,
		sqltypes.StringBindVariable(uuid),
	)
	if err != nil {
		return err
	}
	_, err = e.execQuery(ctx, query)
	return err
}

func (e *Executor) updateMigrationStatus(ctx context.Context, uuid string, status schema.OnlineDDLStatus) error {
	log.Infof("updateMigrationStatus: transitioning migration: %s into status: %s", uuid, string(status))
	query, err := sqlparser.ParseAndBind(sqlUpdateMigrationStatus,
		sqltypes.StringBindVariable(string(status)),
		sqltypes.StringBindVariable(uuid),
	)
	if err != nil {
		return err
	}
	_, err = e.execQuery(ctx, query)
	if err != nil {
		log.Errorf("FAIL updateMigrationStatus: uuid=%s, query=%v, error=%v", uuid, query, err)
	}
	return err
}

func (e *Executor) updateDDLAction(ctx context.Context, uuid string, actionStr string) error {
	query, err := sqlparser.ParseAndBind(sqlUpdateDDLAction,
		sqltypes.StringBindVariable(actionStr),
		sqltypes.StringBindVariable(uuid),
	)
	if err != nil {
		return err
	}
	_, err = e.execQuery(ctx, query)
	return err
}

func (e *Executor) updateMigrationMessage(ctx context.Context, uuid string, message string) error {
	log.Infof("updateMigrationMessage: uuid=%s, message=%s", uuid, message)
	query, err := sqlparser.ParseAndBind(sqlUpdateMessage,
		sqltypes.StringBindVariable(message),
		sqltypes.StringBindVariable(uuid),
	)
	if err != nil {
		return err
	}
	_, err = e.execQuery(ctx, query)
	if err != nil {
		log.Errorf("FAIL updateMigrationMessage: uuid=%s, message=%s, error=%v", uuid, message, err)
	}
	return err
}

func (e *Executor) updateSchemaAnalysis(ctx context.Context, uuid string,
	addedUniqueKeys, removedUnqiueKeys int, removedUniqueKeyNames string,
	droppedNoDefaultColumnNames string, expandedColumnNames string,
	revertibleNotes string) error {
	query, err := sqlparser.ParseAndBind(sqlUpdateSchemaAnalysis,
		sqltypes.Int64BindVariable(int64(addedUniqueKeys)),
		sqltypes.Int64BindVariable(int64(removedUnqiueKeys)),
		sqltypes.StringBindVariable(removedUniqueKeyNames),
		sqltypes.StringBindVariable(droppedNoDefaultColumnNames),
		sqltypes.StringBindVariable(expandedColumnNames),
		sqltypes.StringBindVariable(revertibleNotes),
		sqltypes.StringBindVariable(uuid),
	)
	if err != nil {
		return err
	}
	_, err = e.execQuery(ctx, query)
	return err
}

func (e *Executor) updateMySQLTable(ctx context.Context, uuid string, tableName string) error {
	query, err := sqlparser.ParseAndBind(sqlUpdateMySQLTable,
		sqltypes.StringBindVariable(tableName),
		sqltypes.StringBindVariable(uuid),
	)
	if err != nil {
		return err
	}
	_, err = e.execQuery(ctx, query)
	return err
}

func (e *Executor) updateMigrationETASeconds(ctx context.Context, uuid string, etaSeconds int64) error {
	query, err := sqlparser.ParseAndBind(sqlUpdateMigrationETASeconds,
		sqltypes.Int64BindVariable(etaSeconds),
		sqltypes.StringBindVariable(uuid),
	)
	if err != nil {
		return err
	}
	_, err = e.execQuery(ctx, query)
	return err
}

func (e *Executor) updateMigrationProgress(ctx context.Context, uuid string, progress float64) error {
	if progress <= 0 {
		// progress starts at 0, and can only increase.
		// A value of "0" either means "This is the actual current progress" or "No information"
		// In both cases there's nothing to update
		return nil
	}
	query, err := sqlparser.ParseAndBind(sqlUpdateMigrationProgress,
		sqltypes.Float64BindVariable(progress),
		sqltypes.StringBindVariable(uuid),
	)
	if err != nil {
		return err
	}
	_, err = e.execQuery(ctx, query)
	return err
}

func (e *Executor) updateMigrationProgressByRowsCopied(ctx context.Context, uuid string, rowsCopied int64) error {
	query, err := sqlparser.ParseAndBind(sqlUpdateMigrationProgressByRowsCopied,
		sqltypes.Int64BindVariable(rowsCopied),
		sqltypes.StringBindVariable(uuid),
	)
	if err != nil {
		return err
	}
	_, err = e.execQuery(ctx, query)
	return err
}

func (e *Executor) updateMigrationETASecondsByProgress(ctx context.Context, uuid string) error {
	query, err := sqlparser.ParseAndBind(sqlUpdateMigrationETASecondsByProgress,
		sqltypes.StringBindVariable(uuid),
	)
	if err != nil {
		return err
	}
	_, err = e.execQuery(ctx, query)
	return err
}

func (e *Executor) updateMigrationLastThrottled(ctx context.Context, uuid string, lastThrottledUnixTime int64, throttledCompnent string) error {
	query, err := sqlparser.ParseAndBind(sqlUpdateLastThrottled,
		sqltypes.Int64BindVariable(lastThrottledUnixTime),
		sqltypes.StringBindVariable(throttledCompnent),
		sqltypes.StringBindVariable(uuid),
	)
	if err != nil {
		return err
	}
	_, err = e.execQuery(ctx, query)
	return err
}

func (e *Executor) updateMigrationTableRows(ctx context.Context, uuid string, tableRows int64) error {
	query, err := sqlparser.ParseAndBind(sqlUpdateMigrationTableRows,
		sqltypes.Int64BindVariable(tableRows),
		sqltypes.StringBindVariable(uuid),
	)
	if err != nil {
		return err
	}
	_, err = e.execQuery(ctx, query)
	return err
}

func (e *Executor) updateRowsCopied(ctx context.Context, uuid string, rowsCopied int64) error {
	if rowsCopied <= 0 {
		// Number of rows can only be positive. Zero or negative must mean "no information" and
		// we don't update the table value.
		return nil
	}
	query, err := sqlparser.ParseAndBind(sqlUpdateMigrationRowsCopied,
		sqltypes.Int64BindVariable(rowsCopied),
		sqltypes.StringBindVariable(uuid),
	)
	if err != nil {
		return err
	}
	_, err = e.execQuery(ctx, query)
	return err
}

func (e *Executor) updateVitessLivenessIndicator(ctx context.Context, uuid string, livenessIndicator int64) error {
	query, err := sqlparser.ParseAndBind(sqlUpdateMigrationVitessLivenessIndicator,
		sqltypes.Int64BindVariable(livenessIndicator),
		sqltypes.StringBindVariable(uuid),
	)
	if err != nil {
		return err
	}
	_, err = e.execQuery(ctx, query)
	return err
}

func (e *Executor) updateMigrationIsView(ctx context.Context, uuid string, isView bool) error {
	query, err := sqlparser.ParseAndBind(sqlUpdateMigrationIsView,
		sqltypes.BoolBindVariable(isView),
		sqltypes.StringBindVariable(uuid),
	)
	if err != nil {
		return err
	}
	_, err = e.execQuery(ctx, query)
	return err
}

func (e *Executor) updateMigrationReadyToComplete(ctx context.Context, uuid string, isReady bool) error {
	query, err := sqlparser.ParseAndBind(sqlUpdateMigrationReadyToComplete,
		sqltypes.BoolBindVariable(isReady),
		sqltypes.StringBindVariable(uuid),
	)
	if err != nil {
		return err
	}
	if _, err := e.execQuery(ctx, query); err != nil {
		return err
	}
	if val, ok := e.ownedRunningMigrations.Load(uuid); ok {
		if runningMigration, ok := val.(*schema.OnlineDDL); ok {
			var storeValue int64
			if isReady {
				storeValue = 1
			}
			atomic.StoreInt64(&runningMigration.ReadyToComplete, storeValue)
		}
	}
	return nil
}

func (e *Executor) updateMigrationStowawayTable(ctx context.Context, uuid string, tableName string) error {
	query, err := sqlparser.ParseAndBind(sqlUpdateMigrationStowawayTable,
		sqltypes.StringBindVariable(tableName),
		sqltypes.StringBindVariable(uuid),
	)
	if err != nil {
		return err
	}
	_, err = e.execQuery(ctx, query)
	return err
}

func (e *Executor) updateMigrationUserThrottleRatio(ctx context.Context, uuid string, ratio float64) error {
	query, err := sqlparser.ParseAndBind(sqlUpdateMigrationUserThrottleRatio,
		sqltypes.Float64BindVariable(ratio),
		sqltypes.StringBindVariable(uuid),
	)
	if err != nil {
		return err
	}
	_, err = e.execQuery(ctx, query)
	return err
}

// retryMigrationWhere retries a migration based on a given WHERE clause
func (e *Executor) retryMigrationWhere(ctx context.Context, whereExpr string) (result *sqltypes.Result, err error) {
	e.migrationMutex.Lock()
	defer e.migrationMutex.Unlock()
	parsed := sqlparser.BuildParsedQuery(sqlRetryMigrationWhere, ":tablet", whereExpr)
	bindVars := map[string]*querypb.BindVariable{
		"tablet": sqltypes.StringBindVariable(e.TabletAliasString()),
	}
	bound, err := parsed.GenerateQuery(bindVars, nil)
	if err != nil {
		return nil, err
	}
	result, err = e.execQuery(ctx, bound)
	return result, err
}

// RetryMigration marks given migration for retry
func (e *Executor) RetryMigration(ctx context.Context, uuid string) (result *sqltypes.Result, err error) {
	if !e.isOpen {
		return nil, vterrors.New(vtrpcpb.Code_FAILED_PRECONDITION, "online ddl is disabled")
	}
	if !schema.IsOnlineDDLUUID(uuid) {
		return nil, vterrors.Errorf(vtrpcpb.Code_UNKNOWN, "Not a valid migration ID in RETRY: %s", uuid)
	}
	e.migrationMutex.Lock()
	defer e.migrationMutex.Unlock()

	query, err := sqlparser.ParseAndBind(sqlRetryMigration,
		sqltypes.StringBindVariable(e.TabletAliasString()),
		sqltypes.StringBindVariable(uuid),
	)
	if err != nil {
		return nil, err
	}
	defer e.triggerNextCheckInterval()
	return e.execQuery(ctx, query)
}

// CleanupMigration sets migration is ready for artifact cleanup. Artifacts are not immediately deleted:
// all we do is set retain_artifacts_seconds to a very small number (it's actually a negative) so that the
// next iteration of gcArtifacts() picks up the migration's artifacts and schedules them for deletion
func (e *Executor) CleanupMigration(ctx context.Context, uuid string) (result *sqltypes.Result, err error) {
	if !e.isOpen {
		return nil, vterrors.New(vtrpcpb.Code_FAILED_PRECONDITION, "online ddl is disabled")
	}
	if !schema.IsOnlineDDLUUID(uuid) {
		return nil, vterrors.Errorf(vtrpcpb.Code_UNKNOWN, "Not a valid migration ID in CLEANUP: %s", uuid)
	}
	log.Infof("CleanupMigration: request to cleanup migration %s", uuid)
	e.migrationMutex.Lock()
	defer e.migrationMutex.Unlock()

	query, err := sqlparser.ParseAndBind(sqlUpdateReadyForCleanup,
		sqltypes.StringBindVariable(uuid),
	)
	if err != nil {
		return nil, err
	}
	rs, err := e.execQuery(ctx, query)
	if err != nil {
		return nil, err
	}
	log.Infof("CleanupMigration: migration %s marked as ready to clean up", uuid)
	return rs, nil
}

// CompleteMigration clears the postpone_completion flag for a given migration, assuming it was set in the first place
func (e *Executor) CompleteMigration(ctx context.Context, uuid string) (result *sqltypes.Result, err error) {
	if !e.isOpen {
		return nil, vterrors.New(vtrpcpb.Code_FAILED_PRECONDITION, "online ddl is disabled")
	}
	if !schema.IsOnlineDDLUUID(uuid) {
		return nil, vterrors.Errorf(vtrpcpb.Code_UNKNOWN, "Not a valid migration ID in COMPLETE: %s", uuid)
	}
	log.Infof("CompleteMigration: request to complete migration %s", uuid)

	e.migrationMutex.Lock()
	defer e.migrationMutex.Unlock()

	query, err := sqlparser.ParseAndBind(sqlUpdateCompleteMigration,
		sqltypes.StringBindVariable(uuid),
	)
	if err != nil {
		return nil, err
	}
	defer e.triggerNextCheckInterval()
	if err := e.deleteGhostPostponeFlagFile(uuid); err != nil {
		// This should work without error even if the migration is not a gh-ost migration, and even
		// if the file does not exist. An error here indicates a general system error of sorts.
		return nil, err
	}
	rs, err := e.execQuery(ctx, query)
	if err != nil {
		return nil, err
	}
	log.Infof("CompleteMigration: migration %s marked as unpostponed", uuid)
	return rs, nil
}

// CompletePendingMigrations completes all pending migrations (that are expected to run or are running)
// for this keyspace
func (e *Executor) CompletePendingMigrations(ctx context.Context) (result *sqltypes.Result, err error) {
	if !e.isOpen {
		return nil, vterrors.New(vtrpcpb.Code_FAILED_PRECONDITION, "online ddl is disabled")
	}

	uuids, err := e.readPendingMigrationsUUIDs(ctx)
	if err != nil {
		return result, err
	}
	log.Infof("CompletePendingMigrations: iterating %v migrations %s", len(uuids))

	result = &sqltypes.Result{}
	for _, uuid := range uuids {
		log.Infof("CompletePendingMigrations: completing %s", uuid)
		res, err := e.CompleteMigration(ctx, uuid)
		if err != nil {
			return result, err
		}
		result.AppendResult(res)
	}
	log.Infof("CompletePendingMigrations: done iterating %v migrations %s", len(uuids))
	return result, nil
}

// LaunchMigration clears the postpone_launch flag for a given migration, assuming it was set in the first place
func (e *Executor) LaunchMigration(ctx context.Context, uuid string, shardsArg string) (result *sqltypes.Result, err error) {
	if !e.isOpen {
		return nil, vterrors.New(vtrpcpb.Code_FAILED_PRECONDITION, "online ddl is disabled")
	}
	if !schema.IsOnlineDDLUUID(uuid) {
		return nil, vterrors.Errorf(vtrpcpb.Code_UNKNOWN, "Not a valid migration ID in EXECUTE: %s", uuid)
	}
	if !e.matchesShards(shardsArg) {
		// Does not apply  to this shard!
		return &sqltypes.Result{}, nil
	}
	log.Infof("LaunchMigration: request to execute migration %s", uuid)

	e.migrationMutex.Lock()
	defer e.migrationMutex.Unlock()

	query, err := sqlparser.ParseAndBind(sqlUpdateLaunchMigration,
		sqltypes.StringBindVariable(uuid),
	)
	if err != nil {
		return nil, err
	}
	defer e.triggerNextCheckInterval()
	rs, err := e.execQuery(ctx, query)
	if err != nil {
		return nil, err
	}
	log.Infof("LaunchMigration: migration %s marked as unpostponed", uuid)
	return rs, nil
}

// LaunchMigrations launches all launch-postponed queued migrations for this keyspace
func (e *Executor) LaunchMigrations(ctx context.Context) (result *sqltypes.Result, err error) {
	if !e.isOpen {
		return nil, vterrors.New(vtrpcpb.Code_FAILED_PRECONDITION, "online ddl is disabled")
	}

	uuids, err := e.readPendingMigrationsUUIDs(ctx)
	if err != nil {
		return result, err
	}
	r, err := e.execQuery(ctx, sqlSelectQueuedMigrations)
	if err != nil {
		return result, err
	}
	rows := r.Named().Rows
	log.Infof("LaunchMigrations: iterating %v migrations %s", len(rows))
	result = &sqltypes.Result{}
	for _, row := range rows {
		uuid := row["migration_uuid"].ToString()
		log.Infof("LaunchMigrations: unpostponing %s", uuid)
		res, err := e.LaunchMigration(ctx, uuid, "")
		if err != nil {
			return result, err
		}
		result.AppendResult(res)
	}
	log.Infof("LaunchMigrations: done iterating %v migrations %s", len(uuids))
	return result, nil
}

func (e *Executor) submittedMigrationConflictsWithPendingMigrationInSingletonContext(
	ctx context.Context, submittedMigration, pendingOnlineDDL *schema.OnlineDDL,
) bool {
	if pendingOnlineDDL.MigrationContext == submittedMigration.MigrationContext {
		// same migration context. this is obviously allowed
		return false
	}
	// Let's see if the pending migration is a revert:
	if _, err := pendingOnlineDDL.GetRevertUUID(); err != nil {
		// Not a revert. So the pending migration definitely conflicts with our migration.
		return true
	}

	// The pending migration is a revert
	if !pendingOnlineDDL.StrategySetting().IsSingletonContext() {
		// Aha! So, our "conflict" is with a REVERT migration, which does _not_ have a -singleton-context
		// flag. Because we want to allow REVERT migrations to run as concurrently as possible, we allow this scenario.
		return false
	}
	return true
}

// SubmitMigration inserts a new migration request
func (e *Executor) SubmitMigration(
	ctx context.Context,
	stmt sqlparser.Statement,
) (result *sqltypes.Result, err error) {
	if !e.isOpen {
		return nil, vterrors.New(vtrpcpb.Code_FAILED_PRECONDITION, "online ddl is disabled")
	}
	log.Infof("SubmitMigration: request to submit migration with statement: %0.50s...", sqlparser.CanonicalString(stmt))
	if ddlStmt, ok := stmt.(sqlparser.DDLStatement); ok {
		// This validation should have taken place on submission. However, the query may have mutated
		// during transfer, and this validation is here to catch any malformed mutation.
		if !ddlStmt.IsFullyParsed() {
			return nil, vterrors.New(vtrpcpb.Code_FAILED_PRECONDITION, "error parsing statement")
		}
	}

	onlineDDL, err := schema.OnlineDDLFromCommentedStatement(stmt)
	if err != nil {
		return nil, vterrors.Errorf(vtrpcpb.Code_INVALID_ARGUMENT, "Error submitting migration %s: %v", sqlparser.String(stmt), err)
	}
	_, actionStr, err := onlineDDL.GetActionStr()
	if err != nil {
		return nil, err
	}
	log.Infof("SubmitMigration: request to submit migration %s; action=%s, table=%s", onlineDDL.UUID, actionStr, onlineDDL.Table)

	revertedUUID, _ := onlineDDL.GetRevertUUID() // Empty value if the migration is not actually a REVERT. Safe to ignore error.
	retainArtifactsSeconds := int64((retainOnlineDDLTables).Seconds())
	_, allowConcurrentMigration := e.allowConcurrentMigration(onlineDDL)
	query, err := sqlparser.ParseAndBind(sqlInsertMigration,
		sqltypes.StringBindVariable(onlineDDL.UUID),
		sqltypes.StringBindVariable(e.keyspace),
		sqltypes.StringBindVariable(e.shard),
		sqltypes.StringBindVariable(e.dbName),
		sqltypes.StringBindVariable(onlineDDL.Table),
		sqltypes.StringBindVariable(onlineDDL.SQL),
		sqltypes.StringBindVariable(string(onlineDDL.Strategy)),
		sqltypes.StringBindVariable(onlineDDL.Options),
		sqltypes.StringBindVariable(actionStr),
		sqltypes.StringBindVariable(onlineDDL.MigrationContext),
		sqltypes.StringBindVariable(string(schema.OnlineDDLStatusQueued)),
		sqltypes.StringBindVariable(e.TabletAliasString()),
		sqltypes.Int64BindVariable(retainArtifactsSeconds),
		sqltypes.BoolBindVariable(onlineDDL.StrategySetting().IsPostponeLaunch()),
		sqltypes.BoolBindVariable(onlineDDL.StrategySetting().IsPostponeCompletion()),
		sqltypes.BoolBindVariable(allowConcurrentMigration),
		sqltypes.StringBindVariable(revertedUUID),
		sqltypes.BoolBindVariable(onlineDDL.IsView()),
	)
	if err != nil {
		return nil, err
	}

	if err := e.initSchema(ctx); err != nil {
		log.Error(err)
		return nil, err
	}

	if onlineDDL.StrategySetting().IsSingleton() || onlineDDL.StrategySetting().IsSingletonContext() {
		// we need two wrap some logic within a mutex, so as to make sure we can't submit the migration whilst
		// another query submits a conflicting migration
		validateSingleton := func() error {
			// We wrap everything in a function because we want the mutex released. We will need to reaquire it later on
			// for other bookkeeping work.
			e.migrationMutex.Lock()
			defer e.migrationMutex.Unlock()

			pendingUUIDs, err := e.readPendingMigrationsUUIDs(ctx)
			if err != nil {
				return err
			}
			switch {
			case onlineDDL.StrategySetting().IsSingleton():
				// We will reject this migration if there's any pending migration
				if len(pendingUUIDs) > 0 {
					return vterrors.Errorf(vtrpcpb.Code_FAILED_PRECONDITION, "singleton migration rejected: found pending migrations [%s]", strings.Join(pendingUUIDs, ", "))
				}
			case onlineDDL.StrategySetting().IsSingletonContext():
				// We will reject this migration if there's any pending migration within a different context
				for _, pendingUUID := range pendingUUIDs {
					pendingOnlineDDL, _, err := e.readMigration(ctx, pendingUUID)
					if err != nil {
						return err
					}
					if e.submittedMigrationConflictsWithPendingMigrationInSingletonContext(ctx, onlineDDL, pendingOnlineDDL) {
						return vterrors.Errorf(vtrpcpb.Code_FAILED_PRECONDITION, "singleton-context migration rejected: found pending migration: %s in different context: %s", pendingUUID, pendingOnlineDDL.MigrationContext)
					}
					// no conflict? continue looking for other pending migrations
				}
			}
			// OK to go! We can submit the migration:
			result, err = e.execQuery(ctx, query)
			return err
		}
		if err := validateSingleton(); err != nil {
			return nil, err
		}
		// mutex aquired and released within validateSingleton(). We are now mutex free
	} else {
		// not a singleton. We submit the migration:
		result, err = e.execQuery(ctx, query)
		if err != nil {
			return nil, err
		}
	}
	log.Infof("SubmitMigration: migration %s submitted", onlineDDL.UUID)

	defer e.triggerNextCheckInterval()

	// The query was a INSERT IGNORE because we allow a recurring submission of same migration.
	// However, let's validate that the duplication (identified via UUID) was intentional.
	storedMigration, _, err := e.readMigration(ctx, onlineDDL.UUID)
	if storedMigration.MigrationContext != onlineDDL.MigrationContext {
		return nil, vterrors.Errorf(vtrpcpb.Code_FAILED_PRECONDITION, "migration rejected: found migration %s with different context: %s than submmitted migration's context: %s", onlineDDL.UUID, storedMigration.MigrationContext, onlineDDL.MigrationContext)
	}

	// Finally, possibly this migration already existed, and this is a resubmission of same UUID.
	// possibly, the existing migration is in 'failed' or 'cancelled' state, in which case this
	// resubmission should retry the migration.
	if _, err := e.RetryMigration(ctx, onlineDDL.UUID); err != nil {
		return result, err
	}

	return result, nil
}

// ShowMigrationLogs reads the migration log for a given migration
func (e *Executor) ShowMigrationLogs(ctx context.Context, stmt *sqlparser.ShowMigrationLogs) (result *sqltypes.Result, err error) {
	if !e.isOpen {
		return nil, vterrors.New(vtrpcpb.Code_FAILED_PRECONDITION, "online ddl is disabled")
	}
	_, row, err := e.readMigration(ctx, stmt.UUID)
	if err != nil {
		return nil, err
	}
	logFile := row["log_file"].ToString()
	if logFile == "" {
		return nil, vterrors.Errorf(vtrpcpb.Code_NOT_FOUND, "No log file for migration %v", stmt.UUID)
	}
	content, err := os.ReadFile(logFile)
	if err != nil {
		return nil, err
	}

	result = &sqltypes.Result{
		Fields: []*querypb.Field{
			{
				Name: "migration_log",
				Type: sqltypes.VarChar,
			},
		},
		Rows: [][]sqltypes.Value{},
	}
	result.Rows = append(result.Rows, []sqltypes.Value{
		sqltypes.NewVarChar(string(content)),
	})
	return result, nil
}

// onSchemaMigrationStatus is called when a status is set/changed for a running migration
func (e *Executor) onSchemaMigrationStatus(ctx context.Context,
	uuid string, status schema.OnlineDDLStatus, dryRun bool, progressPct float64, etaSeconds int64, rowsCopied int64, hint string) (err error) {
	if dryRun && status != schema.OnlineDDLStatusFailed {
		// We don't consider dry-run reports unless there's a failure
		return nil
	}
	switch status {
	case schema.OnlineDDLStatusReady:
		{
			err = e.updateMigrationTimestamp(ctx, "ready_timestamp", uuid)
		}
	case schema.OnlineDDLStatusRunning:
		{
			_ = e.updateMigrationStartedTimestamp(ctx, uuid)
			err = e.updateMigrationTimestamp(ctx, "liveness_timestamp", uuid)
		}
	case schema.OnlineDDLStatusComplete:
		{
			progressPct = progressPctFull
			_ = e.updateMigrationStartedTimestamp(ctx, uuid)
			err = e.updateMigrationTimestamp(ctx, "completed_timestamp", uuid)
		}
	case schema.OnlineDDLStatusFailed:
		{
			_ = e.updateMigrationStartedTimestamp(ctx, uuid)
			err = e.updateMigrationTimestamp(ctx, "completed_timestamp", uuid)
		}
	}
	if err != nil {
		return err
	}
	if err = e.updateMigrationStatus(ctx, uuid, status); err != nil {
		return err
	}
	if err = e.updateMigrationProgress(ctx, uuid, progressPct); err != nil {
		return err
	}
	if err = e.updateMigrationETASeconds(ctx, uuid, etaSeconds); err != nil {
		return err
	}
	if err := e.updateRowsCopied(ctx, uuid, rowsCopied); err != nil {
		return err
	}
	if hint == readyToCompleteHint {
		if err := e.updateMigrationReadyToComplete(ctx, uuid, true); err != nil {
			return err
		}
	}
	if !dryRun {
		switch status {
		case schema.OnlineDDLStatusComplete, schema.OnlineDDLStatusFailed:
			e.triggerNextCheckInterval()
		}
	}

	return nil
}

// OnSchemaMigrationStatus is called by TabletServer's API, which is invoked by a running gh-ost migration's hooks.
func (e *Executor) OnSchemaMigrationStatus(ctx context.Context,
	uuidParam, statusParam, dryrunParam, progressParam, etaParam, rowsCopiedParam, hint string) (err error) {
	status := schema.OnlineDDLStatus(statusParam)
	dryRun := (dryrunParam == "true")
	var progressPct float64
	if pct, err := strconv.ParseFloat(progressParam, 64); err == nil {
		progressPct = pct
	}
	var etaSeconds int64 = etaSecondsUnknown
	if eta, err := strconv.ParseInt(etaParam, 10, 64); err == nil {
		etaSeconds = eta
	}
	var rowsCopied int64
	if rows, err := strconv.ParseInt(rowsCopiedParam, 10, 64); err == nil {
		rowsCopied = rows
	}

	return e.onSchemaMigrationStatus(ctx, uuidParam, status, dryRun, progressPct, etaSeconds, rowsCopied, hint)
}

// VExec is called by a VExec invocation
// Implements vitess.io/vitess/go/vt/vttablet/vexec.Executor interface
func (e *Executor) VExec(ctx context.Context, vx *vexec.TabletVExec) (qr *querypb.QueryResult, err error) {
	response := func(result *sqltypes.Result, err error) (*querypb.QueryResult, error) {
		if err != nil {
			return nil, err
		}
		return sqltypes.ResultToProto3(result), nil
	}

	if err := e.initSchema(ctx); err != nil {
		log.Error(err)
		return nil, err
	}

	switch stmt := vx.Stmt.(type) {
	case *sqlparser.Delete:
		return nil, fmt.Errorf("DELETE statements not supported for this table. query=%s", vx.Query)
	case *sqlparser.Select:
		return response(e.execQuery(ctx, vx.Query))
	case *sqlparser.Insert:
		match, err := sqlparser.QueryMatchesTemplates(vx.Query, vexecInsertTemplates)
		if err != nil {
			return nil, err
		}
		if !match {
			return nil, fmt.Errorf("Query must match one of these templates: %s", strings.Join(vexecInsertTemplates, "; "))
		}
		// Vexec naturally runs outside shard/schema context. It does not supply values for those columns.
		// We can fill them in.
		vx.ReplaceInsertColumnVal("shard", vx.ToStringVal(e.shard))
		vx.ReplaceInsertColumnVal("mysql_schema", vx.ToStringVal(e.dbName))
		vx.AddOrReplaceInsertColumnVal("tablet", vx.ToStringVal(e.TabletAliasString()))
		e.triggerNextCheckInterval()
		return response(e.execQuery(ctx, vx.Query))
	case *sqlparser.Update:
		match, err := sqlparser.QueryMatchesTemplates(vx.Query, vexecUpdateTemplates)
		if err != nil {
			return nil, err
		}
		if !match {
			return nil, fmt.Errorf("Query must match one of these templates: %s; query=%s", strings.Join(vexecUpdateTemplates, "; "), vx.Query)
		}
		if shard, _ := vx.ColumnStringVal(vx.WhereCols, "shard"); shard != "" {
			// shard is specified.
			if shard != e.shard {
				// specified shard is not _this_ shard. So we're skipping this UPDATE
				return sqltypes.ResultToProto3(emptyResult), nil
			}
		}
		statusVal, err := vx.ColumnStringVal(vx.UpdateCols, "migration_status")
		if err != nil {
			return nil, err
		}
		switch statusVal {
		case retryMigrationHint:
			return response(e.retryMigrationWhere(ctx, sqlparser.String(stmt.Where.Expr)))
		case completeMigrationHint:
			uuid, err := vx.ColumnStringVal(vx.WhereCols, "migration_uuid")
			if err != nil {
				return nil, err
			}
			if !schema.IsOnlineDDLUUID(uuid) {
				return nil, fmt.Errorf("Not an Online DDL UUID: %s", uuid)
			}
			return response(e.CompleteMigration(ctx, uuid))
		case cancelMigrationHint:
			uuid, err := vx.ColumnStringVal(vx.WhereCols, "migration_uuid")
			if err != nil {
				return nil, err
			}
			if !schema.IsOnlineDDLUUID(uuid) {
				return nil, fmt.Errorf("Not an Online DDL UUID: %s", uuid)
			}
			return response(e.CancelMigration(ctx, uuid, "cancel by user", true))
		case cancelAllMigrationHint:
			uuid, _ := vx.ColumnStringVal(vx.WhereCols, "migration_uuid")
			if uuid != "" {
				return nil, fmt.Errorf("Unexpetced UUID: %s", uuid)
			}
			return response(e.CancelPendingMigrations(ctx, "cancel-all by user", true))
		default:
			return nil, fmt.Errorf("Unexpected value for migration_status: %v. Supported values are: %s, %s",
				statusVal, retryMigrationHint, cancelMigrationHint)
		}
	default:
		return nil, fmt.Errorf("No handler for this query: %s", vx.Query)
	}
}<|MERGE_RESOLUTION|>--- conflicted
+++ resolved
@@ -650,17 +650,11 @@
 	return acceptableErrorCodeFound, nil
 }
 
-<<<<<<< HEAD
-func (e *Executor) isConnectionQueryRunning(ctx context.Context, connID int64, submatch string) (bool, error) {
-	findProcessQuery, err := sqlparser.ParseAndBind(sqlFindProcess,
-		sqltypes.Int64BindVariable(connID),
-=======
 // doesConnectionInfoMatch checks if theres a MySQL connection in PROCESSLIST whose Info matches given text
 func (e *Executor) doesConnectionInfoMatch(ctx context.Context, connID int64, submatch string) (bool, error) {
 	findProcessQuery, err := sqlparser.ParseAndBind(sqlFindProcess,
 		sqltypes.Int64BindVariable(connID),
 		sqltypes.StringBindVariable("%"+submatch+"%"),
->>>>>>> 95d1ef35
 	)
 	if err != nil {
 		return false, err
@@ -669,19 +663,7 @@
 	if err != nil {
 		return false, err
 	}
-<<<<<<< HEAD
-	row := rs.Named().Row()
-	if row == nil {
-		return false, nil
-	}
-	info, err := row.ToString("info")
-	if err != nil {
-		return false, err
-	}
-	return strings.Contains(info, submatch), nil
-=======
 	return len(rs.Rows) == 1, nil
->>>>>>> 95d1ef35
 }
 
 // validateTableForAlterAction checks whether a table is good to undergo a ALTER operation. It returns detailed error if not.
@@ -779,7 +761,6 @@
 	isVreplicationTestSuite := onlineDDL.StrategySetting().IsVreplicationTestSuite()
 	e.updateMigrationStage(ctx, onlineDDL.UUID, "starting cut-over")
 
-<<<<<<< HEAD
 	var renameNoLockCheckSupported bool
 	{
 		// we want to see whether MySQL supports the NO LOCK CHECK clause:
@@ -795,9 +776,7 @@
 			}
 		}
 	}
-=======
 	var sentryTableName string
->>>>>>> 95d1ef35
 
 	waitForPos := func(s *VReplStream, pos mysql.Position) error {
 		ctx, cancel := context.WithTimeout(ctx, vreplicationCutOverThreshold)
@@ -810,26 +789,11 @@
 		return nil
 	}
 
-<<<<<<< HEAD
-	// A bit early on, we generate names for stowaway and temporary tables
-	// We do this here because right now we're in a safe place where nothing happened yet. If there's an error now, bail out
-	// and no harm done.
-	// Later on, when traffic is blocked and tables renamed, that's a more dangerous place to be in; we want as little logic
-	// in that place as possible.
-	sentryTableName, err := schema.GenerateGCTableName(schema.HoldTableGCState, newGCTableRetainTime())
-	if err != nil {
-		return nil
-	}
-
 	switch {
 	case isVreplicationTestSuite:
 	case renameNoLockCheckSupported:
 	default:
-		// We create the sentry table before toggling writes, because this involves a WaitForPos, which takes some time. We
-		// don't want to overload the buffering time with this excessive wait.
-=======
-	if !isVreplicationTestSuite {
-		// A bit early on, we generate names for stowaway and temporary tables
+		// A bit early on, we generate names temporary tables
 		// We do this here because right now we're in a safe place where nothing happened yet. If there's an error now, bail out
 		// and no harm done.
 		// Later on, when traffic is blocked and tables renamed, that's a more dangerous place to be in; we want as little logic
@@ -841,8 +805,6 @@
 
 		// We create the sentry table before toggling writes, because this involves a WaitForPos, which takes some time. We
 		// don't want to overload the buffering time with this excessive wait.
-
->>>>>>> 95d1ef35
 		if err := e.updateArtifacts(ctx, onlineDDL.UUID, sentryTableName); err != nil {
 			return err
 		}
@@ -880,20 +842,13 @@
 
 	waitForRenameProcess := func() error {
 		// This function waits until it finds the RENAME TABLE... query running in MySQL's PROCESSLIST, or until timeout
-<<<<<<< HEAD
-=======
 		// The function assumes that one of the renamed tables is locked, thus causing the RENAME to block. If nothing
 		// is locked, then the RENAME will be near-instantaneious and it's unlikely that the function will find it.
->>>>>>> 95d1ef35
 		renameWaitCtx, cancel := context.WithTimeout(ctx, vreplicationCutOverThreshold)
 		defer cancel()
 
 		for {
-<<<<<<< HEAD
-			renameProcessFound, err := e.isConnectionQueryRunning(renameWaitCtx, renameConn.ID(), strings.Fields(renameQuery.Query)[0])
-=======
 			renameProcessFound, err := e.doesConnectionInfoMatch(renameWaitCtx, renameConn.ID(), "rename")
->>>>>>> 95d1ef35
 			if err != nil {
 				return err
 			}
@@ -952,12 +907,8 @@
 	e.updateMigrationStage(ctx, onlineDDL.UUID, "graceful wait for buffering")
 	time.Sleep(100 * time.Millisecond)
 
-<<<<<<< HEAD
 	switch {
 	case isVreplicationTestSuite:
-=======
-	if isVreplicationTestSuite {
->>>>>>> 95d1ef35
 		// The testing suite may inject queries internally from the server via a recurring EVENT.
 		// Those queries are unaffected by query rules (ACLs) because they don't go through Vitess.
 		// We therefore hard-rename the table into an agreed upon name, and we won't swap it with
@@ -968,7 +919,6 @@
 			return err
 		}
 		e.updateMigrationStage(ctx, onlineDDL.UUID, "test suite 'before' table renamed")
-<<<<<<< HEAD
 	case renameNoLockCheckSupported:
 		e.updateMigrationStage(ctx, onlineDDL.UUID, "locking table")
 		lockCtx, cancel := context.WithTimeout(ctx, vreplicationCutOverThreshold)
@@ -979,11 +929,6 @@
 		}
 		e.updateMigrationStage(ctx, onlineDDL.UUID, "table locked")
 	default:
-=======
-	} else {
->>>>>>> 95d1ef35
-		// real production
-
 		e.updateMigrationStage(ctx, onlineDDL.UUID, "locking tables")
 		lockCtx, cancel := context.WithTimeout(ctx, vreplicationCutOverThreshold)
 		defer cancel()
@@ -1055,7 +1000,6 @@
 			if _, err := lockConn.Exec(lockCtx, renameNoLockCheckQuery.Query, 1, false); err != nil {
 				return err
 			}
-<<<<<<< HEAD
 		}
 		{
 			lockCtx, cancel := context.WithTimeout(ctx, vreplicationCutOverThreshold)
@@ -1066,43 +1010,7 @@
 			}
 		}
 	default:
-		e.updateMigrationStage(ctx, onlineDDL.UUID, "validating rename is still in place")
-		if err := waitForRenameProcess(); err != nil {
-			return err
-		}
-
-		// Normal (non-testing) alter table
-		e.updateMigrationStage(ctx, onlineDDL.UUID, "dropping sentry table")
-		dropTableQuery := sqlparser.BuildParsedQuery(sqlDropTable, sentryTableName)
-
 		{
-			lockCtx, cancel := context.WithTimeout(ctx, vreplicationCutOverThreshold)
-			defer cancel()
-			if _, err := lockConn.Exec(lockCtx, dropTableQuery.Query, 1, false); err != nil {
-				return err
-			}
-		}
-		{
-			lockCtx, cancel := context.WithTimeout(ctx, vreplicationCutOverThreshold)
-			defer cancel()
-			e.updateMigrationStage(ctx, onlineDDL.UUID, "unlocking tables")
-			if _, err := lockConn.Exec(lockCtx, sqlUnlockTables, 1, false); err != nil {
-				return err
-			}
-		}
-		{
-			lockCtx, cancel := context.WithTimeout(ctx, vreplicationCutOverThreshold)
-			defer cancel()
-			e.updateMigrationStage(lockCtx, onlineDDL.UUID, "waiting for RENAME to complete")
-			if err := <-renameCompleteChan; err != nil {
-				return err
-			}
-		}
-	}
-
-=======
-			e.updateMigrationStage(ctx, onlineDDL.UUID, "test suite 'after' table renamed")
-		} else {
 			e.updateMigrationStage(ctx, onlineDDL.UUID, "validating rename is still in place")
 			if err := waitForRenameProcess(); err != nil {
 				return err
@@ -1137,7 +1045,6 @@
 			}
 		}
 	}
->>>>>>> 95d1ef35
 	e.updateMigrationStage(ctx, onlineDDL.UUID, "cut-over complete")
 	e.ownedRunningMigrations.Delete(onlineDDL.UUID)
 
