/*
Copyright 2019 The Vitess Authors.

Licensed under the Apache License, Version 2.0 (the "License");
you may not use this file except in compliance with the License.
You may obtain a copy of the License at

    http://www.apache.org/licenses/LICENSE-2.0

Unless required by applicable law or agreed to in writing, software
distributed under the License is distributed on an "AS IS" BASIS,
WITHOUT WARRANTIES OR CONDITIONS OF ANY KIND, either express or implied.
See the License for the specific language governing permissions and
limitations under the License.
*/

package onlineddl

const (
	// SchemaMigrationsTableName is used by VExec interceptor to call the correct handler
	sqlCreateSidecarDB             = "create database if not exists _vt"
	sqlCreateSchemaMigrationsTable = `CREATE TABLE IF NOT EXISTS _vt.schema_migrations (
		id bigint(20) unsigned NOT NULL AUTO_INCREMENT,
		migration_uuid varchar(64) NOT NULL,
		keyspace varchar(256) NOT NULL,
		shard varchar(255) NOT NULL,
		mysql_schema varchar(128) NOT NULL,
		mysql_table varchar(128) NOT NULL,
		migration_statement text NOT NULL,
		strategy varchar(128) NOT NULL,
		options varchar(8192) NOT NULL,
		added_timestamp timestamp NOT NULL DEFAULT CURRENT_TIMESTAMP,
		requested_timestamp timestamp NOT NULL DEFAULT CURRENT_TIMESTAMP,
		ready_timestamp timestamp NULL DEFAULT NULL,
		started_timestamp timestamp NULL DEFAULT NULL,
		liveness_timestamp timestamp NULL DEFAULT NULL,
		completed_timestamp timestamp NULL DEFAULT NULL,
		cleanup_timestamp timestamp NULL DEFAULT NULL,
		migration_status varchar(128) NOT NULL,
		log_path varchar(1024) NOT NULL,
		artifacts varchar(1024) NOT NULL,
		PRIMARY KEY (id),
		UNIQUE KEY uuid_idx (migration_uuid),
		KEY keyspace_shard_idx (keyspace(64),shard(64)),
		KEY status_idx (migration_status, liveness_timestamp),
		KEY cleanup_status_idx (cleanup_timestamp, migration_status)
	) engine=InnoDB DEFAULT CHARSET=utf8mb4`
	alterSchemaMigrationsTableRetries                  = "ALTER TABLE _vt.schema_migrations add column retries int unsigned NOT NULL DEFAULT 0"
	alterSchemaMigrationsTableTablet                   = "ALTER TABLE _vt.schema_migrations add column tablet varchar(128) NOT NULL DEFAULT ''"
	alterSchemaMigrationsTableArtifacts                = "ALTER TABLE _vt.schema_migrations modify artifacts TEXT NOT NULL"
	alterSchemaMigrationsTableTabletFailure            = "ALTER TABLE _vt.schema_migrations add column tablet_failure tinyint unsigned NOT NULL DEFAULT 0"
	alterSchemaMigrationsTableTabletFailureIndex       = "ALTER TABLE _vt.schema_migrations add KEY tablet_failure_idx (tablet_failure, migration_status, retries)"
	alterSchemaMigrationsTableProgress                 = "ALTER TABLE _vt.schema_migrations add column progress float NOT NULL DEFAULT 0"
	alterSchemaMigrationsTableContext                  = "ALTER TABLE _vt.schema_migrations add column migration_context varchar(1024) NOT NULL DEFAULT ''"
	alterSchemaMigrationsTableDDLAction                = "ALTER TABLE _vt.schema_migrations add column ddl_action varchar(16) NOT NULL DEFAULT ''"
	alterSchemaMigrationsTableMessage                  = "ALTER TABLE _vt.schema_migrations add column message TEXT NOT NULL"
	alterSchemaMigrationsTableTableCompleteIndex       = "ALTER TABLE _vt.schema_migrations add KEY table_complete_idx (migration_status, keyspace(64), mysql_table(64), completed_timestamp)"
	alterSchemaMigrationsTableETASeconds               = "ALTER TABLE _vt.schema_migrations add column eta_seconds bigint NOT NULL DEFAULT -1"
	alterSchemaMigrationsTableRowsCopied               = "ALTER TABLE _vt.schema_migrations add column rows_copied bigint unsigned NOT NULL DEFAULT 0"
	alterSchemaMigrationsTableTableRows                = "ALTER TABLE _vt.schema_migrations add column table_rows bigint NOT NULL DEFAULT 0"
	alterSchemaMigrationsTableAddedUniqueKeys          = "ALTER TABLE _vt.schema_migrations add column added_unique_keys int unsigned NOT NULL DEFAULT 0"
	alterSchemaMigrationsTableRemovedUniqueKeys        = "ALTER TABLE _vt.schema_migrations add column removed_unique_keys int unsigned NOT NULL DEFAULT 0"
	alterSchemaMigrationsTableLogFile                  = "ALTER TABLE _vt.schema_migrations add column log_file varchar(1024) NOT NULL DEFAULT ''"
	alterSchemaMigrationsTableRetainArtifacts          = "ALTER TABLE _vt.schema_migrations add column retain_artifacts_seconds bigint NOT NULL DEFAULT 0"
	alterSchemaMigrationsTablePostponeCompletion       = "ALTER TABLE _vt.schema_migrations add column postpone_completion tinyint unsigned NOT NULL DEFAULT 0"
	alterSchemaMigrationsTableContextIndex             = "ALTER TABLE _vt.schema_migrations add KEY migration_context_idx (migration_context(64))"
	alterSchemaMigrationsTableRemovedUniqueNames       = "ALTER TABLE _vt.schema_migrations add column removed_unique_key_names text NOT NULL"
	alterSchemaMigrationsTableRemovedNoDefaultColNames = "ALTER TABLE _vt.schema_migrations add column dropped_no_default_column_names text NOT NULL"
	alterSchemaMigrationsTableExpandedColNames         = "ALTER TABLE _vt.schema_migrations add column expanded_column_names text NOT NULL"
	alterSchemaMigrationsTableRevertibleNotes          = "ALTER TABLE _vt.schema_migrations add column revertible_notes text NOT NULL"
	alterSchemaMigrationsTableAllowConcurrent          = "ALTER TABLE _vt.schema_migrations add column allow_concurrent tinyint unsigned NOT NULL DEFAULT 0"
	alterSchemaMigrationsTableRevertedUUID             = "ALTER TABLE _vt.schema_migrations add column reverted_uuid varchar(64) NOT NULL DEFAULT ''"
	alterSchemaMigrationsTableRevertedUUIDIndex        = "ALTER TABLE _vt.schema_migrations add KEY reverted_uuid_idx (reverted_uuid(64))"
	alterSchemaMigrationsTableIsView                   = "ALTER TABLE _vt.schema_migrations add column is_view tinyint unsigned NOT NULL DEFAULT 0"
	alterSchemaMigrationsTableReadyToComplete          = "ALTER TABLE _vt.schema_migrations add column ready_to_complete tinyint unsigned NOT NULL DEFAULT 0"
	alterSchemaMigrationsTableStowawayTable            = "ALTER TABLE _vt.schema_migrations add column stowaway_table tinytext NOT NULL"
	alterSchemaMigrationsTableVreplLivenessIndicator   = "ALTER TABLE _vt.schema_migrations add column vitess_liveness_indicator bigint NOT NULL DEFAULT 0"
	alterSchemaMigrationsTableUserThrottleRatio        = "ALTER TABLE _vt.schema_migrations add column user_throttle_ratio float NOT NULL DEFAULT 0"
	alterSchemaMigrationsTableSpecialPlan              = "ALTER TABLE _vt.schema_migrations add column special_plan text NOT NULL"
	alterSchemaMigrationsLastThrottled                 = "ALTER TABLE _vt.schema_migrations add column last_throttled_timestamp timestamp NULL DEFAULT NULL"
	alterSchemaMigrationsComponentThrottled            = "ALTER TABLE _vt.schema_migrations add column component_throttled tinytext NOT NULL"
	alterSchemaMigrationsCancelledTimestamp            = "ALTER TABLE _vt.schema_migrations add column cancelled_timestamp timestamp NULL DEFAULT NULL"
	alterSchemaMigrationsTablePostponeLaunch           = "ALTER TABLE _vt.schema_migrations add column postpone_launch tinyint unsigned NOT NULL DEFAULT 0"
	alterSchemaMigrationsStage                         = "ALTER TABLE _vt.schema_migrations add column stage text not null"
	alterSchemaMigrationsCutoverAttempts               = "ALTER TABLE _vt.schema_migrations add column cutover_attempts int unsigned NOT NULL DEFAULT 0"

	sqlInsertMigration = `INSERT IGNORE INTO _vt.schema_migrations (
		migration_uuid,
		keyspace,
		shard,
		mysql_schema,
		mysql_table,
		migration_statement,
		strategy,
		options,
		ddl_action,
		requested_timestamp,
		migration_context,
		migration_status,
		tablet,
		retain_artifacts_seconds,
		postpone_launch,
		postpone_completion,
		allow_concurrent,
		reverted_uuid,
		is_view
	) VALUES (
		%a, %a, %a, %a, %a, %a, %a, %a, %a, NOW(), %a, %a, %a, %a, %a, %a, %a, %a, %a
	)`

	sqlSelectQueuedMigrations = `SELECT
			migration_uuid,
			ddl_action,
			postpone_launch,
			postpone_completion,
			ready_to_complete
		FROM _vt.schema_migrations
		WHERE
			migration_status='queued'
	`
	sqlUpdateMySQLTable = `UPDATE _vt.schema_migrations
			SET mysql_table=%a
		WHERE
			migration_uuid=%a
	`
	sqlUpdateMigrationStatus = `UPDATE _vt.schema_migrations
			SET migration_status=%a
		WHERE
			migration_uuid=%a
	`
	sqlUpdateMigrationStatusFailedOrCancelled = `UPDATE _vt.schema_migrations
			SET migration_status=IF(cancelled_timestamp IS NULL, 'failed', 'cancelled')
		WHERE
			migration_uuid=%a
	`
	sqlUpdateMigrationProgress = `UPDATE _vt.schema_migrations
			SET progress=%a
		WHERE
			migration_uuid=%a
	`
	sqlUpdateMigrationETASeconds = `UPDATE _vt.schema_migrations
			SET eta_seconds=%a
		WHERE
			migration_uuid=%a
	`
	sqlUpdateMigrationRowsCopied = `UPDATE _vt.schema_migrations
			SET rows_copied=%a
		WHERE
			migration_uuid=%a
	`
	sqlUpdateMigrationIsView = `UPDATE _vt.schema_migrations
			SET is_view=%a
		WHERE
			migration_uuid=%a
	`
	sqlUpdateMigrationReadyToComplete = `UPDATE _vt.schema_migrations
			SET ready_to_complete=%a
		WHERE
			migration_uuid=%a
	`
	sqlUpdateMigrationStowawayTable = `UPDATE _vt.schema_migrations
			SET stowaway_table=%a
		WHERE
			migration_uuid=%a
	`
	sqlUpdateMigrationUserThrottleRatio = `UPDATE _vt.schema_migrations
			SET user_throttle_ratio=%a
		WHERE
			migration_uuid=%a
	`
	sqlUpdateMigrationStartedTimestamp = `UPDATE _vt.schema_migrations SET
			started_timestamp =IFNULL(started_timestamp,  NOW()),
			liveness_timestamp=IFNULL(liveness_timestamp, NOW())
		WHERE
			migration_uuid=%a
	`
	sqlUpdateMigrationTimestamp = `UPDATE _vt.schema_migrations
			SET %s=NOW()
		WHERE
			migration_uuid=%a
	`
	sqlUpdateMigrationVitessLivenessIndicator = `UPDATE _vt.schema_migrations
			SET vitess_liveness_indicator=%a
		WHERE
			migration_uuid=%a
	`
	sqlUpdateMigrationLogPath = `UPDATE _vt.schema_migrations
			SET log_path=%a, log_file=%a
		WHERE
			migration_uuid=%a
	`
	sqlUpdateArtifacts = `UPDATE _vt.schema_migrations
			SET artifacts=concat(%a, ',', artifacts), cleanup_timestamp=NULL
		WHERE
			migration_uuid=%a
	`
	sqlClearArtifacts = `UPDATE _vt.schema_migrations
			SET artifacts=''
		WHERE
			migration_uuid=%a
	`
	sqlUpdateSpecialPlan = `UPDATE _vt.schema_migrations
			SET special_plan=%a
		WHERE
			migration_uuid=%a
	`
	sqlUpdateStage = `UPDATE _vt.schema_migrations
			SET stage=%a
		WHERE
			migration_uuid=%a
	`
	sqlIncrementCutoverAttempts = `UPDATE _vt.schema_migrations
			SET cutover_attempts=cutover_attempts+1
		WHERE
			migration_uuid=%a
	`
	sqlUpdateReadyForCleanup = `UPDATE _vt.schema_migrations
			SET retain_artifacts_seconds=-1
		WHERE
			migration_uuid=%a
	`
	sqlUpdateLaunchMigration = `UPDATE _vt.schema_migrations
			SET postpone_launch=0
		WHERE
			migration_uuid=%a
			AND postpone_launch != 0
	`
	sqlUpdateCompleteMigration = `UPDATE _vt.schema_migrations
			SET postpone_completion=0
		WHERE
			migration_uuid=%a
			AND postpone_completion != 0
	`
	sqlUpdateTablet = `UPDATE _vt.schema_migrations
			SET tablet=%a
		WHERE
			migration_uuid=%a
	`
	sqlUpdateTabletFailure = `UPDATE _vt.schema_migrations
			SET tablet_failure=1
		WHERE
			migration_uuid=%a
	`
	sqlUpdateDDLAction = `UPDATE _vt.schema_migrations
			SET ddl_action=%a
		WHERE
			migration_uuid=%a
	`
	sqlUpdateMessage = `UPDATE _vt.schema_migrations
			SET message=%a
		WHERE
			migration_uuid=%a
	`
	sqlUpdateSchemaAnalysis = `UPDATE _vt.schema_migrations
			SET added_unique_keys=%a, removed_unique_keys=%a, removed_unique_key_names=%a,
			dropped_no_default_column_names=%a, expanded_column_names=%a,
			revertible_notes=%a
		WHERE
			migration_uuid=%a
	`
	sqlUpdateMigrationTableRows = `UPDATE _vt.schema_migrations
			SET table_rows=%a
		WHERE
			migration_uuid=%a
	`
	sqlUpdateMigrationProgressByRowsCopied = `UPDATE _vt.schema_migrations
			SET
				progress=CASE
					WHEN table_rows=0 THEN 100
					ELSE LEAST(100, 100*%a/table_rows)
				END
		WHERE
			migration_uuid=%a
	`
	sqlUpdateMigrationETASecondsByProgress = `UPDATE _vt.schema_migrations
			SET
				eta_seconds=CASE
					WHEN progress=0 THEN -1
					WHEN table_rows=0 THEN 0
					ELSE GREATEST(0,
						TIMESTAMPDIFF(SECOND, started_timestamp, NOW())*((100/progress)-1)
					)
				END
		WHERE
			migration_uuid=%a
	`
	sqlUpdateLastThrottled = `UPDATE _vt.schema_migrations
			SET last_throttled_timestamp=FROM_UNIXTIME(%a), component_throttled=%a
		WHERE
			migration_uuid=%a
	`
	sqlRetryMigrationWhere = `UPDATE _vt.schema_migrations
		SET
			migration_status='queued',
			tablet=%a,
			retries=retries + 1,
			tablet_failure=0,
			message='',
			stage='',
			cutover_attempts=0,
			ready_timestamp=NULL,
			started_timestamp=NULL,
			liveness_timestamp=NULL,
			cancelled_timestamp=NULL,
			completed_timestamp=NULL,
			cleanup_timestamp=NULL
		WHERE
			migration_status IN ('failed', 'cancelled')
			AND (%s)
			LIMIT 1
	`
	sqlRetryMigration = `UPDATE _vt.schema_migrations
		SET
			migration_status='queued',
			tablet=%a,
			retries=retries + 1,
			tablet_failure=0,
			message='',
			stage='',
			cutover_attempts=0,
			ready_timestamp=NULL,
			started_timestamp=NULL,
			liveness_timestamp=NULL,
			cancelled_timestamp=NULL,
			completed_timestamp=NULL,
			cleanup_timestamp=NULL
		WHERE
			migration_status IN ('failed', 'cancelled')
			AND migration_uuid=%a
	`
	sqlWhereTabletFailure = `
		tablet_failure=1
		AND migration_status='failed'
		AND retries=0
	`
	sqlSelectRunningMigrations = `SELECT
			migration_uuid,
			postpone_completion,
			stowaway_table,
			timestampdiff(second, started_timestamp, now()) as elapsed_seconds
		FROM _vt.schema_migrations
		WHERE
			migration_status='running'
	`
	sqlSelectCompleteMigrationsOnTable = `SELECT
			migration_uuid,
			strategy
		FROM _vt.schema_migrations
		WHERE
			migration_status='complete'
			AND keyspace=%a
			AND mysql_table=%a
		ORDER BY
			completed_timestamp DESC
		LIMIT 1
	`
	sqlSelectCompleteMigrationsByContextAndSQL = `SELECT
			migration_uuid,
			strategy
		FROM _vt.schema_migrations
		WHERE
			migration_status='complete'
			AND keyspace=%a
			AND migration_context=%a
			AND migration_statement=%a
		LIMIT 1
	`
	sqlSelectStaleMigrations = `SELECT
			migration_uuid
		FROM _vt.schema_migrations
		WHERE
			migration_status='running'
			AND liveness_timestamp < NOW() - INTERVAL %a MINUTE
	`
	sqlSelectPendingMigrations = `SELECT
			migration_uuid,
			keyspace,
			mysql_table,
			migration_status
		FROM _vt.schema_migrations
		WHERE
			migration_status IN ('queued', 'ready', 'running')
	`
	sqlSelectQueuedRevertMigrations = `SELECT
			migration_uuid
		FROM _vt.schema_migrations
		WHERE
			migration_status='queued'
			AND ddl_action='revert'
	`
	sqlSelectUncollectedArtifacts = `SELECT
			migration_uuid,
			artifacts,
			log_path
		FROM _vt.schema_migrations
		WHERE
			migration_status IN ('complete', 'failed')
			AND cleanup_timestamp IS NULL
			AND completed_timestamp <= IF(retain_artifacts_seconds=0,
				NOW() - INTERVAL %a SECOND,
				NOW() - INTERVAL retain_artifacts_seconds SECOND
			)
	`
	sqlFixCompletedTimestamp = `UPDATE _vt.schema_migrations
		SET
			completed_timestamp=NOW()
		WHERE
			migration_status='failed'
			AND cleanup_timestamp IS NULL
			AND completed_timestamp IS NULL
	`
	sqlSelectMigration = `SELECT
			id,
			migration_uuid,
			keyspace,
			shard,
			mysql_schema,
			mysql_table,
			migration_statement,
			strategy,
			options,
			added_timestamp,
			ready_timestamp,
			started_timestamp,
			liveness_timestamp,
			completed_timestamp,
			migration_status,
			log_path,
			log_file,
			retries,
			ddl_action,
			artifacts,
			tablet,
			added_unique_keys,
			removed_unique_keys,
			migration_context,
			retain_artifacts_seconds,
			is_view,
			ready_to_complete,
			reverted_uuid,
			stowaway_table,
			rows_copied,
			vitess_liveness_indicator,
			user_throttle_ratio,
			last_throttled_timestamp,
			cancelled_timestamp,
			component_throttled,
			postpone_launch,
			postpone_completion
		FROM _vt.schema_migrations
		WHERE
			migration_uuid=%a
	`
	sqlSelectReadyMigrations = `SELECT
			migration_uuid
		FROM _vt.schema_migrations
		WHERE
			migration_status='ready'
		ORDER BY id
	`
	sqlSelectPTOSCMigrationTriggers = `SELECT
			TRIGGER_SCHEMA as trigger_schema,
			TRIGGER_NAME as trigger_name
		FROM INFORMATION_SCHEMA.TRIGGERS
		WHERE
			EVENT_OBJECT_SCHEMA=%a
			AND EVENT_OBJECT_TABLE=%a
			AND ACTION_TIMING='AFTER'
			AND LEFT(TRIGGER_NAME, 7)='pt_osc_'
		`
	sqlSelectColumnTypes = `
		select
				*,
				COLUMN_DEFAULT IS NULL AS is_default_null
			from
				information_schema.columns
			where
				table_schema=%a
				and table_name=%a
		`
	selSelectCountFKParentConstraints = `
		SELECT
			COUNT(*) as num_fk_constraints
		FROM INFORMATION_SCHEMA.KEY_COLUMN_USAGE
		WHERE
			REFERENCED_TABLE_SCHEMA=%a AND REFERENCED_TABLE_NAME=%a
			AND REFERENCED_TABLE_NAME IS NOT NULL
		`
	selSelectCountFKChildConstraints = `
		SELECT
			COUNT(*) as num_fk_constraints
		FROM INFORMATION_SCHEMA.KEY_COLUMN_USAGE
		WHERE
			TABLE_SCHEMA=%a AND TABLE_NAME=%a
			AND REFERENCED_TABLE_NAME IS NOT NULL
		`
	sqlSelectUniqueKeys = `
	SELECT
		COLUMNS.TABLE_SCHEMA as table_schema,
		COLUMNS.TABLE_NAME as table_name,
		COLUMNS.COLUMN_NAME as column_name,
		UNIQUES.INDEX_NAME as index_name,
		UNIQUES.COLUMN_NAMES as column_names,
		UNIQUES.COUNT_COLUMN_IN_INDEX as count_column_in_index,
		COLUMNS.DATA_TYPE as data_type,
		COLUMNS.CHARACTER_SET_NAME as character_set_name,
		LOCATE('auto_increment', EXTRA) > 0 as is_auto_increment,
		(DATA_TYPE='float' OR DATA_TYPE='double') AS is_float,
		has_nullable
	FROM INFORMATION_SCHEMA.COLUMNS INNER JOIN (
		SELECT
			TABLE_SCHEMA,
			TABLE_NAME,
			INDEX_NAME,
			COUNT(*) AS COUNT_COLUMN_IN_INDEX,
			GROUP_CONCAT(COLUMN_NAME ORDER BY SEQ_IN_INDEX ASC) AS COLUMN_NAMES,
			SUBSTRING_INDEX(GROUP_CONCAT(COLUMN_NAME ORDER BY SEQ_IN_INDEX ASC), ',', 1) AS FIRST_COLUMN_NAME,
			SUM(NULLABLE='YES') > 0 AS has_nullable
		FROM INFORMATION_SCHEMA.STATISTICS
		WHERE
			NON_UNIQUE=0
			AND TABLE_SCHEMA=%a
			AND TABLE_NAME=%a
		GROUP BY TABLE_SCHEMA, TABLE_NAME, INDEX_NAME
	) AS UNIQUES
	ON (
		COLUMNS.COLUMN_NAME = UNIQUES.FIRST_COLUMN_NAME
	)
	WHERE
		COLUMNS.TABLE_SCHEMA=%a
		AND COLUMNS.TABLE_NAME=%a
	ORDER BY
		COLUMNS.TABLE_SCHEMA, COLUMNS.TABLE_NAME,
		CASE UNIQUES.INDEX_NAME
			WHEN 'PRIMARY' THEN 0
			ELSE 1
		END,
		CASE has_nullable
			WHEN 0 THEN 0
			ELSE 1
		END,
		CASE IFNULL(CHARACTER_SET_NAME, '')
				WHEN '' THEN 0
				ELSE 1
		END,
		CASE DATA_TYPE
			WHEN 'tinyint' THEN 0
			WHEN 'smallint' THEN 1
			WHEN 'int' THEN 2
			WHEN 'bigint' THEN 3
			ELSE 100
		END,
		COUNT_COLUMN_IN_INDEX
	`
	sqlDropTrigger      = "DROP TRIGGER IF EXISTS `%a`.`%a`"
	sqlShowTablesLike   = "SHOW TABLES LIKE '%a'"
	sqlDropTable        = "DROP TABLE `%a`"
	sqlShowColumnsFrom  = "SHOW COLUMNS FROM `%a`"
	sqlShowTableStatus  = "SHOW TABLE STATUS LIKE '%a'"
	sqlShowCreateTable  = "SHOW CREATE TABLE `%a`"
	sqlGetAutoIncrement = `
		SELECT
			AUTO_INCREMENT
		FROM INFORMATION_SCHEMA.TABLES
		WHERE
			TABLES.TABLE_SCHEMA=%a
			AND TABLES.TABLE_NAME=%a
			AND AUTO_INCREMENT IS NOT NULL
		`
	sqlAlterTableAutoIncrement      = "ALTER TABLE `%s` AUTO_INCREMENT=%a"
	sqlAlterTableExchangePartition  = "ALTER TABLE `%a` EXCHANGE PARTITION `%a` WITH TABLE `%a`"
	sqlAlterTableRemovePartitioning = "ALTER TABLE `%a` REMOVE PARTITIONING"
	sqlAlterTableDropPartition      = "ALTER TABLE `%a` DROP PARTITION `%a`"
	sqlStartVReplStream             = "UPDATE _vt.vreplication set state='Running' where db_name=%a and workflow=%a"
	sqlStopVReplStream              = "UPDATE _vt.vreplication set state='Stopped' where db_name=%a and workflow=%a"
	sqlDeleteVReplStream            = "DELETE FROM _vt.vreplication where db_name=%a and workflow=%a"
	sqlReadVReplStream              = `SELECT
			id,
			workflow,
			source,
			pos,
			time_updated,
			transaction_timestamp,
			time_heartbeat,
			time_throttled,
			component_throttled,
			state,
			message,
			rows_copied
		FROM _vt.vreplication
		WHERE
			workflow=%a
		`
	sqlReadCountCopyState = `SELECT
			count(*) as cnt
		FROM
			_vt.copy_state
		WHERE vrepl_id=%a
		`
<<<<<<< HEAD
	sqlSwapTables             = "RENAME TABLE `%a` TO `%a`, `%a` TO `%a`, `%a` TO `%a`"
	sqlSwapTablesNoLockCheck  = "RENAME TABLE `%a` TO `%a`, `%a` TO `%a`, `%a` TO `%a` NO LOCK CHECK"
	sqlRenameTable            = "RENAME TABLE `%a` TO `%a`"
	sqlRenameTableNoLockCheck = "RENAME TABLE `________________` TO `________________` NO LOCK CHECK"
	sqlLockTableWrite         = "LOCK TABLES `%a` WRITE"
	sqlLockTwoTablesWrite     = "LOCK TABLES `%a` WRITE, `%a` WRITE"
	sqlUnlockTables           = "UNLOCK TABLES"
	sqlCreateSentryTable      = "CREATE TABLE IF NOT EXISTS `%a` (id INT PRIMARY KEY)"
	sqlFindProcess            = "SELECT id, Info as info FROM information_schema.processlist WHERE id=%a"
=======
	sqlSwapTables         = "RENAME TABLE `%a` TO `%a`, `%a` TO `%a`, `%a` TO `%a`"
	sqlRenameTable        = "RENAME TABLE `%a` TO `%a`"
	sqlLockTwoTablesWrite = "LOCK TABLES `%a` WRITE, `%a` WRITE"
	sqlUnlockTables       = "UNLOCK TABLES"
	sqlCreateSentryTable  = "CREATE TABLE IF NOT EXISTS `%a` (id INT PRIMARY KEY)"
	sqlFindProcess        = "SELECT id, Info as info FROM information_schema.processlist WHERE id=%a AND Info LIKE %a"
>>>>>>> 95d1ef35
)

const (
	retryMigrationHint     = "retry"
	cancelMigrationHint    = "cancel"
	cancelAllMigrationHint = "cancel-all"
	completeMigrationHint  = "complete"
)

var (
	sqlCreateOnlineDDLUser = []string{
		`CREATE USER IF NOT EXISTS %s IDENTIFIED BY '%s'`,
		`ALTER USER %s IDENTIFIED BY '%s'`,
	}
	sqlGrantOnlineDDLSuper = []string{
		`GRANT SUPER ON *.* TO %s`,
	}
	sqlGrantOnlineDDLUser = []string{
		`GRANT PROCESS, REPLICATION SLAVE, REPLICATION CLIENT ON *.* TO %s`,
		`GRANT ALTER, CREATE, CREATE VIEW, SHOW VIEW, DELETE, DROP, INDEX, INSERT, LOCK TABLES, SELECT, TRIGGER, UPDATE ON *.* TO %s`,
	}
	sqlDropOnlineDDLUser = `DROP USER IF EXISTS %s`
)

// ApplyDDL ddls to be applied at the start
var ApplyDDL = []string{
	sqlCreateSidecarDB,
	sqlCreateSchemaMigrationsTable,
	alterSchemaMigrationsTableRetries,
	alterSchemaMigrationsTableTablet,
	alterSchemaMigrationsTableArtifacts,
	alterSchemaMigrationsTableTabletFailure,
	alterSchemaMigrationsTableTabletFailureIndex,
	alterSchemaMigrationsTableProgress,
	alterSchemaMigrationsTableContext,
	alterSchemaMigrationsTableDDLAction,
	alterSchemaMigrationsTableMessage,
	alterSchemaMigrationsTableTableCompleteIndex,
	alterSchemaMigrationsTableETASeconds,
	alterSchemaMigrationsTableRowsCopied,
	alterSchemaMigrationsTableTableRows,
	alterSchemaMigrationsTableAddedUniqueKeys,
	alterSchemaMigrationsTableRemovedUniqueKeys,
	alterSchemaMigrationsTableLogFile,
	alterSchemaMigrationsTableRetainArtifacts,
	alterSchemaMigrationsTablePostponeCompletion,
	alterSchemaMigrationsTableContextIndex,
	alterSchemaMigrationsTableRemovedUniqueNames,
	alterSchemaMigrationsTableRemovedNoDefaultColNames,
	alterSchemaMigrationsTableExpandedColNames,
	alterSchemaMigrationsTableRevertibleNotes,
	alterSchemaMigrationsTableAllowConcurrent,
	alterSchemaMigrationsTableRevertedUUID,
	alterSchemaMigrationsTableRevertedUUIDIndex,
	alterSchemaMigrationsTableIsView,
	alterSchemaMigrationsTableReadyToComplete,
	alterSchemaMigrationsTableStowawayTable,
	alterSchemaMigrationsTableVreplLivenessIndicator,
	alterSchemaMigrationsTableUserThrottleRatio,
	alterSchemaMigrationsTableSpecialPlan,
	alterSchemaMigrationsLastThrottled,
	alterSchemaMigrationsComponentThrottled,
	alterSchemaMigrationsCancelledTimestamp,
	alterSchemaMigrationsTablePostponeLaunch,
	alterSchemaMigrationsStage,
	alterSchemaMigrationsCutoverAttempts,
}<|MERGE_RESOLUTION|>--- conflicted
+++ resolved
@@ -597,7 +597,6 @@
 			_vt.copy_state
 		WHERE vrepl_id=%a
 		`
-<<<<<<< HEAD
 	sqlSwapTables             = "RENAME TABLE `%a` TO `%a`, `%a` TO `%a`, `%a` TO `%a`"
 	sqlSwapTablesNoLockCheck  = "RENAME TABLE `%a` TO `%a`, `%a` TO `%a`, `%a` TO `%a` NO LOCK CHECK"
 	sqlRenameTable            = "RENAME TABLE `%a` TO `%a`"
@@ -606,15 +605,7 @@
 	sqlLockTwoTablesWrite     = "LOCK TABLES `%a` WRITE, `%a` WRITE"
 	sqlUnlockTables           = "UNLOCK TABLES"
 	sqlCreateSentryTable      = "CREATE TABLE IF NOT EXISTS `%a` (id INT PRIMARY KEY)"
-	sqlFindProcess            = "SELECT id, Info as info FROM information_schema.processlist WHERE id=%a"
-=======
-	sqlSwapTables         = "RENAME TABLE `%a` TO `%a`, `%a` TO `%a`, `%a` TO `%a`"
-	sqlRenameTable        = "RENAME TABLE `%a` TO `%a`"
-	sqlLockTwoTablesWrite = "LOCK TABLES `%a` WRITE, `%a` WRITE"
-	sqlUnlockTables       = "UNLOCK TABLES"
-	sqlCreateSentryTable  = "CREATE TABLE IF NOT EXISTS `%a` (id INT PRIMARY KEY)"
-	sqlFindProcess        = "SELECT id, Info as info FROM information_schema.processlist WHERE id=%a AND Info LIKE %a"
->>>>>>> 95d1ef35
+	sqlFindProcess            = "SELECT id, Info as info FROM information_schema.processlist WHERE id=%a AND Info LIKE %a"
 )
 
 const (
