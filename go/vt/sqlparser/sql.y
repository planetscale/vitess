/*
Copyright 2019 The Vitess Authors.

Licensed under the Apache License, Version 2.0 (the "License");
you may not use this file except in compliance with the License.
You may obtain a copy of the License at

    http://www.apache.org/licenses/LICENSE-2.0

Unless required by applicable law or agreed to in writing, software
distributed under the License is distributed on an "AS IS" BASIS,
WITHOUT WARRANTIES OR CONDITIONS OF ANY KIND, either express or implied.
See the License for the specific language governing permissions and
limitations under the License.
*/

%{
package sqlparser

func setParseTree(yylex interface{}, stmt Statement) {
  yylex.(*Tokenizer).ParseTree = stmt
}

func setAllowComments(yylex interface{}, allow bool) {
  yylex.(*Tokenizer).AllowComments = allow
}

func setDDL(yylex interface{}, node Statement) {
  yylex.(*Tokenizer).partialDDL = node
}

func incNesting(yylex interface{}) bool {
  yylex.(*Tokenizer).nesting++
  if yylex.(*Tokenizer).nesting == 200 {
    return true
  }
  return false
}

func decNesting(yylex interface{}) {
  yylex.(*Tokenizer).nesting--
}

// skipToEnd forces the lexer to end prematurely. Not all SQL statements
// are supported by the Parser, thus calling skipToEnd will make the lexer
// return EOF early.
func skipToEnd(yylex interface{}) {
  yylex.(*Tokenizer).SkipToEnd = true
}

%}

%union {
  empty         struct{}
  statement     Statement
  selStmt       SelectStatement
  ins           *Insert
  byt           byte
  str           string
  strs          []string
  selectExprs   SelectExprs
  selectExpr    SelectExpr
  columns       Columns
  partitions    Partitions
  colName       *ColName
  tableExprs    TableExprs
  tableExpr     TableExpr
  joinCondition JoinCondition
  tableName     TableName
  tableNames    TableNames
  indexHints    *IndexHints
  expr          Expr
  exprs         Exprs
  boolVal       BoolVal
  boolean	bool
  literal        *Literal
  colTuple      ColTuple
  values        Values
  valTuple      ValTuple
  subquery      *Subquery
  derivedTable  *DerivedTable
  whens         []*When
  when          *When
  orderBy       OrderBy
  order         *Order
  limit         *Limit
  updateExprs   UpdateExprs
  setExprs      SetExprs
  updateExpr    *UpdateExpr
  setExpr       *SetExpr
  characteristic Characteristic
  characteristics []Characteristic
  colIdent      ColIdent
  tableIdent    TableIdent
  convertType   *ConvertType
  aliasedTableName *AliasedTableExpr
  TableSpec  *TableSpec
  columnType    ColumnType
  colKeyOpt     ColumnKeyOption
  optVal        Expr
  LengthScaleOption LengthScaleOption
  columnDefinition *ColumnDefinition
  columnDefinitions []*ColumnDefinition
  indexDefinition *IndexDefinition
  indexInfo     *IndexInfo
  indexOption   *IndexOption
  indexOptions  []*IndexOption
  indexColumn   *IndexColumn
  indexColumns  []*IndexColumn
  constraintDefinition *ConstraintDefinition
  constraintInfo ConstraintInfo
  ReferenceAction ReferenceAction
  partDefs      []*PartitionDefinition
  partDef       *PartitionDefinition
  partSpec      *PartitionSpec
  partSpecs     []*PartitionSpec
  vindexParam   VindexParam
  vindexParams  []VindexParam
  showFilter    *ShowFilter
  optLike       *OptLike
  isolationLevel IsolationLevel
  insertAction InsertAction
  scope 	Scope
  ignore 	Ignore
  lock 		Lock
  joinType  	JoinType
  comparisonExprOperator ComparisonExprOperator
  isExprOperator IsExprOperator
  matchExprOption MatchExprOption
  orderDirection  OrderDirection
  explainType 	  ExplainType
  selectInto	  *SelectInto
  createDatabase  *CreateDatabase
  alterDatabase  *AlterDatabase
  collateAndCharset CollateAndCharset
  collateAndCharsets []CollateAndCharset
  createTable      *CreateTable
  tableAndLockTypes []*TableAndLockType
  tableAndLockType *TableAndLockType
  lockType LockType
  alterTable       *AlterTable
  alterOption      AlterOption
  alterOptions	   []AlterOption
  tableOption      *TableOption
  tableOptions     TableOptions
  renameTablePairs []*RenameTablePair
  columnTypeOptions *ColumnTypeOptions
  revertMigration *RevertMigration
}

%token LEX_ERROR
%left <str> UNION
%token <str> SELECT STREAM VSTREAM INSERT UPDATE DELETE FROM WHERE GROUP HAVING ORDER BY LIMIT OFFSET FOR
%token <str> ALL DISTINCT AS EXISTS ASC DESC INTO DUPLICATE KEY DEFAULT SET LOCK UNLOCK KEYS DO CALL
%token <str> DISTINCTROW PARSER
%token <str> OUTFILE S3 DATA LOAD LINES TERMINATED ESCAPED ENCLOSED
%token <str> DUMPFILE CSV HEADER MANIFEST OVERWRITE STARTING OPTIONALLY
%token <str> VALUES LAST_INSERT_ID
%token <str> NEXT VALUE SHARE MODE
%token <str> SQL_NO_CACHE SQL_CACHE SQL_CALC_FOUND_ROWS
%left <str> JOIN STRAIGHT_JOIN LEFT RIGHT INNER OUTER CROSS NATURAL USE FORCE
%left <str> ON USING INPLACE COPY ALGORITHM NONE SHARED EXCLUSIVE
%token <empty> '(' ',' ')'
%token <str> ID AT_ID AT_AT_ID HEX STRING INTEGRAL FLOAT HEXNUM VALUE_ARG LIST_ARG COMMENT COMMENT_KEYWORD BIT_LITERAL COMPRESSION
%token <str> NULL TRUE FALSE OFF
%token <str> DISCARD IMPORT ENABLE DISABLE TABLESPACE

// Precedence dictated by mysql. But the vitess grammar is simplified.
// Some of these operators don't conflict in our situation. Nevertheless,
// it's better to have these listed in the correct order. Also, we don't
// support all operators yet.
// * NOTE: If you change anything here, update precedence.go as well *
%left <str> OR
%left <str> XOR
%left <str> AND
%right <str> NOT '!'
%left <str> BETWEEN CASE WHEN THEN ELSE END
%left <str> '=' '<' '>' LE GE NE NULL_SAFE_EQUAL IS LIKE REGEXP IN
%left <str> '|'
%left <str> '&'
%left <str> SHIFT_LEFT SHIFT_RIGHT
%left <str> '+' '-'
%left <str> '*' '/' DIV '%' MOD
%left <str> '^'
%right <str> '~' UNARY
%left <str> COLLATE
%right <str> BINARY UNDERSCORE_BINARY UNDERSCORE_UTF8MB4 UNDERSCORE_UTF8 UNDERSCORE_LATIN1
%right <str> INTERVAL
%nonassoc <str> '.'

// There is no need to define precedence for the JSON
// operators because the syntax is restricted enough that
// they don't cause conflicts.
%token <empty> JSON_EXTRACT_OP JSON_UNQUOTE_EXTRACT_OP

// DDL Tokens
<<<<<<< HEAD
%token <bytes> CREATE ALTER DROP RENAME ANALYZE ADD FLUSH CHANGE MODIFY
%token <bytes> REVERT
%token <bytes> SCHEMA TABLE INDEX VIEW TO IGNORE IF UNIQUE PRIMARY COLUMN SPATIAL FULLTEXT KEY_BLOCK_SIZE CHECK INDEXES
%token <bytes> ACTION CASCADE CONSTRAINT FOREIGN NO REFERENCES RESTRICT
%token <bytes> SHOW DESCRIBE EXPLAIN DATE ESCAPE REPAIR OPTIMIZE TRUNCATE COALESCE EXCHANGE REBUILD PARTITIONING REMOVE
%token <bytes> MAXVALUE PARTITION REORGANIZE LESS THAN PROCEDURE TRIGGER
%token <bytes> VINDEX VINDEXES DIRECTORY NAME UPGRADE
%token <bytes> STATUS VARIABLES WARNINGS CASCADED DEFINER OPTION SQL UNDEFINED
%token <bytes> SEQUENCE MERGE TEMPORARY TEMPTABLE INVOKER SECURITY FIRST AFTER LAST
=======
%token <str> CREATE ALTER DROP RENAME ANALYZE ADD FLUSH CHANGE MODIFY
%token <str> SCHEMA TABLE INDEX VIEW TO IGNORE IF UNIQUE PRIMARY COLUMN SPATIAL FULLTEXT KEY_BLOCK_SIZE CHECK INDEXES
%token <str> ACTION CASCADE CONSTRAINT FOREIGN NO REFERENCES RESTRICT
%token <str> SHOW DESCRIBE EXPLAIN DATE ESCAPE REPAIR OPTIMIZE TRUNCATE COALESCE EXCHANGE REBUILD PARTITIONING REMOVE
%token <str> MAXVALUE PARTITION REORGANIZE LESS THAN PROCEDURE TRIGGER
%token <str> VINDEX VINDEXES DIRECTORY NAME UPGRADE
%token <str> STATUS VARIABLES WARNINGS CASCADED DEFINER OPTION SQL UNDEFINED
%token <str> SEQUENCE MERGE TEMPORARY TEMPTABLE INVOKER SECURITY FIRST AFTER LAST
>>>>>>> f9cc2fb3

// Revert tokens
%token <bytes> VITESS_MIGRATION

// Transaction Tokens
%token <str> BEGIN START TRANSACTION COMMIT ROLLBACK SAVEPOINT RELEASE WORK

// Type Tokens
%token <str> BIT TINYINT SMALLINT MEDIUMINT INT INTEGER BIGINT INTNUM
%token <str> REAL DOUBLE FLOAT_TYPE DECIMAL NUMERIC
%token <str> TIME TIMESTAMP DATETIME YEAR
%token <str> CHAR VARCHAR BOOL CHARACTER VARBINARY NCHAR
%token <str> TEXT TINYTEXT MEDIUMTEXT LONGTEXT
%token <str> BLOB TINYBLOB MEDIUMBLOB LONGBLOB JSON ENUM
%token <str> GEOMETRY POINT LINESTRING POLYGON GEOMETRYCOLLECTION MULTIPOINT MULTILINESTRING MULTIPOLYGON

// Type Modifiers
%token <str> NULLX AUTO_INCREMENT APPROXNUM SIGNED UNSIGNED ZEROFILL

// SHOW tokens
%token <str> COLLATION DATABASES SCHEMAS TABLES VITESS_METADATA VSCHEMA FULL PROCESSLIST COLUMNS FIELDS ENGINES PLUGINS EXTENDED
%token <str> KEYSPACES VITESS_KEYSPACES VITESS_SHARDS VITESS_TABLETS VITESS_MIGRATIONS CODE PRIVILEGES FUNCTION OPEN TRIGGERS EVENT USER

// SET tokens
%token <str> NAMES CHARSET GLOBAL SESSION ISOLATION LEVEL READ WRITE ONLY REPEATABLE COMMITTED UNCOMMITTED SERIALIZABLE

// Functions
%token <str> CURRENT_TIMESTAMP DATABASE CURRENT_DATE
%token <str> CURRENT_TIME LOCALTIME LOCALTIMESTAMP CURRENT_USER
%token <str> UTC_DATE UTC_TIME UTC_TIMESTAMP
%token <str> REPLACE
%token <str> CONVERT CAST
%token <str> SUBSTR SUBSTRING
%token <str> GROUP_CONCAT SEPARATOR
%token <str> TIMESTAMPADD TIMESTAMPDIFF

// Match
%token <str> MATCH AGAINST BOOLEAN LANGUAGE WITH QUERY EXPANSION WITHOUT VALIDATION

// MySQL reserved words that are unused by this grammar will map to this token.
%token <str> UNUSED ARRAY CUME_DIST DESCRIPTION DENSE_RANK EMPTY EXCEPT FIRST_VALUE GROUPING GROUPS JSON_TABLE LAG LAST_VALUE LATERAL LEAD MEMBER
%token <str> NTH_VALUE NTILE OF OVER PERCENT_RANK RANK RECURSIVE ROW_NUMBER SYSTEM WINDOW
%token <str> ACTIVE ADMIN BUCKETS CLONE COMPONENT DEFINITION ENFORCED EXCLUDE FOLLOWING GEOMCOLLECTION GET_MASTER_PUBLIC_KEY HISTOGRAM HISTORY
%token <str> INACTIVE INVISIBLE LOCKED MASTER_COMPRESSION_ALGORITHMS MASTER_PUBLIC_KEY_PATH MASTER_TLS_CIPHERSUITES MASTER_ZSTD_COMPRESSION_LEVEL
%token <str> NESTED NETWORK_NAMESPACE NOWAIT NULLS OJ OLD OPTIONAL ORDINALITY ORGANIZATION OTHERS PATH PERSIST PERSIST_ONLY PRECEDING PRIVILEGE_CHECKS_USER PROCESS
%token <str> RANDOM REFERENCE REQUIRE_ROW_FORMAT RESOURCE RESPECT RESTART RETAIN REUSE ROLE SECONDARY SECONDARY_ENGINE SECONDARY_LOAD SECONDARY_UNLOAD SKIP SRID
%token <str> THREAD_PRIORITY TIES UNBOUNDED VCPU VISIBLE

// Explain tokens
%token <str> FORMAT TREE VITESS TRADITIONAL

// Lock type tokens
%token <str> LOCAL LOW_PRIORITY

// Flush tokens
%token <str> NO_WRITE_TO_BINLOG LOGS ERROR GENERAL HOSTS OPTIMIZER_COSTS USER_RESOURCES SLOW CHANNEL RELAY EXPORT

// TableOptions tokens
%token <str> AVG_ROW_LENGTH CONNECTION CHECKSUM DELAY_KEY_WRITE ENCRYPTION ENGINE INSERT_METHOD MAX_ROWS MIN_ROWS PACK_KEYS PASSWORD
%token <str> FIXED DYNAMIC COMPRESSED REDUNDANT COMPACT ROW_FORMAT STATS_AUTO_RECALC STATS_PERSISTENT STATS_SAMPLE_PAGES STORAGE MEMORY DISK

%type <statement> command
%type <selStmt> simple_select select_statement base_select union_rhs
%type <statement> explain_statement explainable_statement
%type <statement> stream_statement vstream_statement insert_statement update_statement delete_statement set_statement set_transaction_statement
%type <statement> create_statement alter_statement rename_statement drop_statement truncate_statement flush_statement do_statement
%type <renameTablePairs> rename_list
%type <createTable> create_table_prefix
%type <alterTable> alter_table_prefix
%type <alterOption> alter_option alter_commands_modifier lock_index algorithm_index
%type <alterOptions> alter_options alter_commands_list alter_commands_modifier_list algorithm_lock_opt
%type <alterTable> create_index_prefix
%type <createDatabase> create_database_prefix
%type <alterDatabase> alter_database_prefix
%type <collateAndCharset> collate character_set
%type <collateAndCharsets> create_options create_options_opt
%type <boolean> default_optional
%type <statement> analyze_statement show_statement use_statement other_statement
%type <statement> begin_statement commit_statement rollback_statement savepoint_statement release_statement load_statement
%type <statement> lock_statement unlock_statement call_statement
<<<<<<< HEAD
%type <statement> revert_statement
%type <bytes2> comment_opt comment_list
=======
%type <strs> comment_opt comment_list
>>>>>>> f9cc2fb3
%type <str> wild_opt check_option_opt cascade_or_local_opt restrict_or_cascade_opt
%type <explainType> explain_format_opt
%type <insertAction> insert_or_replace
%type <str> explain_synonyms
%type <str> cache_opt separator_opt flush_option for_channel_opt
%type <matchExprOption> match_option
%type <boolean> distinct_opt union_op replace_opt local_opt
%type <expr> like_escape_opt
%type <selectExprs> select_expression_list select_expression_list_opt
%type <selectExpr> select_expression
%type <strs> select_options flush_option_list
%type <str> select_option algorithm_view security_view security_view_opt
%type <str> definer_opt user
%type <expr> expression
%type <tableExprs> from_opt table_references
%type <tableExpr> table_reference table_factor join_table
%type <joinCondition> join_condition join_condition_opt on_expression_opt
%type <tableNames> table_name_list delete_table_list view_name_list
%type <joinType> inner_join outer_join straight_join natural_join
%type <tableName> table_name into_table_name delete_table_name
%type <aliasedTableName> aliased_table_name
%type <indexHints> index_hint_list
%type <expr> where_expression_opt
%type <expr> condition
%type <boolVal> boolean_value
%type <comparisonExprOperator> compare
%type <ins> insert_data
%type <expr> value value_expression num_val
%type <expr> function_call_keyword function_call_nonkeyword function_call_generic function_call_conflict func_datetime_precision
%type <isExprOperator> is_suffix
%type <colTuple> col_tuple
%type <exprs> expression_list expression_list_opt
%type <values> tuple_list
%type <valTuple> row_tuple tuple_or_empty
%type <expr> tuple_expression
%type <subquery> subquery
%type <derivedTable> derived_table
%type <colName> column_name first_opt after_opt
%type <whens> when_expression_list
%type <when> when_expression
%type <expr> expression_opt else_expression_opt
%type <exprs> group_by_opt
%type <expr> having_opt
%type <orderBy> order_by_opt order_list
%type <order> order
%type <orderDirection> asc_desc_opt
%type <limit> limit_opt
%type <selectInto> into_option
%type <columnTypeOptions> column_type_options
%type <str> header_opt export_options manifest_opt overwrite_opt format_opt optionally_opt
%type <str> fields_opt lines_opt terminated_by_opt starting_by_opt enclosed_by_opt escaped_by_opt
%type <lock> lock_opt
%type <columns> ins_column_list column_list column_list_opt
%type <partitions> opt_partition_clause partition_list
%type <updateExprs> on_dup_opt
%type <updateExprs> update_list
%type <setExprs> set_list
%type <str> charset_or_character_set charset_or_character_set_or_names
%type <updateExpr> update_expression
%type <setExpr> set_expression
%type <characteristic> transaction_char
%type <characteristics> transaction_chars
%type <isolationLevel> isolation_level
%type <str> for_from
%type <str> default_opt
%type <ignore> ignore_opt
%type <str> from_database_opt columns_or_fields extended_opt storage_opt
%type <showFilter> like_or_where_opt like_opt
%type <boolean> exists_opt not_exists_opt enforced_opt temp_opt full_opt
%type <empty> to_opt
%type <str> reserved_keyword non_reserved_keyword
%type <colIdent> sql_id reserved_sql_id col_alias as_ci_opt
%type <expr> charset_value
%type <tableIdent> table_id reserved_table_id table_alias as_opt_id
%type <empty> as_opt work_opt savepoint_opt
%type <empty> skip_to_end ddl_skip_to_end
%type <str> charset
%type <scope> set_session_or_global
%type <convertType> convert_type
%type <columnType> column_type
%type <columnType> int_type decimal_type numeric_type time_type char_type spatial_type
%type <literal> length_opt
%type <str> charset_opt collate_opt
%type <LengthScaleOption> float_length_opt decimal_length_opt
%type <boolean> unsigned_opt zero_fill_opt without_valid_opt
%type <strs> enum_values
%type <columnDefinition> column_definition
%type <columnDefinitions> column_definition_list
%type <indexDefinition> index_definition
%type <constraintDefinition> constraint_definition check_constraint_definition
%type <str> index_or_key index_symbols from_or_in index_or_key_opt
%type <str> name_opt constraint_name_opt
%type <str> equal_opt
%type <TableSpec> table_spec table_column_list
%type <optLike> create_like
%type <str> table_opt_value
%type <tableOption> table_option
%type <tableOptions> table_option_list table_option_list_opt space_separated_table_option_list
%type <indexInfo> index_info
%type <indexColumn> index_column
%type <indexColumns> index_column_list
%type <indexOption> index_option using_index_type
%type <indexOptions> index_option_list index_option_list_opt using_opt
%type <constraintInfo> constraint_info check_constraint_info
%type <partDefs> partition_definitions
%type <partDef> partition_definition
%type <partSpec> partition_operation
%type <vindexParam> vindex_param
%type <vindexParams> vindex_param_list vindex_params_opt
%type <colIdent> id_or_var vindex_type vindex_type_opt id_or_var_opt
%type <str> database_or_schema column_opt insert_method_options row_format_options
%type <ReferenceAction> fk_reference_action fk_on_delete fk_on_update
%type <str> vitess_topo
%type <tableAndLockTypes> lock_table_list
%type <tableAndLockType> lock_table
%type <lockType> lock_type
%type <empty> session_or_local_opt


%start any_command

%%

any_command:
  command semicolon_opt
  {
    setParseTree(yylex, $1)
  }

semicolon_opt:
/*empty*/ {}
| ';' {}

command:
  select_statement
  {
    $$ = $1
  }
| stream_statement
| vstream_statement
| insert_statement
| update_statement
| delete_statement
| set_statement
| set_transaction_statement
| create_statement
| alter_statement
| rename_statement
| drop_statement
| truncate_statement
| analyze_statement
| show_statement
| use_statement
| begin_statement
| commit_statement
| rollback_statement
| savepoint_statement
| release_statement
| explain_statement
| other_statement
| flush_statement
| do_statement
| load_statement
| lock_statement
| unlock_statement
| call_statement
| revert_statement
| /*empty*/
{
  setParseTree(yylex, nil)
}

id_or_var:
  ID
  {
    $$ = NewColIdentWithAt(string($1), NoAt)
  }
| AT_ID
  {
    $$ = NewColIdentWithAt(string($1), SingleAt)
  }
| AT_AT_ID
  {
    $$ = NewColIdentWithAt(string($1), DoubleAt)
  }

id_or_var_opt:
  {
    $$ = NewColIdentWithAt("", NoAt)
  }
| id_or_var
  {
    $$ = $1
  }

do_statement:
  DO expression_list
  {
    $$ = &OtherAdmin{}
  }

load_statement:
  LOAD DATA skip_to_end
  {
    $$ = &Load{}
  }

select_statement:
  base_select order_by_opt limit_opt lock_opt into_option
  {
    sel := $1.(*Select)
    sel.OrderBy = $2
    sel.Limit = $3
    sel.Lock = $4
    sel.Into = $5
    $$ = sel
  }
| openb select_statement closeb order_by_opt limit_opt lock_opt
  {
    $$ = &Union{FirstStatement: &ParenSelect{Select: $2}, OrderBy: $4, Limit:$5, Lock:$6}
  }
| select_statement union_op union_rhs order_by_opt limit_opt lock_opt
  {
    $$ = Unionize($1, $3, $2, $4, $5, $6)
  }
| SELECT comment_opt cache_opt NEXT num_val for_from table_name
  {
    $$ = NewSelect(Comments($2), SelectExprs{&Nextval{Expr: $5}}, []string{$3}/*options*/, TableExprs{&AliasedTableExpr{Expr: $7}}, nil/*where*/, nil/*groupBy*/, nil/*having*/)
  }

// simple_select is an unparenthesized select used for subquery.
// Allowing parenthesis for subqueries leads to grammar ambiguity.
// MySQL also seems to have run into this and resolved it the same way.
// The specific ambiguity comes from the fact that parenthesis means
// many things:
// 1. Grouping: (select id from t) order by id
// 2. Tuple: id in (1, 2, 3)
// 3. Subquery: id in (select id from t)
// Example:
// ((select id from t))
// Interpretation 1: inner () is for subquery (rule 3), and outer ()
// is Tuple (rule 2), which degenerates to a simple expression
// for single value expressions.
// Interpretation 2: inner () is for grouping (rule 1), and outer
// is for subquery.
// Not allowing parenthesis for subselects will force the above
// construct to use the first interpretation.
simple_select:
  base_select order_by_opt limit_opt lock_opt
  {
    sel := $1.(*Select)
    sel.OrderBy = $2
    sel.Limit = $3
    sel.Lock = $4
    $$ = sel
  }
| simple_select union_op union_rhs order_by_opt limit_opt lock_opt
  {
    $$ = Unionize($1, $3, $2, $4, $5, $6)
  }

stream_statement:
  STREAM comment_opt select_expression FROM table_name
  {
    $$ = &Stream{Comments: Comments($2), SelectExpr: $3, Table: $5}
  }

vstream_statement:
  VSTREAM comment_opt select_expression FROM table_name where_expression_opt limit_opt
  {
    $$ = &VStream{Comments: Comments($2), SelectExpr: $3, Table: $5, Where: NewWhere(WhereClause, $6), Limit: $7}
  }

// base_select is an unparenthesized SELECT with no order by clause or beyond.
base_select:
//  1         2            3              4                    5             6                7           8
  SELECT comment_opt select_options select_expression_list from_opt where_expression_opt group_by_opt having_opt
  {
    $$ = NewSelect(Comments($2), $4/*SelectExprs*/, $3/*options*/, $5/*from*/, NewWhere(WhereClause, $6), GroupBy($7), NewWhere(HavingClause, $8))
  }

union_rhs:
  base_select
  {
    $$ = $1
  }
| openb select_statement closeb
  {
    $$ = &ParenSelect{Select: $2}
  }


insert_statement:
  insert_or_replace comment_opt ignore_opt into_table_name opt_partition_clause insert_data on_dup_opt
  {
    // insert_data returns a *Insert pre-filled with Columns & Values
    ins := $6
    ins.Action = $1
    ins.Comments = $2
    ins.Ignore = $3
    ins.Table = $4
    ins.Partitions = $5
    ins.OnDup = OnDup($7)
    $$ = ins
  }
| insert_or_replace comment_opt ignore_opt into_table_name opt_partition_clause SET update_list on_dup_opt
  {
    cols := make(Columns, 0, len($7))
    vals := make(ValTuple, 0, len($8))
    for _, updateList := range $7 {
      cols = append(cols, updateList.Name.Name)
      vals = append(vals, updateList.Expr)
    }
    $$ = &Insert{Action: $1, Comments: Comments($2), Ignore: $3, Table: $4, Partitions: $5, Columns: cols, Rows: Values{vals}, OnDup: OnDup($8)}
  }

insert_or_replace:
  INSERT
  {
    $$ = InsertAct
  }
| REPLACE
  {
    $$ = ReplaceAct
  }

update_statement:
  UPDATE comment_opt ignore_opt table_references SET update_list where_expression_opt order_by_opt limit_opt
  {
    $$ = &Update{Comments: Comments($2), Ignore: $3, TableExprs: $4, Exprs: $6, Where: NewWhere(WhereClause, $7), OrderBy: $8, Limit: $9}
  }

delete_statement:
  DELETE comment_opt ignore_opt FROM table_name opt_partition_clause where_expression_opt order_by_opt limit_opt
  {
    $$ = &Delete{Comments: Comments($2), Ignore: $3, TableExprs:  TableExprs{&AliasedTableExpr{Expr:$5}}, Partitions: $6, Where: NewWhere(WhereClause, $7), OrderBy: $8, Limit: $9}
  }
| DELETE comment_opt ignore_opt FROM table_name_list USING table_references where_expression_opt
  {
    $$ = &Delete{Comments: Comments($2), Ignore: $3, Targets: $5, TableExprs: $7, Where: NewWhere(WhereClause, $8)}
  }
| DELETE comment_opt ignore_opt table_name_list from_or_using table_references where_expression_opt
  {
    $$ = &Delete{Comments: Comments($2), Ignore: $3, Targets: $4, TableExprs: $6, Where: NewWhere(WhereClause, $7)}
  }
| DELETE comment_opt ignore_opt delete_table_list from_or_using table_references where_expression_opt
  {
    $$ = &Delete{Comments: Comments($2), Ignore: $3, Targets: $4, TableExprs: $6, Where: NewWhere(WhereClause, $7)}
  }

from_or_using:
  FROM {}
| USING {}

view_name_list:
  table_name
  {
    $$ = TableNames{$1.ToViewName()}
  }
| view_name_list ',' table_name
  {
    $$ = append($$, $3.ToViewName())
  }

table_name_list:
  table_name
  {
    $$ = TableNames{$1}
  }
| table_name_list ',' table_name
  {
    $$ = append($$, $3)
  }

delete_table_list:
  delete_table_name
  {
    $$ = TableNames{$1}
  }
| delete_table_list ',' delete_table_name
  {
    $$ = append($$, $3)
  }

opt_partition_clause:
  {
    $$ = nil
  }
| PARTITION openb partition_list closeb
  {
  $$ = $3
  }

set_statement:
  SET comment_opt set_list
  {
    $$ = &Set{Comments: Comments($2), Exprs: $3}
  }

set_transaction_statement:
  SET comment_opt set_session_or_global TRANSACTION transaction_chars
  {
    $$ = &SetTransaction{Comments: Comments($2), Scope: $3, Characteristics: $5}
  }
| SET comment_opt TRANSACTION transaction_chars
  {
    $$ = &SetTransaction{Comments: Comments($2), Characteristics: $4, Scope: ImplicitScope}
  }

transaction_chars:
  transaction_char
  {
    $$ = []Characteristic{$1}
  }
| transaction_chars ',' transaction_char
  {
    $$ = append($$, $3)
  }

transaction_char:
  ISOLATION LEVEL isolation_level
  {
    $$ = $3
  }
| READ WRITE
  {
    $$ = ReadWrite
  }
| READ ONLY
  {
    $$ = ReadOnly
  }

isolation_level:
  REPEATABLE READ
  {
    $$ = RepeatableRead
  }
| READ COMMITTED
  {
    $$ = ReadCommitted
  }
| READ UNCOMMITTED
  {
    $$ = ReadUncommitted
  }
| SERIALIZABLE
  {
    $$ = Serializable
  }

set_session_or_global:
  SESSION
  {
    $$ = SessionScope
  }
| GLOBAL
  {
    $$ = GlobalScope
  }

create_statement:
  create_table_prefix table_spec
  {
    $1.TableSpec = $2
    $1.FullyParsed = true
    $$ = $1
  }
| create_table_prefix create_like
  {
    // Create table [name] like [name]
    $1.OptLike = $2
    $1.FullyParsed = true
    $$ = $1
  }
| create_index_prefix '(' index_column_list ')' index_option_list_opt algorithm_lock_opt
  {
    indexDef := $1.AlterOptions[0].(*AddIndexDefinition).IndexDefinition
    indexDef.Columns = $3
    indexDef.Options = append(indexDef.Options,$5...)
    $1.AlterOptions = append($1.AlterOptions,$6...)
    $1.FullyParsed = true
    $$ = $1
  }
| CREATE replace_opt algorithm_view definer_opt security_view_opt VIEW table_name column_list_opt AS select_statement check_option_opt
  {
    $$ = &CreateView{ViewName: $7.ToViewName(), IsReplace:$2, Algorithm:$3, Definer: $4 ,Security:$5, Columns:$8, Select: $10, CheckOption: $11 }
  }
| create_database_prefix create_options_opt
  {
    $1.FullyParsed = true
    $1.CreateOptions = $2
    $$ = $1
  }

replace_opt:
  {
    $$ = false
  }
| OR REPLACE
  {
    $$ = true
  }

vindex_type_opt:
  {
    $$ = NewColIdent("")
  }
| USING vindex_type
  {
    $$ = $2
  }

vindex_type:
  id_or_var
  {
    $$ = $1
  }

vindex_params_opt:
  {
    var v []VindexParam
    $$ = v
  }
| WITH vindex_param_list
  {
    $$ = $2
  }

vindex_param_list:
  vindex_param
  {
    $$ = make([]VindexParam, 0, 4)
    $$ = append($$, $1)
  }
| vindex_param_list ',' vindex_param
  {
    $$ = append($$, $3)
  }

vindex_param:
  reserved_sql_id '=' table_opt_value
  {
    $$ = VindexParam{Key: $1, Val: $3}
  }

create_table_prefix:
  CREATE temp_opt TABLE not_exists_opt table_name
  {
    $$ = &CreateTable{Table: $5, IfNotExists: $4, Temp: $2}
    setDDL(yylex, $$)
  }

alter_table_prefix:
  ALTER TABLE table_name
  {
    $$ = &AlterTable{Table: $3}
    setDDL(yylex, $$)
  }

create_index_prefix:
  CREATE INDEX id_or_var using_opt ON table_name
  {
    $$ = &AlterTable{Table: $6, AlterOptions: []AlterOption{&AddIndexDefinition{IndexDefinition:&IndexDefinition{Info: &IndexInfo{Name:$3, Type:string($2)}, Options:$4}}}}
    setDDL(yylex, $$)
  }
| CREATE FULLTEXT INDEX id_or_var using_opt ON table_name
  {
    $$ = &AlterTable{Table: $7, AlterOptions: []AlterOption{&AddIndexDefinition{IndexDefinition:&IndexDefinition{Info: &IndexInfo{Name:$4, Type:string($2)+" "+string($3), Fulltext:true}, Options:$5}}}}
    setDDL(yylex, $$)
  }
| CREATE SPATIAL INDEX id_or_var using_opt ON table_name
  {
    $$ = &AlterTable{Table: $7, AlterOptions: []AlterOption{&AddIndexDefinition{IndexDefinition:&IndexDefinition{Info: &IndexInfo{Name:$4, Type:string($2)+" "+string($3), Spatial:true}, Options:$5}}}}
    setDDL(yylex, $$)
  }
| CREATE UNIQUE INDEX id_or_var using_opt ON table_name
  {
    $$ = &AlterTable{Table: $7, AlterOptions: []AlterOption{&AddIndexDefinition{IndexDefinition:&IndexDefinition{Info: &IndexInfo{Name:$4, Type:string($2)+" "+string($3), Unique:true}, Options:$5}}}}
    setDDL(yylex, $$)
  }

create_database_prefix:
  CREATE database_or_schema not_exists_opt id_or_var
  {
    $$ = &CreateDatabase{DBName: string($4.String()), IfNotExists: $3}
    setDDL(yylex,$$)
  }

alter_database_prefix:
  ALTER database_or_schema
  {
    $$ = &AlterDatabase{}
    setDDL(yylex,$$)
  }

database_or_schema:
  DATABASE
| SCHEMA

table_spec:
  '(' table_column_list ')' table_option_list_opt
  {
    $$ = $2
    $$.Options = $4
  }

create_options_opt:
  {
    $$ = nil
  }
| create_options
  {
    $$ = $1
  }

create_options:
  character_set
  {
    $$ = []CollateAndCharset{$1}
  }
| collate
  {
    $$ = []CollateAndCharset{$1}
  }
| create_options collate
  {
    $$ = append($1,$2)
  }
| create_options character_set
  {
    $$ = append($1,$2)
  }

default_optional:
  {
    $$ = false
  }
| DEFAULT
  {
    $$ = true
  }

character_set:
  default_optional charset_or_character_set equal_opt id_or_var
  {
    $$ = CollateAndCharset{Type:CharacterSetType, Value:($4.String()), IsDefault:$1}
  }
| default_optional charset_or_character_set equal_opt STRING
  {
    $$ = CollateAndCharset{Type:CharacterSetType, Value:("'" + string($4) + "'"), IsDefault:$1}
  }

collate:
  default_optional COLLATE equal_opt id_or_var
  {
    $$ = CollateAndCharset{Type:CollateType, Value:($4.String()), IsDefault:$1}
  }
| default_optional COLLATE equal_opt STRING
  {
    $$ = CollateAndCharset{Type:CollateType, Value:("'" + string($4) + "'"), IsDefault:$1}
  }


create_like:
  LIKE table_name
  {
    $$ = &OptLike{LikeTable: $2}
  }
| '(' LIKE table_name ')'
  {
    $$ = &OptLike{LikeTable: $3}
  }

column_definition_list:
  column_definition
  {
    $$ = []*ColumnDefinition{$1}
  }
| column_definition_list ',' column_definition
  {
    $$ = append($1,$3)
  }

table_column_list:
  column_definition
  {
    $$ = &TableSpec{}
    $$.AddColumn($1)
  }
| check_constraint_definition
  {
    $$ = &TableSpec{}
    $$.AddConstraint($1)
  }
| table_column_list ',' column_definition
  {
    $$.AddColumn($3)
  }
| table_column_list ',' column_definition check_constraint_definition
  {
    $$.AddColumn($3)
    $$.AddConstraint($4)
  }
| table_column_list ',' index_definition
  {
    $$.AddIndex($3)
  }
| table_column_list ',' constraint_definition
  {
    $$.AddConstraint($3)
  }
| table_column_list ',' check_constraint_definition
  {
    $$.AddConstraint($3)
  }

column_definition:
  sql_id column_type column_type_options
  {
    $2.Options = $3
    $$ = &ColumnDefinition{Name: $1, Type: $2}
  }

// There is a shift reduce conflict that arises here because UNIQUE and KEY are column_type_option and so is UNIQUE KEY.
// So in the state "column_type_options UNIQUE. KEY" there is a shift-reduce conflict.
// This has been added to emulate what MySQL does. The previous architecture was such that the order of the column options
// was specific (as stated in the MySQL guide) and did not accept arbitrary order options. For example NOT NULL DEFAULT 1 and not DEFAULT 1 NOT NULL
column_type_options:
  {
    $$ = &ColumnTypeOptions{NotNull: false, Default: nil, OnUpdate: nil, Autoincrement: false, KeyOpt: colKeyNone, Comment: nil}
  }
| column_type_options NULL
  {
    $1.NotNull = false
    $$ = $1
  }
| column_type_options NOT NULL
  {
    $1.NotNull = true
    $$ = $1
  }
| column_type_options DEFAULT value_expression
  {
    $1.Default = $3
    $$ = $1
  }
| column_type_options ON UPDATE function_call_nonkeyword
  {
    $1.OnUpdate = $4
    $$ = $1
  }
| column_type_options AUTO_INCREMENT
  {
    $1.Autoincrement = true
    $$ = $1
  }
| column_type_options COMMENT_KEYWORD STRING
  {
    $1.Comment = NewStrLiteral($3)
    $$ = $1
  }
| column_type_options PRIMARY KEY
  {
    $1.KeyOpt = colKeyPrimary
    $$ = $1
  }
| column_type_options KEY
  {
    $1.KeyOpt = colKey
    $$ = $1
  }
| column_type_options UNIQUE KEY
  {
    $1.KeyOpt = colKeyUniqueKey
    $$ = $1
  }
| column_type_options UNIQUE
  {
    $1.KeyOpt = colKeyUnique
    $$ = $1
  }

column_type:
  numeric_type unsigned_opt zero_fill_opt
  {
    $$ = $1
    $$.Unsigned = $2
    $$.Zerofill = $3
  }
| char_type
| time_type
| spatial_type

numeric_type:
  int_type length_opt
  {
    $$ = $1
    $$.Length = $2
  }
| decimal_type
  {
    $$ = $1
  }

int_type:
  BIT
  {
    $$ = ColumnType{Type: string($1)}
  }
| BOOL
  {
    $$ = ColumnType{Type: string($1)}
  }
| BOOLEAN
  {
    $$ = ColumnType{Type: string($1)}
  }
| TINYINT
  {
    $$ = ColumnType{Type: string($1)}
  }
| SMALLINT
  {
    $$ = ColumnType{Type: string($1)}
  }
| MEDIUMINT
  {
    $$ = ColumnType{Type: string($1)}
  }
| INT
  {
    $$ = ColumnType{Type: string($1)}
  }
| INTEGER
  {
    $$ = ColumnType{Type: string($1)}
  }
| BIGINT
  {
    $$ = ColumnType{Type: string($1)}
  }

decimal_type:
REAL float_length_opt
  {
    $$ = ColumnType{Type: string($1)}
    $$.Length = $2.Length
    $$.Scale = $2.Scale
  }
| DOUBLE float_length_opt
  {
    $$ = ColumnType{Type: string($1)}
    $$.Length = $2.Length
    $$.Scale = $2.Scale
  }
| FLOAT_TYPE float_length_opt
  {
    $$ = ColumnType{Type: string($1)}
    $$.Length = $2.Length
    $$.Scale = $2.Scale
  }
| DECIMAL decimal_length_opt
  {
    $$ = ColumnType{Type: string($1)}
    $$.Length = $2.Length
    $$.Scale = $2.Scale
  }
| NUMERIC decimal_length_opt
  {
    $$ = ColumnType{Type: string($1)}
    $$.Length = $2.Length
    $$.Scale = $2.Scale
  }

time_type:
  DATE
  {
    $$ = ColumnType{Type: string($1)}
  }
| TIME length_opt
  {
    $$ = ColumnType{Type: string($1), Length: $2}
  }
| TIMESTAMP length_opt
  {
    $$ = ColumnType{Type: string($1), Length: $2}
  }
| DATETIME length_opt
  {
    $$ = ColumnType{Type: string($1), Length: $2}
  }
| YEAR length_opt
  {
    $$ = ColumnType{Type: string($1), Length: $2}
  }

char_type:
  CHAR length_opt charset_opt collate_opt
  {
    $$ = ColumnType{Type: string($1), Length: $2, Charset: $3, Collate: $4}
  }
| VARCHAR length_opt charset_opt collate_opt
  {
    $$ = ColumnType{Type: string($1), Length: $2, Charset: $3, Collate: $4}
  }
| BINARY length_opt
  {
    $$ = ColumnType{Type: string($1), Length: $2}
  }
| VARBINARY length_opt
  {
    $$ = ColumnType{Type: string($1), Length: $2}
  }
| TEXT charset_opt collate_opt
  {
    $$ = ColumnType{Type: string($1), Charset: $2, Collate: $3}
  }
| TINYTEXT charset_opt collate_opt
  {
    $$ = ColumnType{Type: string($1), Charset: $2, Collate: $3}
  }
| MEDIUMTEXT charset_opt collate_opt
  {
    $$ = ColumnType{Type: string($1), Charset: $2, Collate: $3}
  }
| LONGTEXT charset_opt collate_opt
  {
    $$ = ColumnType{Type: string($1), Charset: $2, Collate: $3}
  }
| BLOB
  {
    $$ = ColumnType{Type: string($1)}
  }
| TINYBLOB
  {
    $$ = ColumnType{Type: string($1)}
  }
| MEDIUMBLOB
  {
    $$ = ColumnType{Type: string($1)}
  }
| LONGBLOB
  {
    $$ = ColumnType{Type: string($1)}
  }
| JSON
  {
    $$ = ColumnType{Type: string($1)}
  }
| ENUM '(' enum_values ')' charset_opt collate_opt
  {
    $$ = ColumnType{Type: string($1), EnumValues: $3, Charset: $5, Collate: $6}
  }
// need set_values / SetValues ?
| SET '(' enum_values ')' charset_opt collate_opt
  {
    $$ = ColumnType{Type: string($1), EnumValues: $3, Charset: $5, Collate: $6}
  }

spatial_type:
  GEOMETRY
  {
    $$ = ColumnType{Type: string($1)}
  }
| POINT
  {
    $$ = ColumnType{Type: string($1)}
  }
| LINESTRING
  {
    $$ = ColumnType{Type: string($1)}
  }
| POLYGON
  {
    $$ = ColumnType{Type: string($1)}
  }
| GEOMETRYCOLLECTION
  {
    $$ = ColumnType{Type: string($1)}
  }
| MULTIPOINT
  {
    $$ = ColumnType{Type: string($1)}
  }
| MULTILINESTRING
  {
    $$ = ColumnType{Type: string($1)}
  }
| MULTIPOLYGON
  {
    $$ = ColumnType{Type: string($1)}
  }

enum_values:
  STRING
  {
    $$ = make([]string, 0, 4)
    $$ = append($$, "'" + string($1) + "'")
  }
| enum_values ',' STRING
  {
    $$ = append($1, "'" + string($3) + "'")
  }

length_opt:
  {
    $$ = nil
  }
| '(' INTEGRAL ')'
  {
    $$ = NewIntLiteral($2)
  }

float_length_opt:
  {
    $$ = LengthScaleOption{}
  }
| '(' INTEGRAL ',' INTEGRAL ')'
  {
    $$ = LengthScaleOption{
        Length: NewIntLiteral($2),
        Scale: NewIntLiteral($4),
    }
  }

decimal_length_opt:
  {
    $$ = LengthScaleOption{}
  }
| '(' INTEGRAL ')'
  {
    $$ = LengthScaleOption{
        Length: NewIntLiteral($2),
    }
  }
| '(' INTEGRAL ',' INTEGRAL ')'
  {
    $$ = LengthScaleOption{
        Length: NewIntLiteral($2),
        Scale: NewIntLiteral($4),
    }
  }

unsigned_opt:
  {
    $$ = false
  }
| UNSIGNED
  {
    $$ = true
  }

zero_fill_opt:
  {
    $$ = false
  }
| ZEROFILL
  {
    $$ = true
  }

charset_opt:
  {
    $$ = ""
  }
| charset_or_character_set id_or_var
  {
    $$ = string($2.String())
  }
| charset_or_character_set BINARY
  {
    $$ = string($2)
  }

collate_opt:
  {
    $$ = ""
  }
| COLLATE id_or_var
  {
    $$ = string($2.String())
  }
| COLLATE STRING
  {
    $$ = string($2)
  }


index_definition:
  index_info '(' index_column_list ')' index_option_list_opt
  {
    $$ = &IndexDefinition{Info: $1, Columns: $3, Options: $5}
  }

index_option_list_opt:
  {
    $$ = nil
  }
| index_option_list
  {
    $$ = $1
  }

index_option_list:
  index_option
  {
    $$ = []*IndexOption{$1}
  }
| index_option_list index_option
  {
    $$ = append($$, $2)
  }

index_option:
  using_index_type
  {
    $$ = $1
  }
| KEY_BLOCK_SIZE equal_opt INTEGRAL
  {
    // should not be string
    $$ = &IndexOption{Name: string($1), Value: NewIntLiteral($3)}
  }
| COMMENT_KEYWORD STRING
  {
    $$ = &IndexOption{Name: string($1), Value: NewStrLiteral($2)}
  }
| WITH PARSER id_or_var
  {
    $$ = &IndexOption{Name: string($1) + " " + string($2), String: $3.String()}
  }

equal_opt:
  /* empty */
  {
    $$ = ""
  }
| '='
  {
    $$ = string($1)
  }

index_info:
  constraint_name_opt PRIMARY KEY
  {
    $$ = &IndexInfo{Type: string($2) + " " + string($3), ConstraintName: NewColIdent($1), Name: NewColIdent("PRIMARY"), Primary: true, Unique: true}
  }
| SPATIAL index_or_key_opt name_opt
  {
    $$ = &IndexInfo{Type: string($1) + " " + string($2), Name: NewColIdent($3), Spatial: true, Unique: false}
  }
| FULLTEXT index_or_key_opt name_opt
  {
    $$ = &IndexInfo{Type: string($1) + " " + string($2), Name: NewColIdent($3), Fulltext: true, Unique: false}
  }
| constraint_name_opt UNIQUE index_or_key_opt name_opt
  {
    $$ = &IndexInfo{Type: string($2) + " " + string($3), ConstraintName: NewColIdent($1), Name: NewColIdent($4), Unique: true}
  }
| index_or_key name_opt
  {
    $$ = &IndexInfo{Type: string($1), Name: NewColIdent($2), Unique: false}
  }

constraint_name_opt:
  {
    $$ = ""
  }
| CONSTRAINT name_opt
  {
    $$ = $2
  }

index_symbols:
  INDEX
  {
    $$ = string($1)
  }
| KEYS
  {
    $$ = string($1)
  }
| INDEXES
  {
    $$ = string($1)
  }


from_or_in:
  FROM
  {
    $$ = string($1)
  }
| IN
  {
    $$ = string($1)
  }

index_or_key_opt:
  {
    $$ = "key"
  }
| index_or_key
  {
    $$ = $1
  }

index_or_key:
  INDEX
  {
    $$ = string($1)
  }
  | KEY
  {
    $$ = string($1)
  }

name_opt:
  {
    $$ = ""
  }
| id_or_var
  {
    $$ = string($1.String())
  }

index_column_list:
  index_column
  {
    $$ = []*IndexColumn{$1}
  }
| index_column_list ',' index_column
  {
    $$ = append($$, $3)
  }

index_column:
  sql_id length_opt asc_desc_opt
  {
      $$ = &IndexColumn{Column: $1, Length: $2, Direction: $3}
  }

constraint_definition:
  CONSTRAINT id_or_var_opt constraint_info
  {
    $$ = &ConstraintDefinition{Name: string($2.String()), Details: $3}
  }
|  constraint_info
  {
    $$ = &ConstraintDefinition{Details: $1}
  }

check_constraint_definition:
  CONSTRAINT id_or_var_opt check_constraint_info
  {
    $$ = &ConstraintDefinition{Name: string($2.String()), Details: $3}
  }
|  check_constraint_info
  {
    $$ = &ConstraintDefinition{Details: $1}
  }

constraint_info:
  FOREIGN KEY '(' column_list ')' REFERENCES table_name '(' column_list ')'
  {
    $$ = &ForeignKeyDefinition{Source: $4, ReferencedTable: $7, ReferencedColumns: $9}
  }
| FOREIGN KEY '(' column_list ')' REFERENCES table_name '(' column_list ')' fk_on_delete
  {
    $$ = &ForeignKeyDefinition{Source: $4, ReferencedTable: $7, ReferencedColumns: $9, OnDelete: $11}
  }
| FOREIGN KEY '(' column_list ')' REFERENCES table_name '(' column_list ')' fk_on_update
  {
    $$ = &ForeignKeyDefinition{Source: $4, ReferencedTable: $7, ReferencedColumns: $9, OnUpdate: $11}
  }
| FOREIGN KEY '(' column_list ')' REFERENCES table_name '(' column_list ')' fk_on_delete fk_on_update
  {
    $$ = &ForeignKeyDefinition{Source: $4, ReferencedTable: $7, ReferencedColumns: $9, OnDelete: $11, OnUpdate: $12}
  }

check_constraint_info:
  CHECK '(' expression ')' enforced_opt
  {
    $$ = &CheckConstraintDefinition{Expr: $3, Enforced: $5}
  }

fk_on_delete:
  ON DELETE fk_reference_action
  {
    $$ = $3
  }

fk_on_update:
  ON UPDATE fk_reference_action
  {
    $$ = $3
  }

fk_reference_action:
  RESTRICT
  {
    $$ = Restrict
  }
| CASCADE
  {
    $$ = Cascade
  }
| NO ACTION
  {
    $$ = NoAction
  }
| SET DEFAULT
  {
    $$ = SetDefault
  }
| SET NULL
  {
    $$ = SetNull
  }

restrict_or_cascade_opt:
  {
    $$ = ""
  }
| RESTRICT
  {
    $$ = string($1)
  }
| CASCADE
  {
    $$ = string($1)
  }

enforced_opt:
  {
    $$ = true
  }
| ENFORCED
  {
    $$ = true
  }
| NOT ENFORCED
  {
    $$ = false
  }

table_option_list_opt:
  {
    $$ = nil
  }
| table_option_list
  {
    $$ = $1
  }

table_option_list:
  table_option
  {
    $$ = TableOptions{$1}
  }
| table_option_list ',' table_option
  {
    $$ = append($1,$3)
  }
| table_option_list table_option
  {
    $$ = append($1,$2)
  }

space_separated_table_option_list:
  table_option
  {
    $$ = TableOptions{$1}
  }
| space_separated_table_option_list table_option
  {
    $$ = append($1,$2)
  }

table_option:
  AUTO_INCREMENT equal_opt INTEGRAL
  {
    $$ = &TableOption{Name:string($1), Value:NewIntLiteral($3)}
  }
| AVG_ROW_LENGTH equal_opt INTEGRAL
  {
    $$ = &TableOption{Name:string($1), Value:NewIntLiteral($3)}
  }
| default_optional charset_or_character_set equal_opt charset
  {
    $$ = &TableOption{Name:(string($2)), String:$4}
  }
| default_optional COLLATE equal_opt charset
  {
    $$ = &TableOption{Name:string($2), String:$4}
  }
| CHECKSUM equal_opt INTEGRAL
  {
    $$ = &TableOption{Name:string($1), Value:NewIntLiteral($3)}
  }
| COMMENT_KEYWORD equal_opt STRING
  {
    $$ = &TableOption{Name:string($1), Value:NewStrLiteral($3)}
  }
| COMPRESSION equal_opt STRING
  {
    $$ = &TableOption{Name:string($1), Value:NewStrLiteral($3)}
  }
| CONNECTION equal_opt STRING
  {
    $$ = &TableOption{Name:string($1), Value:NewStrLiteral($3)}
  }
| DATA DIRECTORY equal_opt STRING
  {
    $$ = &TableOption{Name:(string($1)+" "+string($2)), Value:NewStrLiteral($4)}
  }
| INDEX DIRECTORY equal_opt STRING
  {
    $$ = &TableOption{Name:(string($1)+" "+string($2)), Value:NewStrLiteral($4)}
  }
| DELAY_KEY_WRITE equal_opt INTEGRAL
  {
    $$ = &TableOption{Name:string($1), Value:NewIntLiteral($3)}
  }
| ENCRYPTION equal_opt STRING
  {
    $$ = &TableOption{Name:string($1), Value:NewStrLiteral($3)}
  }
| ENGINE equal_opt id_or_var
  {
    $$ = &TableOption{Name:string($1), String:$3.String()}
  }
| ENGINE equal_opt STRING
  {
    $$ = &TableOption{Name:string($1), Value:NewStrLiteral($3)}
  }
| INSERT_METHOD equal_opt insert_method_options
  {
    $$ = &TableOption{Name:string($1), String:string($3)}
  }
| KEY_BLOCK_SIZE equal_opt INTEGRAL
  {
    $$ = &TableOption{Name:string($1), Value:NewIntLiteral($3)}
  }
| MAX_ROWS equal_opt INTEGRAL
  {
    $$ = &TableOption{Name:string($1), Value:NewIntLiteral($3)}
  }
| MIN_ROWS equal_opt INTEGRAL
  {
    $$ = &TableOption{Name:string($1), Value:NewIntLiteral($3)}
  }
| PACK_KEYS equal_opt INTEGRAL
  {
    $$ = &TableOption{Name:string($1), Value:NewIntLiteral($3)}
  }
| PACK_KEYS equal_opt DEFAULT
  {
    $$ = &TableOption{Name:string($1), String:string($3)}
  }
| PASSWORD equal_opt STRING
  {
    $$ = &TableOption{Name:string($1), Value:NewStrLiteral($3)}
  }
| ROW_FORMAT equal_opt row_format_options
  {
    $$ = &TableOption{Name:string($1), String:string($3)}
  }
| STATS_AUTO_RECALC equal_opt INTEGRAL
  {
    $$ = &TableOption{Name:string($1), Value:NewIntLiteral($3)}
  }
| STATS_AUTO_RECALC equal_opt DEFAULT
  {
    $$ = &TableOption{Name:string($1), String:string($3)}
  }
| STATS_PERSISTENT equal_opt INTEGRAL
  {
    $$ = &TableOption{Name:string($1), Value:NewIntLiteral($3)}
  }
| STATS_PERSISTENT equal_opt DEFAULT
  {
    $$ = &TableOption{Name:string($1), String:string($3)}
  }
| STATS_SAMPLE_PAGES equal_opt INTEGRAL
  {
    $$ = &TableOption{Name:string($1), Value:NewIntLiteral($3)}
  }
| TABLESPACE equal_opt sql_id storage_opt
  {
    $$ = &TableOption{Name:string($1), String: ($3.String() + $4)}
  }
| UNION equal_opt '(' table_name_list ')'
  {
    $$ = &TableOption{Name:string($1), Tables: $4}
  }

storage_opt:
  {
    $$ = ""
  }
| STORAGE DISK
  {
    $$ = " " + string($1) + " " + string($2)
  }
| STORAGE MEMORY
  {
    $$ = " " + string($1) + " " + string($2)
  }

row_format_options:
  DEFAULT
| DYNAMIC
| FIXED
| COMPRESSED
| REDUNDANT
| COMPACT

insert_method_options:
  NO
| FIRST
| LAST

table_opt_value:
  reserved_sql_id
  {
    $$ = $1.String()
  }
| STRING
  {
    $$ = "'" + string($1) + "'"
  }
| INTEGRAL
  {
    $$ = string($1)
  }

column_opt:
  {
    $$ = ""
  }
| COLUMN

first_opt:
  {
    $$ = nil
  }
| FIRST column_name
  {
    $$ = $2
  }

after_opt:
  {
    $$ = nil
  }
| AFTER column_name
  {
    $$ = $2
  }

alter_commands_list:
  {
    $$ = nil
  }
| alter_options
  {
    $$ = $1
  }
| alter_options ',' ORDER BY column_list
  {
    $$ = append($1,&OrderByOption{Cols:$5})
  }
| alter_commands_modifier_list
  {
    $$ = $1
  }
| alter_commands_modifier_list ',' alter_options
  {
    $$ = append($1,$3...)
  }
| alter_commands_modifier_list ',' alter_options ',' ORDER BY column_list
  {
    $$ = append(append($1,$3...),&OrderByOption{Cols:$7})
  }

alter_options:
  alter_option
  {
    $$ = []AlterOption{$1}
  }
| alter_options ',' alter_option
  {
    $$ = append($1,$3)
  }
| alter_options ',' alter_commands_modifier
  {
    $$ = append($1,$3)
  }

alter_option:
  space_separated_table_option_list
  {
    $$ = $1
  }
| ADD check_constraint_definition
  {
    $$ = &AddConstraintDefinition{ConstraintDefinition: $2}
  }
| ADD constraint_definition
  {
    $$ = &AddConstraintDefinition{ConstraintDefinition: $2}
  }
| ADD index_definition
  {
    $$ = &AddIndexDefinition{IndexDefinition: $2}
  }
| ADD column_opt '(' column_definition_list ')'
  {
    $$ = &AddColumns{Columns: $4}
  }
| ADD column_opt column_definition first_opt after_opt
  {
    $$ = &AddColumns{Columns: []*ColumnDefinition{$3}, First:$4, After:$5}
  }
| ALTER column_opt column_name DROP DEFAULT
  {
    $$ = &AlterColumn{Column: $3, DropDefault:true}
  }
| ALTER column_opt column_name SET DEFAULT value
  {
    $$ = &AlterColumn{Column: $3, DropDefault:false, DefaultVal:$6}
  }
| CHANGE column_opt column_name column_definition first_opt after_opt
  {
    $$ = &ChangeColumn{OldColumn:$3, NewColDefinition:$4, First:$5, After:$6}
  }
| MODIFY column_opt column_definition first_opt after_opt
  {
    $$ = &ModifyColumn{NewColDefinition:$3, First:$4, After:$5}
  }
| CONVERT TO charset_or_character_set charset collate_opt
  {
    $$ = &AlterCharset{CharacterSet:$4, Collate:$5}
  }
| DISABLE KEYS
  {
    $$ = &KeyState{Enable:false}
  }
| ENABLE KEYS
  {
    $$ = &KeyState{Enable:true}
  }
| DISCARD TABLESPACE
  {
    $$ = &TablespaceOperation{Import:false}
  }
| IMPORT TABLESPACE
  {
    $$ = &TablespaceOperation{Import:true}
  }
| DROP column_opt column_name
  {
    $$ = &DropColumn{Name:$3}
  }
| DROP index_or_key id_or_var
  {
    $$ = &DropKey{Type:NormalKeyType, Name:$3.String()}
  }
| DROP PRIMARY KEY
  {
    $$ = &DropKey{Type:PrimaryKeyType}
  }
| DROP FOREIGN KEY id_or_var
  {
    $$ = &DropKey{Type:ForeignKeyType, Name:$4.String()}
  }
| FORCE
  {
    $$ = &Force{}
  }
| RENAME to_opt table_name
  {
    $$ = &RenameTableName{Table:$3}
  }
| RENAME index_or_key id_or_var TO id_or_var
  {
    $$ = &RenameIndex{OldName:$3.String(), NewName:$5.String()}
  }

alter_commands_modifier_list:
  alter_commands_modifier
  {
    $$ = []AlterOption{$1}
  }
| alter_commands_modifier_list ',' alter_commands_modifier
  {
    $$ = append($1,$3)
  }

alter_commands_modifier:
  ALGORITHM equal_opt DEFAULT
    {
      $$ = AlgorithmValue(string($3))
    }
  | ALGORITHM equal_opt INPLACE
    {
      $$ = AlgorithmValue(string($3))
    }
  | ALGORITHM equal_opt COPY
    {
      $$ = AlgorithmValue(string($3))
    }
  | LOCK equal_opt DEFAULT
    {
      $$ = &LockOption{Type:DefaultType}
    }
  | LOCK equal_opt NONE
    {
      $$ = &LockOption{Type:NoneType}
    }
  | LOCK equal_opt SHARED
    {
      $$ = &LockOption{Type:SharedType}
    }
  | LOCK equal_opt EXCLUSIVE
    {
      $$ = &LockOption{Type:ExclusiveType}
    }
  | WITH VALIDATION
    {
      $$ = &Validation{With:true}
    }
  | WITHOUT VALIDATION
    {
      $$ = &Validation{With:false}
    }

alter_statement:
  alter_table_prefix alter_commands_list
  {
    $1.FullyParsed = true
    $1.AlterOptions = $2
    $$ = $1
  }
| alter_table_prefix alter_commands_list REMOVE PARTITIONING
  {
    $1.FullyParsed = true
    $1.AlterOptions = $2
    $1.PartitionSpec = &PartitionSpec{Action:RemoveAction}
    $$ = $1
  }
| alter_table_prefix alter_commands_modifier_list ',' partition_operation
  {
    $1.FullyParsed = true
    $1.AlterOptions = $2
    $1.PartitionSpec = $4
    $$ = $1
  }
| alter_table_prefix partition_operation
  {
    $1.FullyParsed = true
    $1.PartitionSpec = $2
    $$ = $1
  }
| ALTER algorithm_view definer_opt security_view_opt VIEW table_name column_list_opt AS select_statement check_option_opt
  {
    $$ = &AlterView{ViewName: $6.ToViewName(), Algorithm:$2, Definer: $3 ,Security:$4, Columns:$7, Select: $9, CheckOption: $10 }
  }
| alter_database_prefix id_or_var_opt create_options
  {
    $1.FullyParsed = true
    $1.DBName = $2.String()
    $1.AlterOptions = $3
    $$ = $1
  }
| alter_database_prefix id_or_var UPGRADE DATA DIRECTORY NAME
  {
    $1.FullyParsed = true
    $1.DBName = $2.String()
    $1.UpdateDataDirectory = true
    $$ = $1
  }
| ALTER VSCHEMA CREATE VINDEX table_name vindex_type_opt vindex_params_opt
  {
    $$ = &AlterVschema{
        Action: CreateVindexDDLAction,
        Table: $5,
        VindexSpec: &VindexSpec{
          Name: NewColIdent($5.Name.String()),
          Type: $6,
          Params: $7,
        },
      }
  }
| ALTER VSCHEMA DROP VINDEX table_name
  {
    $$ = &AlterVschema{
        Action: DropVindexDDLAction,
        Table: $5,
        VindexSpec: &VindexSpec{
          Name: NewColIdent($5.Name.String()),
        },
      }
  }
| ALTER VSCHEMA ADD TABLE table_name
  {
    $$ = &AlterVschema{Action: AddVschemaTableDDLAction, Table: $5}
  }
| ALTER VSCHEMA DROP TABLE table_name
  {
    $$ = &AlterVschema{Action: DropVschemaTableDDLAction, Table: $5}
  }
| ALTER VSCHEMA ON table_name ADD VINDEX sql_id '(' column_list ')' vindex_type_opt vindex_params_opt
  {
    $$ = &AlterVschema{
        Action: AddColVindexDDLAction,
        Table: $4,
        VindexSpec: &VindexSpec{
            Name: $7,
            Type: $11,
            Params: $12,
        },
        VindexCols: $9,
      }
  }
| ALTER VSCHEMA ON table_name DROP VINDEX sql_id
  {
    $$ = &AlterVschema{
        Action: DropColVindexDDLAction,
        Table: $4,
        VindexSpec: &VindexSpec{
            Name: $7,
        },
      }
  }
| ALTER VSCHEMA ADD SEQUENCE table_name
  {
    $$ = &AlterVschema{Action: AddSequenceDDLAction, Table: $5}
  }
| ALTER VSCHEMA ON table_name ADD AUTO_INCREMENT sql_id USING table_name
  {
    $$ = &AlterVschema{
        Action: AddAutoIncDDLAction,
        Table: $4,
        AutoIncSpec: &AutoIncSpec{
            Column: $7,
            Sequence: $9,
        },
    }
  }

partition_operation:
  ADD PARTITION '(' partition_definition ')'
  {
    $$ = &PartitionSpec{Action: AddAction, Definitions: []*PartitionDefinition{$4}}
  }
| DROP PARTITION partition_list
  {
    $$ = &PartitionSpec{Action:DropAction, Names:$3}
  }
| REORGANIZE PARTITION partition_list INTO openb partition_definitions closeb
  {
    $$ = &PartitionSpec{Action: ReorganizeAction, Names: $3, Definitions: $6}
  }
| DISCARD PARTITION partition_list TABLESPACE
  {
    $$ = &PartitionSpec{Action:DiscardAction, Names:$3}
  }
| DISCARD PARTITION ALL TABLESPACE
  {
    $$ = &PartitionSpec{Action:DiscardAction, IsAll:true}
  }
| IMPORT PARTITION partition_list TABLESPACE
  {
    $$ = &PartitionSpec{Action:ImportAction, Names:$3}
  }
| IMPORT PARTITION ALL TABLESPACE
  {
    $$ = &PartitionSpec{Action:ImportAction, IsAll:true}
  }
| TRUNCATE PARTITION partition_list
  {
    $$ = &PartitionSpec{Action:TruncateAction, Names:$3}
  }
| TRUNCATE PARTITION ALL
  {
    $$ = &PartitionSpec{Action:TruncateAction, IsAll:true}
  }
| COALESCE PARTITION INTEGRAL
  {
    $$ = &PartitionSpec{Action:CoalesceAction, Number:NewIntLiteral($3) }
  }
| EXCHANGE PARTITION sql_id WITH TABLE table_name without_valid_opt
  {
    $$ = &PartitionSpec{Action:ExchangeAction, Names: Partitions{$3}, TableName: $6, WithoutValidation: $7}
  }
| ANALYZE PARTITION partition_list
  {
    $$ = &PartitionSpec{Action:AnalyzeAction, Names:$3}
  }
| ANALYZE PARTITION ALL
  {
    $$ = &PartitionSpec{Action:AnalyzeAction, IsAll:true}
  }
| CHECK PARTITION partition_list
  {
    $$ = &PartitionSpec{Action:CheckAction, Names:$3}
  }
| CHECK PARTITION ALL
  {
    $$ = &PartitionSpec{Action:CheckAction, IsAll:true}
  }
| OPTIMIZE PARTITION partition_list
  {
    $$ = &PartitionSpec{Action:OptimizeAction, Names:$3}
  }
| OPTIMIZE PARTITION ALL
  {
    $$ = &PartitionSpec{Action:OptimizeAction, IsAll:true}
  }
| REBUILD PARTITION partition_list
  {
    $$ = &PartitionSpec{Action:RebuildAction, Names:$3}
  }
| REBUILD PARTITION ALL
  {
    $$ = &PartitionSpec{Action:RebuildAction, IsAll:true}
  }
| REPAIR PARTITION partition_list
  {
    $$ = &PartitionSpec{Action:RepairAction, Names:$3}
  }
| REPAIR PARTITION ALL
  {
    $$ = &PartitionSpec{Action:RepairAction, IsAll:true}
  }
| UPGRADE PARTITIONING
  {
    $$ = &PartitionSpec{Action:UpgradeAction}
  }

without_valid_opt:
  {
    $$ = false
  }
| WITH VALIDATION
  {
    $$ = false
  }
| WITHOUT VALIDATION
  {
    $$ = true
  }


partition_definitions:
  partition_definition
  {
    $$ = []*PartitionDefinition{$1}
  }
| partition_definitions ',' partition_definition
  {
    $$ = append($1, $3)
  }

partition_definition:
  PARTITION sql_id VALUES LESS THAN openb value_expression closeb
  {
    $$ = &PartitionDefinition{Name: $2, Limit: $7}
  }
| PARTITION sql_id VALUES LESS THAN openb MAXVALUE closeb
  {
    $$ = &PartitionDefinition{Name: $2, Maxvalue: true}
  }

rename_statement:
  RENAME TABLE rename_list
  {
    $$ = &RenameTable{TablePairs: $3}
  }

rename_list:
  table_name TO table_name
  {
    $$ = []*RenameTablePair{{FromTable: $1, ToTable: $3}}
  }
| rename_list ',' table_name TO table_name
  {
    $$ = append($1, &RenameTablePair{FromTable: $3, ToTable: $5})
  }

drop_statement:
  DROP temp_opt TABLE exists_opt table_name_list restrict_or_cascade_opt
  {
    $$ = &DropTable{FromTables: $5, IfExists: $4, Temp: $2}
  }
| DROP INDEX id_or_var ON table_name algorithm_lock_opt
  {
    // Change this to an alter statement
    if $3.Lowered() == "primary" {
      $$ = &AlterTable{Table: $5,AlterOptions: append([]AlterOption{&DropKey{Type:PrimaryKeyType}},$6...)}
    } else {
      $$ = &AlterTable{Table: $5,AlterOptions: append([]AlterOption{&DropKey{Type:NormalKeyType, Name:$3.String()}},$6...)}
    }
  }
| DROP VIEW exists_opt view_name_list restrict_or_cascade_opt
  {
    $$ = &DropView{FromTables: $4, IfExists: $3}
  }
| DROP database_or_schema exists_opt id_or_var
  {
    $$ = &DropDatabase{DBName: string($4.String()), IfExists: $3}
  }

truncate_statement:
  TRUNCATE TABLE table_name
  {
    $$ = &TruncateTable{Table: $3}
  }
| TRUNCATE table_name
  {
    $$ = &TruncateTable{Table: $2}
  }
analyze_statement:
  ANALYZE TABLE table_name
  {
    $$ = &OtherRead{}
  }

show_statement:
  SHOW charset_or_character_set like_or_where_opt
  {
    $$ = &Show{&ShowBasic{Command: Charset, Filter: $3}}
  }
| SHOW COLLATION like_or_where_opt
  {
    $$ = &Show{&ShowBasic{Command: Collation, Filter: $3}}
  }
| SHOW full_opt columns_or_fields from_or_in table_name from_database_opt like_or_where_opt
  {
    $$ = &Show{&ShowBasic{Full: $2, Command: Column, Tbl: $5, DbName: $6, Filter: $7}}
  }
| SHOW DATABASES like_or_where_opt
  {
    $$ = &Show{&ShowBasic{Command: Database, Filter: $3}}
  }
| SHOW SCHEMAS like_or_where_opt
  {
    $$ = &Show{&ShowBasic{Command: Database, Filter: $3}}
  }
| SHOW KEYSPACES like_or_where_opt
  {
    $$ = &Show{&ShowBasic{Command: Keyspace, Filter: $3}}
  }
| SHOW VITESS_KEYSPACES like_or_where_opt
  {
    $$ = &Show{&ShowBasic{Command: Keyspace, Filter: $3}}
  }
| SHOW FUNCTION STATUS like_or_where_opt
  {
    $$ = &Show{&ShowBasic{Command: Function, Filter: $4}}
  }
| SHOW extended_opt index_symbols from_or_in table_name from_database_opt like_or_where_opt
  {
    $$ = &Show{&ShowBasic{Command: Index, Tbl: $5, DbName: $6, Filter: $7}}
  }
| SHOW OPEN TABLES from_database_opt like_or_where_opt
  {
    $$ = &Show{&ShowBasic{Command: OpenTable, DbName:$4, Filter: $5}}
  }
| SHOW PRIVILEGES
  {
    $$ = &Show{&ShowBasic{Command: Privilege}}
  }
| SHOW PROCEDURE STATUS like_or_where_opt
  {
    $$ = &Show{&ShowBasic{Command: Procedure, Filter: $4}}
  }
| SHOW session_or_local_opt STATUS like_or_where_opt
  {
    $$ = &Show{&ShowBasic{Command: StatusSession, Filter: $4}}
  }
| SHOW GLOBAL STATUS like_or_where_opt
  {
    $$ = &Show{&ShowBasic{Command: StatusGlobal, Filter: $4}}
  }
| SHOW session_or_local_opt VARIABLES like_or_where_opt
  {
    $$ = &Show{&ShowBasic{Command: VariableSession, Filter: $4}}
  }
| SHOW GLOBAL VARIABLES like_or_where_opt
  {
    $$ = &Show{&ShowBasic{Command: VariableGlobal, Filter: $4}}
  }
| SHOW TABLE STATUS from_database_opt like_or_where_opt
  {
    $$ = &Show{&ShowBasic{Command: TableStatus, DbName:$4, Filter: $5}}
  }
| SHOW full_opt TABLES from_database_opt like_or_where_opt
  {
    $$ = &Show{&ShowBasic{Command: Table, Full: $2, DbName:$4, Filter: $5}}
  }
| SHOW TRIGGERS from_database_opt like_or_where_opt
  {
    $$ = &Show{&ShowBasic{Command: Trigger, DbName:$3, Filter: $4}}
  }
| SHOW CREATE DATABASE table_name
  {
    $$ = &Show{&ShowCreate{Command: CreateDb, Op: $4}}
  }
| SHOW CREATE EVENT table_name
  {
    $$ = &Show{&ShowCreate{Command: CreateE, Op: $4}}
  }
| SHOW CREATE FUNCTION table_name
  {
    $$ = &Show{&ShowCreate{Command: CreateF, Op: $4}}
  }
| SHOW CREATE PROCEDURE table_name
  {
    $$ = &Show{&ShowCreate{Command: CreateProc, Op: $4}}
  }
| SHOW CREATE TABLE table_name
  {
    $$ = &Show{&ShowCreate{Command: CreateTbl, Op: $4}}
  }
| SHOW CREATE TRIGGER table_name
  {
    $$ = &Show{&ShowCreate{Command: CreateTr, Op: $4}}
  }
| SHOW CREATE VIEW table_name
  {
    $$ = &Show{&ShowCreate{Command: CreateV, Op: $4}}
  }
| SHOW CREATE USER ddl_skip_to_end
  {
    $$ = &Show{&ShowLegacy{Type: string($2) + " " + string($3), Scope: ImplicitScope}}
   }
|  SHOW BINARY id_or_var ddl_skip_to_end /* SHOW BINARY ... */
  {
    $$ = &Show{&ShowLegacy{Type: string($2) + " " + string($3.String()), Scope: ImplicitScope}}
  }
|  SHOW BINARY LOGS ddl_skip_to_end /* SHOW BINARY LOGS */
  {
    $$ = &Show{&ShowLegacy{Type: string($2) + " " + string($3), Scope: ImplicitScope}}
  }
| SHOW ENGINES
  {
    $$ = &Show{&ShowLegacy{Type: string($2), Scope: ImplicitScope}}
  }
| SHOW FUNCTION CODE table_name
  {
    $$ = &Show{&ShowLegacy{Type: string($2) + " " + string($3), Table: $4, Scope: ImplicitScope}}
  }
| SHOW PLUGINS
  {
    $$ = &Show{&ShowLegacy{Type: string($2), Scope: ImplicitScope}}
  }
| SHOW PROCEDURE CODE table_name
  {
    $$ = &Show{&ShowLegacy{Type: string($2) + " " + string($3), Table: $4, Scope: ImplicitScope}}
  }
| SHOW full_opt PROCESSLIST from_database_opt like_or_where_opt
  {
      $$ = &Show{&ShowLegacy{Type: string($3), Scope: ImplicitScope}}
  }
| SHOW VITESS_METADATA VARIABLES like_opt
  {
    showTablesOpt := &ShowTablesOpt{Filter: $4}
    $$ = &Show{&ShowLegacy{Scope: VitessMetadataScope, Type: string($3), ShowTablesOpt: showTablesOpt}}
  }
| SHOW VITESS_MIGRATIONS from_database_opt like_or_where_opt
  {
    $$ = &Show{&ShowBasic{Command: VitessMigrations, Filter: $4, DbName: $3}}
  }
| SHOW VSCHEMA TABLES
  {
    $$ = &Show{&ShowLegacy{Type: string($2) + " " + string($3), Scope: ImplicitScope}}
  }
| SHOW VSCHEMA VINDEXES
  {
    $$ = &Show{&ShowLegacy{Type: string($2) + " " + string($3), Scope: ImplicitScope}}
  }
| SHOW VSCHEMA VINDEXES ON table_name
  {
    $$ = &Show{&ShowLegacy{Type: string($2) + " " + string($3), OnTable: $5, Scope: ImplicitScope}}
  }
| SHOW WARNINGS
  {
    $$ = &Show{&ShowLegacy{Type: string($2), Scope: ImplicitScope}}
  }
/* vitess_topo supports SHOW VITESS_SHARDS / SHOW VITESS_TABLETS */
| SHOW vitess_topo like_or_where_opt
  {
    // This should probably be a different type (ShowVitessTopoOpt), but
    // just getting the thing working for now
    showTablesOpt := &ShowTablesOpt{Filter: $3}
    $$ = &Show{&ShowLegacy{Type: $2, ShowTablesOpt: showTablesOpt}}
  }
/*
 * Catch-all for show statements without vitess keywords:
 *
 *  SHOW BINARY LOGS
 *  SHOW INVALID
 *  SHOW VITESS_TARGET
 */
| SHOW id_or_var ddl_skip_to_end
  {
    $$ = &Show{&ShowLegacy{Type: string($2.String()), Scope: ImplicitScope}}
  }
| SHOW ENGINE ddl_skip_to_end
  {
    $$ = &Show{&ShowLegacy{Type: string($2), Scope: ImplicitScope}}
  }
| SHOW STORAGE ddl_skip_to_end
  {
    $$ = &Show{&ShowLegacy{Type: string($2), Scope: ImplicitScope}}
  }

vitess_topo:
  VITESS_TABLETS
  {
    $$ = string($1)
  }
| VITESS_SHARDS
  {
    $$ = string($1)
  }

extended_opt:
  /* empty */
  {
    $$ = ""
  }
  | EXTENDED
  {
    $$ = "extended "
  }

full_opt:
  /* empty */
  {
    $$ = false
  }
| FULL
  {
    $$ = true
  }

columns_or_fields:
  COLUMNS
  {
      $$ = string($1)
  }
| FIELDS
  {
      $$ = string($1)
  }

from_database_opt:
  /* empty */
  {
    $$ = ""
  }
| FROM table_id
  {
    $$ = $2.v
  }
| IN table_id
  {
    $$ = $2.v
  }

like_or_where_opt:
  /* empty */
  {
    $$ = nil
  }
| LIKE STRING
  {
    $$ = &ShowFilter{Like:string($2)}
  }
| WHERE expression
  {
    $$ = &ShowFilter{Filter:$2}
  }

like_opt:
  /* empty */
    {
      $$ = nil
    }
  | LIKE STRING
    {
      $$ = &ShowFilter{Like:string($2)}
    }

session_or_local_opt:
  /* empty */
  {
    $$ = struct{}{}
  }
| SESSION
  {
    $$ = struct{}{}
  }
| LOCAL
  {
    $$ = struct{}{}
  }

use_statement:
  USE table_id
  {
    $$ = &Use{DBName: $2}
  }
| USE
  {
    $$ = &Use{DBName:TableIdent{v:""}}
  }

begin_statement:
  BEGIN
  {
    $$ = &Begin{}
  }
| START TRANSACTION
  {
    $$ = &Begin{}
  }

commit_statement:
  COMMIT
  {
    $$ = &Commit{}
  }

rollback_statement:
  ROLLBACK
  {
    $$ = &Rollback{}
  }
| ROLLBACK work_opt TO savepoint_opt sql_id
  {
    $$ = &SRollback{Name: $5}
  }

work_opt:
  { $$ = struct{}{} }
| WORK
  { $$ = struct{}{} }

savepoint_opt:
  { $$ = struct{}{} }
| SAVEPOINT
  { $$ = struct{}{} }


savepoint_statement:
  SAVEPOINT sql_id
  {
    $$ = &Savepoint{Name: $2}
  }

release_statement:
  RELEASE SAVEPOINT sql_id
  {
    $$ = &Release{Name: $3}
  }

explain_format_opt:
  {
    $$ = EmptyType
  }
| FORMAT '=' JSON
  {
    $$ = JSONType
  }
| FORMAT '=' TREE
  {
    $$ = TreeType
  }
| FORMAT '=' VITESS
  {
    $$ = VitessType
  }
| FORMAT '=' TRADITIONAL
  {
    $$ = TraditionalType
  }
| ANALYZE
  {
    $$ = AnalyzeType
  }

explain_synonyms:
  EXPLAIN
  {
    $$ = $1
  }
| DESCRIBE
  {
    $$ = $1
  }
| DESC
  {
    $$ = $1
  }

explainable_statement:
  select_statement
  {
    $$ = $1
  }
| update_statement
  {
    $$ = $1
  }
| insert_statement
  {
    $$ = $1
  }
| delete_statement
  {
    $$ = $1
  }

wild_opt:
  {
    $$ = ""
  }
| sql_id
  {
    $$ = $1.val
  }
| STRING
  {
    $$ = "'" + string($1) + "'"
  }

explain_statement:
  explain_synonyms table_name wild_opt
  {
    $$ = &ExplainTab{Table: $2, Wild: $3}
  }
| explain_synonyms explain_format_opt explainable_statement
  {
    $$ = &ExplainStmt{Type: $2, Statement: $3}
  }

other_statement:
  REPAIR skip_to_end
  {
    $$ = &OtherAdmin{}
  }
| OPTIMIZE skip_to_end
  {
    $$ = &OtherAdmin{}
  }

lock_statement:
  LOCK TABLES lock_table_list
  {
    $$ = &LockTables{Tables: $3}
  }

lock_table_list:
  lock_table
  {
    $$ = TableAndLockTypes{$1}
  }
| lock_table_list ',' lock_table
  {
    $$ = append($1, $3)
  }

lock_table:
  aliased_table_name lock_type
  {
    $$ = &TableAndLockType{Table:$1, Lock:$2}
  }

lock_type:
  READ
  {
    $$ = Read
  }
| READ LOCAL
  {
    $$ = ReadLocal
  }
| WRITE
  {
    $$ = Write
  }
| LOW_PRIORITY WRITE
  {
    $$ = LowPriorityWrite
  }

unlock_statement:
  UNLOCK TABLES
  {
    $$ = &UnlockTables{}
  }

revert_statement:
  REVERT VITESS_MIGRATION STRING
  {
    $$ = &RevertMigration{UUID: string($3)}
  }

flush_statement:
  FLUSH local_opt flush_option_list
  {
    $$ = &Flush{IsLocal: $2, FlushOptions:$3}
  }
| FLUSH local_opt TABLES
  {
    $$ = &Flush{IsLocal: $2}
  }
| FLUSH local_opt TABLES WITH READ LOCK
  {
    $$ = &Flush{IsLocal: $2, WithLock:true}
  }
| FLUSH local_opt TABLES table_name_list
  {
    $$ = &Flush{IsLocal: $2, TableNames:$4}
  }
| FLUSH local_opt TABLES table_name_list WITH READ LOCK
  {
    $$ = &Flush{IsLocal: $2, TableNames:$4, WithLock:true}
  }
| FLUSH local_opt TABLES table_name_list FOR EXPORT
  {
    $$ = &Flush{IsLocal: $2, TableNames:$4, ForExport:true}
  }

flush_option_list:
  flush_option
  {
    $$ = []string{$1}
  }
| flush_option_list ',' flush_option
  {
    $$ = append($1,$3)
  }

flush_option:
  BINARY LOGS
  {
    $$ = string($1) + " " + string($2)
  }
| ENGINE LOGS
  {
    $$ = string($1) + " " + string($2)
  }
| ERROR LOGS
  {
    $$ = string($1) + " " + string($2)
  }
| GENERAL LOGS
  {
    $$ = string($1) + " " + string($2)
  }
| HOSTS
  {
    $$ = string($1)
  }
| LOGS
  {
    $$ = string($1)
  }
| PRIVILEGES
  {
    $$ = string($1)
  }
| RELAY LOGS for_channel_opt
  {
    $$ = string($1) + " " + string($2) + $3
  }
| SLOW LOGS
  {
    $$ = string($1) + " " + string($2)
  }
| OPTIMIZER_COSTS
  {
    $$ = string($1)
  }
| STATUS
  {
    $$ = string($1)
  }
| USER_RESOURCES
  {
    $$ = string($1)
  }

local_opt:
  {
    $$ = false
  }
| LOCAL
  {
    $$ = true
  }
| NO_WRITE_TO_BINLOG
  {
    $$ = true
  }

for_channel_opt:
  {
    $$ = ""
  }
| FOR CHANNEL id_or_var
  {
    $$ = " " + string($1) + " " + string($2) + " " + $3.String()
  }

comment_opt:
  {
    setAllowComments(yylex, true)
  }
  comment_list
  {
    $$ = $2
    setAllowComments(yylex, false)
  }

comment_list:
  {
    $$ = nil
  }
| comment_list COMMENT
  {
    $$ = append($1, $2)
  }

union_op:
  UNION
  {
    $$ = true
  }
| UNION ALL
  {
    $$ = false
  }
| UNION DISTINCT
  {
    $$ = true
  }

cache_opt:
{
  $$ = ""
}
| SQL_NO_CACHE
{
  $$ = SQLNoCacheStr
}
| SQL_CACHE
{
  $$ = SQLCacheStr
}

distinct_opt:
  {
    $$ = false
  }
| DISTINCT
  {
    $$ = true
  }
| DISTINCTROW
  {
    $$ = true
  }

select_expression_list_opt:
  {
    $$ = nil
  }
| select_expression_list
  {
    $$ = $1
  }

select_options:
  {
    $$ = nil
  }
| select_option
  {
    $$ = []string{$1}
  }
| select_option select_option // TODO: figure out a way to do this recursively instead.
  {                           // TODO: This is a hack since I couldn't get it to work in a nicer way. I got 'conflicts: 8 shift/reduce'
    $$ = []string{$1, $2}
  }
| select_option select_option select_option
  {
    $$ = []string{$1, $2, $3}
  }
| select_option select_option select_option select_option
  {
    $$ = []string{$1, $2, $3, $4}
  }

select_option:
  SQL_NO_CACHE
  {
    $$ = SQLNoCacheStr
  }
| SQL_CACHE
  {
    $$ = SQLCacheStr
  }
| DISTINCT
  {
    $$ = DistinctStr
  }
| DISTINCTROW
  {
    $$ = DistinctStr
  }
| STRAIGHT_JOIN
  {
    $$ = StraightJoinHint
  }
| SQL_CALC_FOUND_ROWS
  {
    $$ = SQLCalcFoundRowsStr
  }
| ALL
  {
    $$ = AllStr // These are not picked up by NewSelect, and so ALL will be dropped. But this is OK, since it's redundant anyway
  }

select_expression_list:
  select_expression
  {
    $$ = SelectExprs{$1}
  }
| select_expression_list ',' select_expression
  {
    $$ = append($$, $3)
  }

select_expression:
  '*'
  {
    $$ = &StarExpr{}
  }
| expression as_ci_opt
  {
    $$ = &AliasedExpr{Expr: $1, As: $2}
  }
| table_id '.' '*'
  {
    $$ = &StarExpr{TableName: TableName{Name: $1}}
  }
| table_id '.' reserved_table_id '.' '*'
  {
    $$ = &StarExpr{TableName: TableName{Qualifier: $1, Name: $3}}
  }

as_ci_opt:
  {
    $$ = ColIdent{}
  }
| col_alias
  {
    $$ = $1
  }
| AS col_alias
  {
    $$ = $2
  }

col_alias:
  sql_id
| STRING
  {
    $$ = NewColIdent(string($1))
  }

from_opt:
  {
    $$ = TableExprs{&AliasedTableExpr{Expr:TableName{Name: NewTableIdent("dual")}}}
  }
| FROM table_references
  {
    $$ = $2
  }

table_references:
  table_reference
  {
    $$ = TableExprs{$1}
  }
| table_references ',' table_reference
  {
    $$ = append($$, $3)
  }

table_reference:
  table_factor
| join_table

table_factor:
  aliased_table_name
  {
    $$ = $1
  }
| derived_table as_opt table_id
  {
    $$ = &AliasedTableExpr{Expr:$1, As: $3}
  }
| openb table_references closeb
  {
    $$ = &ParenTableExpr{Exprs: $2}
  }

derived_table:
  openb select_statement closeb
  {
    $$ = &DerivedTable{$2}
  }

aliased_table_name:
table_name as_opt_id index_hint_list
  {
    $$ = &AliasedTableExpr{Expr:$1, As: $2, Hints: $3}
  }
| table_name PARTITION openb partition_list closeb as_opt_id index_hint_list
  {
    $$ = &AliasedTableExpr{Expr:$1, Partitions: $4, As: $6, Hints: $7}
  }

column_list_opt:
  {
    $$ = nil
  }
| '(' column_list ')'
  {
    $$ = $2
  }

column_list:
  sql_id
  {
    $$ = Columns{$1}
  }
| column_list ',' sql_id
  {
    $$ = append($$, $3)
  }

partition_list:
  sql_id
  {
    $$ = Partitions{$1}
  }
| partition_list ',' sql_id
  {
    $$ = append($$, $3)
  }

// There is a grammar conflict here:
// 1: INSERT INTO a SELECT * FROM b JOIN c ON b.i = c.i
// 2: INSERT INTO a SELECT * FROM b JOIN c ON DUPLICATE KEY UPDATE a.i = 1
// When yacc encounters the ON clause, it cannot determine which way to
// resolve. The %prec override below makes the parser choose the
// first construct, which automatically makes the second construct a
// syntax error. This is the same behavior as MySQL.
join_table:
  table_reference inner_join table_factor join_condition_opt
  {
    $$ = &JoinTableExpr{LeftExpr: $1, Join: $2, RightExpr: $3, Condition: $4}
  }
| table_reference straight_join table_factor on_expression_opt
  {
    $$ = &JoinTableExpr{LeftExpr: $1, Join: $2, RightExpr: $3, Condition: $4}
  }
| table_reference outer_join table_reference join_condition
  {
    $$ = &JoinTableExpr{LeftExpr: $1, Join: $2, RightExpr: $3, Condition: $4}
  }
| table_reference natural_join table_factor
  {
    $$ = &JoinTableExpr{LeftExpr: $1, Join: $2, RightExpr: $3}
  }

join_condition:
  ON expression
  { $$ = JoinCondition{On: $2} }
| USING '(' column_list ')'
  { $$ = JoinCondition{Using: $3} }

join_condition_opt:
%prec JOIN
  { $$ = JoinCondition{} }
| join_condition
  { $$ = $1 }

on_expression_opt:
%prec JOIN
  { $$ = JoinCondition{} }
| ON expression
  { $$ = JoinCondition{On: $2} }

as_opt:
  { $$ = struct{}{} }
| AS
  { $$ = struct{}{} }

as_opt_id:
  {
    $$ = NewTableIdent("")
  }
| table_alias
  {
    $$ = $1
  }
| AS table_alias
  {
    $$ = $2
  }

table_alias:
  table_id
| STRING
  {
    $$ = NewTableIdent(string($1))
  }

inner_join:
  JOIN
  {
    $$ = NormalJoinType
  }
| INNER JOIN
  {
    $$ = NormalJoinType
  }
| CROSS JOIN
  {
    $$ = NormalJoinType
  }

straight_join:
  STRAIGHT_JOIN
  {
    $$ = StraightJoinType
  }

outer_join:
  LEFT JOIN
  {
    $$ = LeftJoinType
  }
| LEFT OUTER JOIN
  {
    $$ = LeftJoinType
  }
| RIGHT JOIN
  {
    $$ = RightJoinType
  }
| RIGHT OUTER JOIN
  {
    $$ = RightJoinType
  }

natural_join:
 NATURAL JOIN
  {
    $$ = NaturalJoinType
  }
| NATURAL outer_join
  {
    if $2 == LeftJoinType {
      $$ = NaturalLeftJoinType
    } else {
      $$ = NaturalRightJoinType
    }
  }

into_table_name:
  INTO table_name
  {
    $$ = $2
  }
| table_name
  {
    $$ = $1
  }

table_name:
  table_id
  {
    $$ = TableName{Name: $1}
  }
| table_id '.' reserved_table_id
  {
    $$ = TableName{Qualifier: $1, Name: $3}
  }

delete_table_name:
table_id '.' '*'
  {
    $$ = TableName{Name: $1}
  }

index_hint_list:
  {
    $$ = nil
  }
| USE INDEX openb column_list closeb
  {
    $$ = &IndexHints{Type: UseOp, Indexes: $4}
  }
| USE INDEX openb closeb
  {
    $$ = &IndexHints{Type: UseOp}
  }
| IGNORE INDEX openb column_list closeb
  {
    $$ = &IndexHints{Type: IgnoreOp, Indexes: $4}
  }
| FORCE INDEX openb column_list closeb
  {
    $$ = &IndexHints{Type: ForceOp, Indexes: $4}
  }

where_expression_opt:
  {
    $$ = nil
  }
| WHERE expression
  {
    $$ = $2
  }

expression:
  condition
  {
    $$ = $1
  }
| expression AND expression
  {
    $$ = &AndExpr{Left: $1, Right: $3}
  }
| expression OR expression
  {
    $$ = &OrExpr{Left: $1, Right: $3}
  }
| expression XOR expression
  {
    $$ = &XorExpr{Left: $1, Right: $3}
  }
| NOT expression
  {
    $$ = &NotExpr{Expr: $2}
  }
| expression IS is_suffix
  {
    $$ = &IsExpr{Operator: $3, Expr: $1}
  }
| value_expression
  {
    $$ = $1
  }
| DEFAULT default_opt
  {
    $$ = &Default{ColName: $2}
  }

default_opt:
  /* empty */
  {
    $$ = ""
  }
| openb id_or_var closeb
  {
    $$ = string($2.String())
  }

boolean_value:
  TRUE
  {
    $$ = BoolVal(true)
  }
| FALSE
  {
    $$ = BoolVal(false)
  }

condition:
  value_expression compare value_expression
  {
    $$ = &ComparisonExpr{Left: $1, Operator: $2, Right: $3}
  }
| value_expression IN col_tuple
  {
    $$ = &ComparisonExpr{Left: $1, Operator: InOp, Right: $3}
  }
| value_expression NOT IN col_tuple
  {
    $$ = &ComparisonExpr{Left: $1, Operator: NotInOp, Right: $4}
  }
| value_expression LIKE value_expression like_escape_opt
  {
    $$ = &ComparisonExpr{Left: $1, Operator: LikeOp, Right: $3, Escape: $4}
  }
| value_expression NOT LIKE value_expression like_escape_opt
  {
    $$ = &ComparisonExpr{Left: $1, Operator: NotLikeOp, Right: $4, Escape: $5}
  }
| value_expression REGEXP value_expression
  {
    $$ = &ComparisonExpr{Left: $1, Operator: RegexpOp, Right: $3}
  }
| value_expression NOT REGEXP value_expression
  {
    $$ = &ComparisonExpr{Left: $1, Operator: NotRegexpOp, Right: $4}
  }
| value_expression BETWEEN value_expression AND value_expression
  {
    $$ = &RangeCond{Left: $1, Operator: BetweenOp, From: $3, To: $5}
  }
| value_expression NOT BETWEEN value_expression AND value_expression
  {
    $$ = &RangeCond{Left: $1, Operator: NotBetweenOp, From: $4, To: $6}
  }
| EXISTS subquery
  {
    $$ = &ExistsExpr{Subquery: $2}
  }

is_suffix:
  NULL
  {
    $$ = IsNullOp
  }
| NOT NULL
  {
    $$ = IsNotNullOp
  }
| TRUE
  {
    $$ = IsTrueOp
  }
| NOT TRUE
  {
    $$ = IsNotTrueOp
  }
| FALSE
  {
    $$ = IsFalseOp
  }
| NOT FALSE
  {
    $$ = IsNotFalseOp
  }

compare:
  '='
  {
    $$ = EqualOp
  }
| '<'
  {
    $$ = LessThanOp
  }
| '>'
  {
    $$ = GreaterThanOp
  }
| LE
  {
    $$ = LessEqualOp
  }
| GE
  {
    $$ = GreaterEqualOp
  }
| NE
  {
    $$ = NotEqualOp
  }
| NULL_SAFE_EQUAL
  {
    $$ = NullSafeEqualOp
  }

like_escape_opt:
  {
    $$ = nil
  }
| ESCAPE value_expression
  {
    $$ = $2
  }

col_tuple:
  row_tuple
  {
    $$ = $1
  }
| subquery
  {
    $$ = $1
  }
| LIST_ARG
  {
    $$ = ListArg($1)
  }

subquery:
  openb simple_select closeb
  {
    $$ = &Subquery{$2}
  }

expression_list:
  expression
  {
    $$ = Exprs{$1}
  }
| expression_list ',' expression
  {
    $$ = append($1, $3)
  }

value_expression:
  value
  {
    $$ = $1
  }
| boolean_value
  {
    $$ = $1
  }
| column_name
  {
    $$ = $1
  }
| tuple_expression
  {
    $$ = $1
  }
| subquery
  {
    $$ = $1
  }
| value_expression '&' value_expression
  {
    $$ = &BinaryExpr{Left: $1, Operator: BitAndOp, Right: $3}
  }
| value_expression '|' value_expression
  {
    $$ = &BinaryExpr{Left: $1, Operator: BitOrOp, Right: $3}
  }
| value_expression '^' value_expression
  {
    $$ = &BinaryExpr{Left: $1, Operator: BitXorOp, Right: $3}
  }
| value_expression '+' value_expression
  {
    $$ = &BinaryExpr{Left: $1, Operator: PlusOp, Right: $3}
  }
| value_expression '-' value_expression
  {
    $$ = &BinaryExpr{Left: $1, Operator: MinusOp, Right: $3}
  }
| value_expression '*' value_expression
  {
    $$ = &BinaryExpr{Left: $1, Operator: MultOp, Right: $3}
  }
| value_expression '/' value_expression
  {
    $$ = &BinaryExpr{Left: $1, Operator: DivOp, Right: $3}
  }
| value_expression DIV value_expression
  {
    $$ = &BinaryExpr{Left: $1, Operator: IntDivOp, Right: $3}
  }
| value_expression '%' value_expression
  {
    $$ = &BinaryExpr{Left: $1, Operator: ModOp, Right: $3}
  }
| value_expression MOD value_expression
  {
    $$ = &BinaryExpr{Left: $1, Operator: ModOp, Right: $3}
  }
| value_expression SHIFT_LEFT value_expression
  {
    $$ = &BinaryExpr{Left: $1, Operator: ShiftLeftOp, Right: $3}
  }
| value_expression SHIFT_RIGHT value_expression
  {
    $$ = &BinaryExpr{Left: $1, Operator: ShiftRightOp, Right: $3}
  }
| column_name JSON_EXTRACT_OP value
  {
    $$ = &BinaryExpr{Left: $1, Operator: JSONExtractOp, Right: $3}
  }
| column_name JSON_UNQUOTE_EXTRACT_OP value
  {
    $$ = &BinaryExpr{Left: $1, Operator: JSONUnquoteExtractOp, Right: $3}
  }
| value_expression COLLATE charset
  {
    $$ = &CollateExpr{Expr: $1, Charset: $3}
  }
| BINARY value_expression %prec UNARY
  {
    $$ = &UnaryExpr{Operator: BinaryOp, Expr: $2}
  }
| UNDERSCORE_BINARY value_expression %prec UNARY
  {
    $$ = &UnaryExpr{Operator: UBinaryOp, Expr: $2}
  }
| UNDERSCORE_UTF8 value_expression %prec UNARY
  {
    $$ = &UnaryExpr{Operator: Utf8Op, Expr: $2}
  }
| UNDERSCORE_UTF8MB4 value_expression %prec UNARY
  {
    $$ = &UnaryExpr{Operator: Utf8mb4Op, Expr: $2}
  }
| UNDERSCORE_LATIN1 value_expression %prec UNARY
  {
    $$ = &UnaryExpr{Operator: Latin1Op, Expr: $2}
  }
| '+'  value_expression %prec UNARY
  {
    $$ = $2
  }
| '-'  value_expression %prec UNARY
  {
    $$ = handleUnaryMinus($2)
  }
| '~'  value_expression
  {
    $$ = &UnaryExpr{Operator: TildaOp, Expr: $2}
  }
| '!' value_expression %prec UNARY
  {
    $$ = &UnaryExpr{Operator: BangOp, Expr: $2}
  }
| INTERVAL value_expression sql_id
  {
    // This rule prevents the usage of INTERVAL
    // as a function. If support is needed for that,
    // we'll need to revisit this. The solution
    // will be non-trivial because of grammar conflicts.
    $$ = &IntervalExpr{Expr: $2, Unit: $3.String()}
  }
| function_call_generic
| function_call_keyword
| function_call_nonkeyword
| function_call_conflict

/*
  Regular function calls without special token or syntax, guaranteed to not
  introduce side effects due to being a simple identifier
*/
function_call_generic:
  sql_id openb select_expression_list_opt closeb
  {
    $$ = &FuncExpr{Name: $1, Exprs: $3}
  }
| sql_id openb DISTINCT select_expression_list closeb
  {
    $$ = &FuncExpr{Name: $1, Distinct: true, Exprs: $4}
  }
| sql_id openb DISTINCTROW select_expression_list closeb
  {
    $$ = &FuncExpr{Name: $1, Distinct: true, Exprs: $4}
  }
| table_id '.' reserved_sql_id openb select_expression_list_opt closeb
  {
    $$ = &FuncExpr{Qualifier: $1, Name: $3, Exprs: $5}
  }

/*
  Function calls using reserved keywords, with dedicated grammar rules
  as a result
*/
function_call_keyword:
  LEFT openb select_expression_list closeb
  {
    $$ = &FuncExpr{Name: NewColIdent("left"), Exprs: $3}
  }
| RIGHT openb select_expression_list closeb
  {
    $$ = &FuncExpr{Name: NewColIdent("right"), Exprs: $3}
  }
| CONVERT openb expression ',' convert_type closeb
  {
    $$ = &ConvertExpr{Expr: $3, Type: $5}
  }
| CAST openb expression AS convert_type closeb
  {
    $$ = &ConvertExpr{Expr: $3, Type: $5}
  }
| CONVERT openb expression USING charset closeb
  {
    $$ = &ConvertUsingExpr{Expr: $3, Type: $5}
  }
| SUBSTR openb column_name FROM value_expression FOR value_expression closeb
  {
    $$ = &SubstrExpr{Name: $3, From: $5, To: $7}
  }
| SUBSTRING openb column_name FROM value_expression FOR value_expression closeb
  {
    $$ = &SubstrExpr{Name: $3, From: $5, To: $7}
  }
| SUBSTR openb STRING FROM value_expression FOR value_expression closeb
  {
    $$ = &SubstrExpr{StrVal: NewStrLiteral($3), From: $5, To: $7}
  }
| SUBSTRING openb STRING FROM value_expression FOR value_expression closeb
  {
    $$ = &SubstrExpr{StrVal: NewStrLiteral($3), From: $5, To: $7}
  }
| MATCH openb select_expression_list closeb AGAINST openb value_expression match_option closeb
  {
  $$ = &MatchExpr{Columns: $3, Expr: $7, Option: $8}
  }
| GROUP_CONCAT openb distinct_opt select_expression_list order_by_opt separator_opt limit_opt closeb
  {
    $$ = &GroupConcatExpr{Distinct: $3, Exprs: $4, OrderBy: $5, Separator: $6, Limit: $7}
  }
| CASE expression_opt when_expression_list else_expression_opt END
  {
    $$ = &CaseExpr{Expr: $2, Whens: $3, Else: $4}
  }
| VALUES openb column_name closeb
  {
    $$ = &ValuesFuncExpr{Name: $3}
  }

/*
  Function calls using non reserved keywords but with special syntax forms.
  Dedicated grammar rules are needed because of the special syntax
*/
function_call_nonkeyword:
  CURRENT_TIMESTAMP func_datetime_opt
  {
    $$ = &FuncExpr{Name:NewColIdent("current_timestamp")}
  }
| UTC_TIMESTAMP func_datetime_opt
  {
    $$ = &FuncExpr{Name:NewColIdent("utc_timestamp")}
  }
| UTC_TIME func_datetime_opt
  {
    $$ = &FuncExpr{Name:NewColIdent("utc_time")}
  }
/* doesn't support fsp */
| UTC_DATE func_datetime_opt
  {
    $$ = &FuncExpr{Name:NewColIdent("utc_date")}
  }
  // now
| LOCALTIME func_datetime_opt
  {
    $$ = &FuncExpr{Name:NewColIdent("localtime")}
  }
  // now
| LOCALTIMESTAMP func_datetime_opt
  {
    $$ = &FuncExpr{Name:NewColIdent("localtimestamp")}
  }
  // curdate
/* doesn't support fsp */
| CURRENT_DATE func_datetime_opt
  {
    $$ = &FuncExpr{Name:NewColIdent("current_date")}
  }
  // curtime
| CURRENT_TIME func_datetime_opt
  {
    $$ = &FuncExpr{Name:NewColIdent("current_time")}
  }
// these functions can also be called with an optional argument
|  CURRENT_TIMESTAMP func_datetime_precision
  {
    $$ = &CurTimeFuncExpr{Name:NewColIdent("current_timestamp"), Fsp:$2}
  }
| UTC_TIMESTAMP func_datetime_precision
  {
    $$ = &CurTimeFuncExpr{Name:NewColIdent("utc_timestamp"), Fsp:$2}
  }
| UTC_TIME func_datetime_precision
  {
    $$ = &CurTimeFuncExpr{Name:NewColIdent("utc_time"), Fsp:$2}
  }
  // now
| LOCALTIME func_datetime_precision
  {
    $$ = &CurTimeFuncExpr{Name:NewColIdent("localtime"), Fsp:$2}
  }
  // now
| LOCALTIMESTAMP func_datetime_precision
  {
    $$ = &CurTimeFuncExpr{Name:NewColIdent("localtimestamp"), Fsp:$2}
  }
  // curtime
| CURRENT_TIME func_datetime_precision
  {
    $$ = &CurTimeFuncExpr{Name:NewColIdent("current_time"), Fsp:$2}
  }
| TIMESTAMPADD openb sql_id ',' value_expression ',' value_expression closeb
  {
    $$ = &TimestampFuncExpr{Name:string("timestampadd"), Unit:$3.String(), Expr1:$5, Expr2:$7}
  }
| TIMESTAMPDIFF openb sql_id ',' value_expression ',' value_expression closeb
  {
    $$ = &TimestampFuncExpr{Name:string("timestampdiff"), Unit:$3.String(), Expr1:$5, Expr2:$7}
  }

func_datetime_opt:
  /* empty */
| openb closeb

func_datetime_precision:
  openb value_expression closeb
  {
    $$ = $2
  }

/*
  Function calls using non reserved keywords with *normal* syntax forms. Because
  the names are non-reserved, they need a dedicated rule so as not to conflict
*/
function_call_conflict:
  IF openb select_expression_list closeb
  {
    $$ = &FuncExpr{Name: NewColIdent("if"), Exprs: $3}
  }
| DATABASE openb select_expression_list_opt closeb
  {
    $$ = &FuncExpr{Name: NewColIdent("database"), Exprs: $3}
  }
| SCHEMA openb select_expression_list_opt closeb
  {
    $$ = &FuncExpr{Name: NewColIdent("schema"), Exprs: $3}
  }
| MOD openb select_expression_list closeb
  {
    $$ = &FuncExpr{Name: NewColIdent("mod"), Exprs: $3}
  }
| REPLACE openb select_expression_list closeb
  {
    $$ = &FuncExpr{Name: NewColIdent("replace"), Exprs: $3}
  }
| SUBSTR openb select_expression_list closeb
  {
    $$ = &FuncExpr{Name: NewColIdent("substr"), Exprs: $3}
  }
| SUBSTRING openb select_expression_list closeb
  {
    $$ = &FuncExpr{Name: NewColIdent("substr"), Exprs: $3}
  }

match_option:
/*empty*/
  {
    $$ = NoOption
  }
| IN BOOLEAN MODE
  {
    $$ = BooleanModeOpt
  }
| IN NATURAL LANGUAGE MODE
 {
    $$ = NaturalLanguageModeOpt
 }
| IN NATURAL LANGUAGE MODE WITH QUERY EXPANSION
 {
    $$ = NaturalLanguageModeWithQueryExpansionOpt
 }
| WITH QUERY EXPANSION
 {
    $$ = QueryExpansionOpt
 }

charset:
  id_or_var
  {
    $$ = string($1.String())
  }
| STRING
  {
    $$ = string($1)
  }
| BINARY
  {
    $$ = string($1)
  }

convert_type:
  BINARY length_opt
  {
    $$ = &ConvertType{Type: string($1), Length: $2}
  }
| CHAR length_opt charset_opt
  {
    $$ = &ConvertType{Type: string($1), Length: $2, Charset: $3, Operator: CharacterSetOp}
  }
| CHAR length_opt id_or_var
  {
    $$ = &ConvertType{Type: string($1), Length: $2, Charset: string($3.String())}
  }
| DATE
  {
    $$ = &ConvertType{Type: string($1)}
  }
| DATETIME length_opt
  {
    $$ = &ConvertType{Type: string($1), Length: $2}
  }
| DECIMAL decimal_length_opt
  {
    $$ = &ConvertType{Type: string($1)}
    $$.Length = $2.Length
    $$.Scale = $2.Scale
  }
| JSON
  {
    $$ = &ConvertType{Type: string($1)}
  }
| NCHAR length_opt
  {
    $$ = &ConvertType{Type: string($1), Length: $2}
  }
| SIGNED
  {
    $$ = &ConvertType{Type: string($1)}
  }
| SIGNED INTEGER
  {
    $$ = &ConvertType{Type: string($1)}
  }
| TIME length_opt
  {
    $$ = &ConvertType{Type: string($1), Length: $2}
  }
| UNSIGNED
  {
    $$ = &ConvertType{Type: string($1)}
  }
| UNSIGNED INTEGER
  {
    $$ = &ConvertType{Type: string($1)}
  }

expression_opt:
  {
    $$ = nil
  }
| expression
  {
    $$ = $1
  }

separator_opt:
  {
    $$ = string("")
  }
| SEPARATOR STRING
  {
    $$ = " separator '"+string($2)+"'"
  }

when_expression_list:
  when_expression
  {
    $$ = []*When{$1}
  }
| when_expression_list when_expression
  {
    $$ = append($1, $2)
  }

when_expression:
  WHEN expression THEN expression
  {
    $$ = &When{Cond: $2, Val: $4}
  }

else_expression_opt:
  {
    $$ = nil
  }
| ELSE expression
  {
    $$ = $2
  }

column_name:
  sql_id
  {
    $$ = &ColName{Name: $1}
  }
| table_id '.' reserved_sql_id
  {
    $$ = &ColName{Qualifier: TableName{Name: $1}, Name: $3}
  }
| table_id '.' reserved_table_id '.' reserved_sql_id
  {
    $$ = &ColName{Qualifier: TableName{Qualifier: $1, Name: $3}, Name: $5}
  }

value:
  STRING
  {
    $$ = NewStrLiteral($1)
  }
| HEX
  {
    $$ = NewHexLiteral($1)
  }
| BIT_LITERAL
  {
    $$ = NewBitLiteral($1)
  }
| INTEGRAL
  {
    $$ = NewIntLiteral($1)
  }
| FLOAT
  {
    $$ = NewFloatLiteral($1)
  }
| HEXNUM
  {
    $$ = NewHexNumLiteral($1)
  }
| VALUE_ARG
  {
    $$ = NewArgument($1)
  }
| NULL
  {
    $$ = &NullVal{}
  }

num_val:
  sql_id
  {
    // TODO(sougou): Deprecate this construct.
    if $1.Lowered() != "value" {
      yylex.Error("expecting value after next")
      return 1
    }
    $$ = NewIntLiteral("1")
  }
| INTEGRAL VALUES
  {
    $$ = NewIntLiteral($1)
  }
| VALUE_ARG VALUES
  {
    $$ = NewArgument($1)
  }

group_by_opt:
  {
    $$ = nil
  }
| GROUP BY expression_list
  {
    $$ = $3
  }

having_opt:
  {
    $$ = nil
  }
| HAVING expression
  {
    $$ = $2
  }

order_by_opt:
  {
    $$ = nil
  }
| ORDER BY order_list
  {
    $$ = $3
  }

order_list:
  order
  {
    $$ = OrderBy{$1}
  }
| order_list ',' order
  {
    $$ = append($1, $3)
  }

order:
  expression asc_desc_opt
  {
    $$ = &Order{Expr: $1, Direction: $2}
  }

asc_desc_opt:
  {
    $$ = AscOrder
  }
| ASC
  {
    $$ = AscOrder
  }
| DESC
  {
    $$ = DescOrder
  }

limit_opt:
  {
    $$ = nil
  }
| LIMIT expression
  {
    $$ = &Limit{Rowcount: $2}
  }
| LIMIT expression ',' expression
  {
    $$ = &Limit{Offset: $2, Rowcount: $4}
  }
| LIMIT expression OFFSET expression
  {
    $$ = &Limit{Offset: $4, Rowcount: $2}
  }

algorithm_lock_opt:
  {
    $$ = nil
  }
| lock_index algorithm_index
  {
     $$ = []AlterOption{$1,$2}
  }
| algorithm_index lock_index
  {
     $$ = []AlterOption{$1,$2}
  }
| algorithm_index
  {
     $$ = []AlterOption{$1}
  }
| lock_index
  {
     $$ = []AlterOption{$1}
  }


lock_index:
  LOCK equal_opt DEFAULT
  {
    $$ = &LockOption{Type:DefaultType}
  }
| LOCK equal_opt NONE
  {
    $$ = &LockOption{Type:NoneType}
  }
| LOCK equal_opt SHARED
  {
    $$ = &LockOption{Type:SharedType}
  }
| LOCK equal_opt EXCLUSIVE
  {
    $$ = &LockOption{Type:ExclusiveType}
  }

algorithm_index:
  ALGORITHM equal_opt DEFAULT
  {
    $$ = AlgorithmValue($3)
  }
| ALGORITHM equal_opt INPLACE
  {
    $$ = AlgorithmValue($3)
  }
| ALGORITHM equal_opt COPY
  {
    $$ = AlgorithmValue($3)
  }

algorithm_view:
  {
    $$ = ""
  }
| ALGORITHM '=' UNDEFINED
  {
    $$ = string($3)
  }
| ALGORITHM '=' MERGE
  {
    $$ = string($3)
  }
| ALGORITHM '=' TEMPTABLE
  {
    $$ = string($3)
  }

security_view_opt:
  {
    $$ = ""
  }
| SQL SECURITY security_view
  {
    $$ = $3
  }

security_view:
  DEFINER
  {
    $$ = string($1)
  }
| INVOKER
  {
    $$ = string($1)
  }

check_option_opt:
  {
    $$ = ""
  }
| WITH cascade_or_local_opt CHECK OPTION
  {
    $$ = $2
  }

cascade_or_local_opt:
  {
    $$ = "cascaded"
  }
| CASCADED
  {
    $$ = string($1)
  }
| LOCAL
  {
    $$ = string($1)
  }

definer_opt:
  {
    $$ = ""
  }
| DEFINER '=' user
  {
    $$ = $3
  }

user:
CURRENT_USER
  {
    $$ = string($1)
  }
| CURRENT_USER '(' ')'
  {
    $$ = string($1)
  }
| STRING AT_ID
  {
    $$ = "'" + string($1) + "'@" + string($2)
  }
| ID
  {
    $$ = string($1)
  }

lock_opt:
  {
    $$ = NoLock
  }
| FOR UPDATE
  {
    $$ = ForUpdateLock
  }
| LOCK IN SHARE MODE
  {
    $$ = ShareModeLock
  }

into_option:
  {
    $$ = nil
  }
| INTO OUTFILE S3 STRING charset_opt format_opt export_options manifest_opt overwrite_opt
  {
    $$ = &SelectInto{Type:IntoOutfileS3, FileName:string($4), Charset:$5, FormatOption:$6, ExportOption:$7, Manifest:$8, Overwrite:$9}
  }
| INTO DUMPFILE STRING
  {
    $$ = &SelectInto{Type:IntoDumpfile, FileName:string($3), Charset:"", FormatOption:"", ExportOption:"", Manifest:"", Overwrite:""}
  }
| INTO OUTFILE STRING charset_opt export_options
  {
    $$ = &SelectInto{Type:IntoOutfile, FileName:string($3), Charset:$4, FormatOption:"", ExportOption:$5, Manifest:"", Overwrite:""}
  }

format_opt:
  {
    $$ = ""
  }
| FORMAT CSV header_opt
  {
    $$ = " format csv" + $3
  }
| FORMAT TEXT header_opt
  {
    $$ = " format text" + $3
  }

header_opt:
  {
    $$ = ""
  }
| HEADER
  {
    $$ = " header"
  }

manifest_opt:
  {
    $$ = ""
  }
| MANIFEST ON
  {
    $$ = " manifest on"
  }
| MANIFEST OFF
  {
    $$ = " manifest off"
  }

overwrite_opt:
  {
    $$ = ""
  }
| OVERWRITE ON
  {
    $$ = " overwrite on"
  }
| OVERWRITE OFF
  {
    $$ = " overwrite off"
  }

export_options:
  fields_opt lines_opt
  {
    $$ = $1 + $2
  }

lines_opt:
  {
    $$ = ""
  }
| LINES starting_by_opt terminated_by_opt
  {
    $$ = " lines" + $2 + $3
  }

starting_by_opt:
  {
    $$ = ""
  }
| STARTING BY STRING
  {
    $$ = " starting by '" + string($3) + "'"
  }

terminated_by_opt:
  {
    $$ = ""
  }
| TERMINATED BY STRING
  {
    $$ = " terminated by '" + string($3)  + "'"
  }

fields_opt:
  {
    $$ = ""
  }
| columns_or_fields terminated_by_opt enclosed_by_opt escaped_by_opt
  {
    $$ = " " + $1 + $2 + $3 + $4
  }

escaped_by_opt:
  {
    $$ = ""
  }
| ESCAPED BY STRING
  {
    $$ = " escaped by '" + string($3) + "'"
  }

enclosed_by_opt:
  {
    $$ = ""
  }
| optionally_opt ENCLOSED BY STRING
  {
    $$ = $1 + " enclosed by '" + string($4) + "'"
  }

optionally_opt:
  {
    $$ = ""
  }
| OPTIONALLY
  {
    $$ = " optionally"
  }

// insert_data expands all combinations into a single rule.
// This avoids a shift/reduce conflict while encountering the
// following two possible constructs:
// insert into t1(a, b) (select * from t2)
// insert into t1(select * from t2)
// Because the rules are together, the parser can keep shifting
// the tokens until it disambiguates a as sql_id and select as keyword.
insert_data:
  VALUES tuple_list
  {
    $$ = &Insert{Rows: $2}
  }
| select_statement
  {
    $$ = &Insert{Rows: $1}
  }
| openb ins_column_list closeb VALUES tuple_list
  {
    $$ = &Insert{Columns: $2, Rows: $5}
  }
| openb closeb VALUES tuple_list
  {
    $$ = &Insert{Rows: $4}
  }
| openb ins_column_list closeb select_statement
  {
    $$ = &Insert{Columns: $2, Rows: $4}
  }

ins_column_list:
  sql_id
  {
    $$ = Columns{$1}
  }
| sql_id '.' sql_id
  {
    $$ = Columns{$3}
  }
| ins_column_list ',' sql_id
  {
    $$ = append($$, $3)
  }
| ins_column_list ',' sql_id '.' sql_id
  {
    $$ = append($$, $5)
  }

on_dup_opt:
  {
    $$ = nil
  }
| ON DUPLICATE KEY UPDATE update_list
  {
    $$ = $5
  }

tuple_list:
  tuple_or_empty
  {
    $$ = Values{$1}
  }
| tuple_list ',' tuple_or_empty
  {
    $$ = append($1, $3)
  }

tuple_or_empty:
  row_tuple
  {
    $$ = $1
  }
| openb closeb
  {
    $$ = ValTuple{}
  }

row_tuple:
  openb expression_list closeb
  {
    $$ = ValTuple($2)
  }

tuple_expression:
  row_tuple
  {
    if len($1) == 1 {
      $$ = $1[0]
    } else {
      $$ = $1
    }
  }

update_list:
  update_expression
  {
    $$ = UpdateExprs{$1}
  }
| update_list ',' update_expression
  {
    $$ = append($1, $3)
  }

update_expression:
  column_name '=' expression
  {
    $$ = &UpdateExpr{Name: $1, Expr: $3}
  }

set_list:
  set_expression
  {
    $$ = SetExprs{$1}
  }
| set_list ',' set_expression
  {
    $$ = append($1, $3)
  }

set_expression:
  reserved_sql_id '=' ON
  {
    $$ = &SetExpr{Name: $1, Scope: ImplicitScope, Expr: NewStrLiteral("on")}
  }
| reserved_sql_id '=' OFF
  {
    $$ = &SetExpr{Name: $1, Scope: ImplicitScope, Expr: NewStrLiteral("off")}
  }
| reserved_sql_id '=' expression
  {
    $$ = &SetExpr{Name: $1, Scope: ImplicitScope, Expr: $3}
  }
| charset_or_character_set_or_names charset_value collate_opt
  {
    $$ = &SetExpr{Name: NewColIdent(string($1)), Scope: ImplicitScope, Expr: $2}
  }
|  set_session_or_global set_expression
  {
    $2.Scope = $1
    $$ = $2
  }

charset_or_character_set:
  CHARSET
| CHARACTER SET
  {
    $$ = "charset"
  }

charset_or_character_set_or_names:
  charset_or_character_set
| NAMES

charset_value:
  sql_id
  {
    $$ = NewStrLiteral($1.String())
  }
| STRING
  {
    $$ = NewStrLiteral($1)
  }
| DEFAULT
  {
    $$ = &Default{}
  }

for_from:
  FOR
| FROM

temp_opt:
  { $$ = false }
| TEMPORARY
  { $$ = true }

exists_opt:
  { $$ = false }
| IF EXISTS
  { $$ = true }

not_exists_opt:
  { $$ = false }
| IF NOT EXISTS
  { $$ = true }

ignore_opt:
  { $$ = false }
| IGNORE
  { $$ = true }

to_opt:
  { $$ = struct{}{} }
| TO
  { $$ = struct{}{} }
| AS
  { $$ = struct{}{} }

call_statement:
  CALL table_name openb expression_list_opt closeb
  {
    $$ = &CallProc{Name: $2, Params: $4}
  }

expression_list_opt:
  {
    $$ = nil
  }
| expression_list
  {
    $$ = $1
  }

using_opt:
  { $$ = nil }
| using_index_type
  { $$ = []*IndexOption{$1} }

using_index_type:
  USING sql_id
  {
    $$ = &IndexOption{Name: string($1), String: string($2.String())}
  }

sql_id:
  id_or_var
  {
    $$ = $1
  }
| non_reserved_keyword
  {
    $$ = NewColIdent(string($1))
  }

reserved_sql_id:
  sql_id
| reserved_keyword
  {
    $$ = NewColIdent(string($1))
  }

table_id:
  id_or_var
  {
    $$ = NewTableIdent(string($1.String()))
  }
| non_reserved_keyword
  {
    $$ = NewTableIdent(string($1))
  }

reserved_table_id:
  table_id
| reserved_keyword
  {
    $$ = NewTableIdent(string($1))
  }
/*
  These are not all necessarily reserved in MySQL, but some are.

  These are more importantly reserved because they may conflict with our grammar.
  If you want to move one that is not reserved in MySQL (i.e. ESCAPE) to the
  non_reserved_keywords, you'll need to deal with any conflicts.

  Sorted alphabetically
*/
reserved_keyword:
  ADD
| ARRAY
| AND
| AS
| ASC
| BETWEEN
| BINARY
| BY
| CASE
| CALL
| CHANGE
| CHECK
| COLLATE
| COLUMN
| CONVERT
| CREATE
| CROSS
| CUME_DIST
| CURRENT_DATE
| CURRENT_TIME
| CURRENT_TIMESTAMP
| CURRENT_USER
| SUBSTR
| SUBSTRING
| DATABASE
| DATABASES
| DEFAULT
| DELETE
| DENSE_RANK
| DESC
| DESCRIBE
| DISTINCT
| DISTINCTROW
| DIV
| DROP
| ELSE
| END
| ESCAPE
| EXISTS
| EXPLAIN
| FALSE
| FIRST_VALUE
| FOR
| FORCE
| FOREIGN
| FROM
| FULLTEXT
| GROUP
| GROUPING
| GROUPS
| HAVING
| IF
| IGNORE
| IN
| INDEX
| INNER
| INSERT
| INTERVAL
| INTO
| IS
| JOIN
| JSON_TABLE
| KEY
| LAG
| LAST_VALUE
| LATERAL
| LEAD
| LEFT
| LIKE
| LIMIT
| LOCALTIME
| LOCALTIMESTAMP
| LOCK
| LOW_PRIORITY
| MEMBER
| MATCH
| MAXVALUE
| MOD
| NATURAL
| NEXT // next should be doable as non-reserved, but is not due to the special `select next num_val` query that vitess supports
| NO_WRITE_TO_BINLOG
| NOT
| NTH_VALUE
| NTILE
| NULL
| OF
| OFF
| ON
| OPTIMIZER_COSTS
| OR
| ORDER
| OUTER
| OUTFILE
| OVER
| PARTITION
| PERCENT_RANK
| PRIMARY
| RANK
| READ
| RECURSIVE
| REGEXP
| RENAME
| REPLACE
| RIGHT
| ROW_NUMBER
| SCHEMA
| SCHEMAS
| SELECT
| SEPARATOR
| SET
| SHOW
| SPATIAL
| STRAIGHT_JOIN
| SYSTEM
| TABLE
| THEN
| TIMESTAMPADD
| TIMESTAMPDIFF
| TO
| TRUE
| UNION
| UNIQUE
| UNLOCK
| UPDATE
| USE
| USING
| UTC_DATE
| UTC_TIME
| UTC_TIMESTAMP
| VALUES
| WITH
| WHEN
| WHERE
| WINDOW
| WRITE
| XOR

/*
  These are non-reserved Vitess, because they don't cause conflicts in the grammar.
  Some of them may be reserved in MySQL. The good news is we backtick quote them
  when we rewrite the query, so no issue should arise.

  Sorted alphabetically
*/
non_reserved_keyword:
  AGAINST
| ACTION
| ACTIVE
| ADMIN
| AFTER
| ALGORITHM
| AUTO_INCREMENT
| AVG_ROW_LENGTH
| BEGIN
| BIGINT
| BIT
| BLOB
| BOOL
| BOOLEAN
| BUCKETS
| CASCADE
| CASCADED
| CHANNEL
| CHAR
| CHARACTER
| CHARSET
| CHECKSUM
| CLONE
| COALESCE
| CODE
| COLLATION
| COLUMNS
| COMMENT_KEYWORD
| COMMIT
| COMMITTED
| COMPACT
| COMPONENT
| COMPRESSED
| COMPRESSION
| CONNECTION
| COPY
| CSV
| DATA
| DATE
| DATETIME
| DECIMAL
| DELAY_KEY_WRITE
| DEFINER
| DEFINITION
| DESCRIPTION
| DIRECTORY
| DISABLE
| DISCARD
| DISK
| DOUBLE
| DUMPFILE
| DUPLICATE
| DYNAMIC
| ENABLE
| ENCLOSED
| ENCRYPTION
| ENFORCED
| ENGINE
| ENGINES
| ENUM
| ERROR
| ESCAPED
| EVENT
| EXCHANGE
| EXCLUDE
| EXCLUSIVE
| EXPANSION
| EXPORT
| EXTENDED
| FLOAT_TYPE
| FIELDS
| FIRST
| FIXED
| FLUSH
| FOLLOWING
| FORMAT
| FUNCTION
| GENERAL
| GEOMCOLLECTION
| GEOMETRY
| GEOMETRYCOLLECTION
| GET_MASTER_PUBLIC_KEY
| GLOBAL
| HEADER
| HISTOGRAM
| HISTORY
| HOSTS
| IMPORT
| INACTIVE
| INPLACE
| INSERT_METHOD
| INT
| INTEGER
| INVISIBLE
| INVOKER
| INDEXES
| ISOLATION
| JSON
| KEY_BLOCK_SIZE
| KEYS
| KEYSPACES
| LANGUAGE
| LAST
| LAST_INSERT_ID
| LESS
| LEVEL
| LINES
| LINESTRING
| LOAD
| LOCAL
| LOCKED
| LOGS
| LONGBLOB
| LONGTEXT
| MANIFEST
| MASTER_COMPRESSION_ALGORITHMS
| MASTER_PUBLIC_KEY_PATH
| MASTER_TLS_CIPHERSUITES
| MASTER_ZSTD_COMPRESSION_LEVEL
| MAX_ROWS
| MEDIUMBLOB
| MEDIUMINT
| MEDIUMTEXT
| MEMORY
| MERGE
| MIN_ROWS
| MODE
| MODIFY
| MULTILINESTRING
| MULTIPOINT
| MULTIPOLYGON
| NAME
| NAMES
| NCHAR
| NESTED
| NETWORK_NAMESPACE
| NOWAIT
| NO
| NONE
| NULLS
| NUMERIC
| OFFSET
| OJ
| OLD
| OPEN
| OPTION
| OPTIONAL
| OPTIONALLY
| ORDINALITY
| ORGANIZATION
| ONLY
| OPTIMIZE
| OTHERS
| OVERWRITE
| PACK_KEYS
| PARSER
| PARTITIONING
| PASSWORD
| PATH
| PERSIST
| PERSIST_ONLY
| PRECEDING
| PRIVILEGE_CHECKS_USER
| PRIVILEGES
| PROCESS
| PLUGINS
| POINT
| POLYGON
| PROCEDURE
| PROCESSLIST
| QUERY
| RANDOM
| REAL
| REBUILD
| REDUNDANT
| REFERENCE
| REFERENCES
| RELAY
| REMOVE
| REORGANIZE
| REPAIR
| REPEATABLE
| RESTRICT
| REQUIRE_ROW_FORMAT
| RESOURCE
| RESPECT
| RESTART
| RETAIN
| REUSE
| ROLE
| ROLLBACK
| ROW_FORMAT
| S3
| SECONDARY
| SECONDARY_ENGINE
| SECONDARY_LOAD
| SECONDARY_UNLOAD
| SECURITY
| SEQUENCE
| SESSION
| SERIALIZABLE
| SHARE
| SHARED
| SIGNED
| SKIP
| SLOW
| SMALLINT
| SQL
| SRID
| START
| STARTING
| STATS_AUTO_RECALC
| STATS_PERSISTENT
| STATS_SAMPLE_PAGES
| STATUS
| STORAGE
| TABLES
| TABLESPACE
| TEMPORARY
| TEMPTABLE
| TERMINATED
| TEXT
| THAN
| THREAD_PRIORITY
| TIES
| TIME
| TIMESTAMP
| TINYBLOB
| TINYINT
| TINYTEXT
| TRANSACTION
| TREE
| TRIGGER
| TRIGGERS
| TRUNCATE
| UNBOUNDED
| UNCOMMITTED
| UNDEFINED
| UNSIGNED
| UNUSED
| UPGRADE
| USER
| USER_RESOURCES
| VALIDATION
| VARBINARY
| VARCHAR
| VARIABLES
| VCPU
| VIEW
| VINDEX
| VINDEXES
| VISIBLE
| VITESS
| VITESS_KEYSPACES
| VITESS_METADATA
| VITESS_SHARDS
| VITESS_TABLETS
| VITESS_MIGRATION
| VITESS_MIGRATIONS
| VSCHEMA
| WARNINGS
| WITHOUT
| YEAR
| ZEROFILL

openb:
  '('
  {
    if incNesting(yylex) {
      yylex.Error("max nesting level reached")
      return 1
    }
  }

closeb:
  ')'
  {
    decNesting(yylex)
  }

skip_to_end:
{
  skipToEnd(yylex)
}

ddl_skip_to_end:
  {
    skipToEnd(yylex)
  }
| openb
  {
    skipToEnd(yylex)
  }
| reserved_sql_id
  {
    skipToEnd(yylex)
  }<|MERGE_RESOLUTION|>--- conflicted
+++ resolved
@@ -194,18 +194,8 @@
 %token <empty> JSON_EXTRACT_OP JSON_UNQUOTE_EXTRACT_OP
 
 // DDL Tokens
-<<<<<<< HEAD
-%token <bytes> CREATE ALTER DROP RENAME ANALYZE ADD FLUSH CHANGE MODIFY
-%token <bytes> REVERT
-%token <bytes> SCHEMA TABLE INDEX VIEW TO IGNORE IF UNIQUE PRIMARY COLUMN SPATIAL FULLTEXT KEY_BLOCK_SIZE CHECK INDEXES
-%token <bytes> ACTION CASCADE CONSTRAINT FOREIGN NO REFERENCES RESTRICT
-%token <bytes> SHOW DESCRIBE EXPLAIN DATE ESCAPE REPAIR OPTIMIZE TRUNCATE COALESCE EXCHANGE REBUILD PARTITIONING REMOVE
-%token <bytes> MAXVALUE PARTITION REORGANIZE LESS THAN PROCEDURE TRIGGER
-%token <bytes> VINDEX VINDEXES DIRECTORY NAME UPGRADE
-%token <bytes> STATUS VARIABLES WARNINGS CASCADED DEFINER OPTION SQL UNDEFINED
-%token <bytes> SEQUENCE MERGE TEMPORARY TEMPTABLE INVOKER SECURITY FIRST AFTER LAST
-=======
 %token <str> CREATE ALTER DROP RENAME ANALYZE ADD FLUSH CHANGE MODIFY
+%token <str> REVERT
 %token <str> SCHEMA TABLE INDEX VIEW TO IGNORE IF UNIQUE PRIMARY COLUMN SPATIAL FULLTEXT KEY_BLOCK_SIZE CHECK INDEXES
 %token <str> ACTION CASCADE CONSTRAINT FOREIGN NO REFERENCES RESTRICT
 %token <str> SHOW DESCRIBE EXPLAIN DATE ESCAPE REPAIR OPTIMIZE TRUNCATE COALESCE EXCHANGE REBUILD PARTITIONING REMOVE
@@ -213,10 +203,9 @@
 %token <str> VINDEX VINDEXES DIRECTORY NAME UPGRADE
 %token <str> STATUS VARIABLES WARNINGS CASCADED DEFINER OPTION SQL UNDEFINED
 %token <str> SEQUENCE MERGE TEMPORARY TEMPTABLE INVOKER SECURITY FIRST AFTER LAST
->>>>>>> f9cc2fb3
 
 // Revert tokens
-%token <bytes> VITESS_MIGRATION
+%token <str> VITESS_MIGRATION
 
 // Transaction Tokens
 %token <str> BEGIN START TRANSACTION COMMIT ROLLBACK SAVEPOINT RELEASE WORK
@@ -294,12 +283,8 @@
 %type <statement> analyze_statement show_statement use_statement other_statement
 %type <statement> begin_statement commit_statement rollback_statement savepoint_statement release_statement load_statement
 %type <statement> lock_statement unlock_statement call_statement
-<<<<<<< HEAD
 %type <statement> revert_statement
-%type <bytes2> comment_opt comment_list
-=======
 %type <strs> comment_opt comment_list
->>>>>>> f9cc2fb3
 %type <str> wild_opt check_option_opt cascade_or_local_opt restrict_or_cascade_opt
 %type <explainType> explain_format_opt
 %type <insertAction> insert_or_replace
