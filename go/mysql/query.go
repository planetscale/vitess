--- conflicted
+++ resolved
@@ -17,14 +17,11 @@
 package mysql
 
 import (
-<<<<<<< HEAD
 	"fmt"
 	"math"
 	"strconv"
 	"strings"
 
-=======
->>>>>>> 091d3238
 	"vitess.io/vitess/go/sqltypes"
 	"vitess.io/vitess/go/vt/proto/vtrpc"
 	"vitess.io/vitess/go/vt/vterrors"
