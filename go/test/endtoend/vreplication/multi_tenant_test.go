--- conflicted
+++ resolved
@@ -228,11 +228,7 @@
 
 	t.Run("Test ApplyKeyspaceRoutingRules", func(t *testing.T) {
 		// First set of rules
-<<<<<<< HEAD
-		applyKeyspaceRoutingRules(t, emptyKeyspaceRoutingRules, initialRules)
-=======
 		applyKeyspaceRoutingRules(t, initialRules)
->>>>>>> 9045cb7a
 
 		updatedRules := &vschemapb.KeyspaceRoutingRules{
 			Rules: []*vschemapb.KeyspaceRoutingRule{
@@ -246,18 +242,9 @@
 		// Update with the same rules
 		applyKeyspaceRoutingRules(t, updatedRules)
 		// Remove the rules
-<<<<<<< HEAD
-		applyKeyspaceRoutingRules(t, updatedRules, emptyKeyspaceRoutingRules)
+		applyKeyspaceRoutingRules(t, emptyKeyspaceRoutingRules)
 		// Test setting empty rules again
-		applyKeyspaceRoutingRules(t, emptyKeyspaceRoutingRules, emptyKeyspaceRoutingRules)
-=======
-		emptyRules := &vschemapb.KeyspaceRoutingRules{
-			Rules: []*vschemapb.KeyspaceRoutingRule{},
-		}
-		applyKeyspaceRoutingRules(t, emptyRules)
-		// Test setting empty rules again
-		applyKeyspaceRoutingRules(t, emptyRules)
->>>>>>> 9045cb7a
+		applyKeyspaceRoutingRules(t, emptyKeyspaceRoutingRules)
 	})
 }
 
@@ -273,18 +260,8 @@
 	response := &vtctldata.ApplyKeyspaceRoutingRulesResponse{}
 	err = json.Unmarshal([]byte(output), response)
 	require.NoError(t, err)
-<<<<<<< HEAD
-	if oldRules == nil || len(oldRules.Rules) == 0 {
-		require.Empty(t, response.GetOldKeyspaceRoutingRules().String())
-	} else {
-		require.ElementsMatch(t, oldRules.Rules, response.GetOldKeyspaceRoutingRules().Rules)
-	}
-	if newRules == nil || len(newRules.Rules) == 0 {
-		require.Empty(t, response.GetNewKeyspaceRoutingRules().String())
-=======
 	if newRules == nil || newRules.Rules == nil || len(newRules.Rules) == 0 {
 		require.Nil(t, response.GetKeyspaceRoutingRules())
->>>>>>> 9045cb7a
 	} else {
 		require.ElementsMatch(t, newRules.Rules, response.GetKeyspaceRoutingRules().Rules)
 	}
