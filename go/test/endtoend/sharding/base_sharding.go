--- conflicted
+++ resolved
@@ -18,24 +18,16 @@
 package sharding
 
 import (
-<<<<<<< HEAD
-	"context"
-	"encoding/binary"
-=======
-	"encoding/json"
->>>>>>> 24245808
 	"fmt"
 	"io/ioutil"
 	"math"
 	"net/http"
-	"path"
 	"reflect"
 	"strconv"
 	"testing"
 	"time"
 
 	"vitess.io/vitess/go/json2"
-	"vitess.io/vitess/go/mysql"
 	"vitess.io/vitess/go/test/endtoend/cluster"
 	querypb "vitess.io/vitess/go/vt/proto/query"
 	"vitess.io/vitess/go/vt/proto/topodata"
@@ -47,12 +39,7 @@
 	lotRange1 uint64 = 0xA000000000000000
 	lotRange2 uint64 = 0xE000000000000000
 	// InsertTabletTemplateKsID common insert format to be used for different tests
-<<<<<<< HEAD
-	InsertTabletTemplateKsID = `insert into %s (parent_id, id, msg, custom_ksid_col) values (%d, %d, '%s', %d) /* vtgate:: keyspace_id:%d */ /* id:%d */`
-=======
-	//
 	InsertTabletTemplateKsID = `insert into %s (id, msg) values (%d, '%s') /* id:%d */`
->>>>>>> 24245808
 )
 
 // CheckSrvKeyspace verifies the schema with expectedPartition
@@ -160,17 +147,8 @@
 	assert.Nil(t, err)
 	isFound := false
 	if exists && len(result.Rows) > 0 {
-<<<<<<< HEAD
-		isFound = assert.Equal(t, result.Rows[0][0].String(), values[0])
-		isFound = isFound && assert.Equal(t, result.Rows[0][1].String(), values[1])
-		isFound = isFound && assert.Equal(t, result.Rows[0][2].String(), values[2])
-		if keyType == topodata.KeyspaceIdType_BYTES {
-			byteResult := result.Rows[0][3].ToBytes()
-			isFound = isFound && assert.Equal(t, fmt.Sprintf("%d", binary.BigEndian.Uint64(byteResult[:])), values[3])
-=======
 		if keyType == querypb.Type_VARBINARY {
 			isFound = assert.Equal(t, fmt.Sprintf("%v", result.Rows), fmt.Sprintf(`[[VARBINARY("%d") VARCHAR("%s")]]`, id, msg))
->>>>>>> 24245808
 		} else {
 			isFound = assert.Equal(t, fmt.Sprintf("%v", result.Rows), fmt.Sprintf(`[[UINT64(%d) VARCHAR("%s")]]`, id, msg))
 		}
@@ -279,32 +257,12 @@
 }
 
 // InsertLots inserts multiple values to vttablet
-<<<<<<< HEAD
-func InsertLots(count uint64, base uint64, vttablet cluster.Vttablet, table string, parentID int, ks string) {
-	ctx := context.Background()
-	dbParams := mysql.ConnParams{
-		Uname:      "vt_dba",
-		UnixSocket: path.Join(vttablet.VttabletProcess.Directory, "mysql.sock"),
-		DbName:     "vt_" + ks,
-	}
-	dbConn, _ := mysql.Connect(ctx, &dbParams)
-	defer dbConn.Close()
-
-	var query1, query2 string
-	var i uint64
-	for i = 0; i < count; i++ {
-		query1 = fmt.Sprintf(InsertTabletTemplateKsID, table, parentID, 10000+base+i,
-			fmt.Sprintf("msg-range1-%d", 10000+base+i), lotRange1, lotRange1, 10000+base+i)
-		query2 = fmt.Sprintf(InsertTabletTemplateKsID, table, parentID, 20000+base+i,
-			fmt.Sprintf("msg-range2-%d", 20000+base+i), lotRange2, lotRange2, 20000+base+i)
-=======
 func InsertLots(count uint64, vttablet cluster.Vttablet, table string, ks string) {
 	var query1, query2 string
 	var i uint64
 	for i = 0; i < count; i++ {
 		query1 = fmt.Sprintf(InsertTabletTemplateKsID, table, lotRange1+i, fmt.Sprintf("msg-range1-%d", 10000+i), lotRange1+i)
 		query2 = fmt.Sprintf(InsertTabletTemplateKsID, table, lotRange2+i, fmt.Sprintf("msg-range2-%d", 20000+i), lotRange2+i)
->>>>>>> 24245808
 
 		InsertToTablet(query1, vttablet, ks)
 		InsertToTablet(query2, vttablet, ks)
@@ -428,7 +386,6 @@
 		tabletStatus = vttablet.VttabletProcess.GetTabletStatus()
 		assert.Equal(t, tabletStatus, expectedStatus)
 	}
-<<<<<<< HEAD
 }
 
 // CheckShardQueryServices checks DisableQueryService in the shard record's TabletControlMap.
@@ -466,15 +423,6 @@
 
 }
 
-// HexToDbStr converts number to comparable string we got after querying to database.
-func HexToDbStr(number uint64, keyType topodata.KeyspaceIdType) string {
-	fmtValue := "UINT64(%d)"
-	if keyType == topodata.KeyspaceIdType_BYTES {
-		fmtValue = "%016x"
-	}
-	return fmt.Sprintf(fmtValue, number)
-}
-
 // GetShardInfo return the Shard information
 func GetShardInfo(t *testing.T, shard1Ks string, ci cluster.LocalProcessCluster) *topodata.Shard {
 	output, err := ci.VtctlclientProcess.ExecuteCommandWithOutput("GetShard", shard1Ks)
@@ -502,6 +450,4 @@
 // CheckThrottlerService runs checkThrottlerServiceMaxRates and checkThrottlerServiceConfigs
 func CheckThrottlerService(t *testing.T, server string, names []string, rate int, ci cluster.LocalProcessCluster) {
 	checkThrottlerServiceMaxRates(t, server, ci)
-=======
->>>>>>> 24245808
 }