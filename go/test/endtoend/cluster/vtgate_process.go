--- conflicted
+++ resolved
@@ -148,7 +148,6 @@
 		masterConnectionExist := false
 		if object.Kind() == reflect.Map {
 			for _, key := range object.MapKeys() {
-<<<<<<< HEAD
 				if strings.Contains(key.String(), "master") {
 					masterConnectionExist = true
 				}
@@ -176,8 +175,6 @@
 		masterConnectionExist := false
 		if object.Kind() == reflect.Map {
 			for _, key := range object.MapKeys() {
-=======
->>>>>>> f8f77204
 				if key.String() == name {
 					value := fmt.Sprintf("%v", object.MapIndex(key))
 					return value == "1"
