/*
Copyright 2017 GitHub Inc.

Licensed under the Apache License, Version 2.0 (the "License");
you may not use this file except in compliance with the License.
You may obtain a copy of the License at

    http://www.apache.org/licenses/LICENSE-2.0

Unless required by applicable law or agreed to in writing, software
distributed under the License is distributed on an "AS IS" BASIS,
WITHOUT WARRANTIES OR CONDITIONS OF ANY KIND, either express or implied.
See the License for the specific language governing permissions and
limitations under the License.

*/

package cluster

import (
	"fmt"
	"os"
	"os/exec"
	"path"
	"strings"
)

<<<<<<< HEAD
// VtctlClientProcess is a generic handle for a running vtctl command .
=======
// VtctlClientProcess is a generic handle for a running vtctlclient command .
>>>>>>> f6f5ca66
// It can be spawned manually
type VtctlClientProcess struct {
	Name          string
	Binary        string
	Server        string
	TempDirectory string
	ZoneName      string
}

// InitShardMaster executes vtctlclient command to make one of tablet as master
func (vtctlclient *VtctlClientProcess) InitShardMaster(Keyspace string, Shard string, Cell string, TabletUID int) (err error) {
	return vtctlclient.ExecuteCommand("-server", vtctlclient.Server,
		"InitShardMaster",
		"-force",
		fmt.Sprintf("%s/%s", Keyspace, Shard),
		fmt.Sprintf("%s-%d", Cell, TabletUID))
}

// ApplySchema applies SQL schema to the keyspace
func (vtctlclient *VtctlClientProcess) ApplySchema(Keyspace string, SQL string) (err error) {
	return vtctlclient.ExecuteCommand("-server", vtctlclient.Server,
		"ApplySchema",
		"-sql", SQL,
		Keyspace)
}

// ApplyVSchema applies vitess schema (JSON format) to the keyspace
func (vtctlclient *VtctlClientProcess) ApplyVSchema(Keyspace string, JSON string) (err error) {
	return vtctlclient.ExecuteCommand(
		"-server", vtctlclient.Server,
		"ApplyVSchema",
		"-vschema", JSON,
		Keyspace,
	)
}

// ExecuteCommand executes any vtctlclient command
func (vtctlclient *VtctlClientProcess) ExecuteCommand(args ...string) (err error) {
	tmpProcess := exec.Command(
		vtctlclient.Binary,
		args...,
	)
	println(fmt.Sprintf("Executing vtctlclient with arguments %v", strings.Join(tmpProcess.Args, " ")))
	return tmpProcess.Run()
}

// VtctlClientProcessInstance returns a VtctlProcess handle for vtctlclient process
// configured with the given Config.
func VtctlClientProcessInstance(Hostname string, GrpcPort int) *VtctlClientProcess {
	vtctlclient := &VtctlClientProcess{
		Name:          "vtctlclient",
		Binary:        "vtctlclient",
		Server:        fmt.Sprintf("%s:%d", Hostname, GrpcPort),
		TempDirectory: path.Join(os.Getenv("VTDATAROOT"), "/tmp"),
	}
	return vtctlclient
}

// VtGateSplitQuery applies vitess schema (JSON format) to the keyspace
func (vtctlclient *VtctlClientProcess) VtGateSplitQuery(keyspace string, sql string, splitCount int) (string, error) {
	tmpProcess := exec.Command(
		vtctlclient.Binary,
		"-server", vtctlclient.Server,
		"VtGateSplitQuery",
		"-keyspace", keyspace,
		"-split_count", fmt.Sprintf("%d", splitCount),
		fmt.Sprintf("%s", sql),
	)
	print(fmt.Sprintf("Running VtGateSplitQuery with command => %v", strings.Join(tmpProcess.Args, " ")))
	output, err := tmpProcess.CombinedOutput()
	return string(output), err
}<|MERGE_RESOLUTION|>--- conflicted
+++ resolved
@@ -25,11 +25,7 @@
 	"strings"
 )
 
-<<<<<<< HEAD
-// VtctlClientProcess is a generic handle for a running vtctl command .
-=======
 // VtctlClientProcess is a generic handle for a running vtctlclient command .
->>>>>>> f6f5ca66
 // It can be spawned manually
 type VtctlClientProcess struct {
 	Name          string
