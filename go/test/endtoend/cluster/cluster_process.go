/*
Copyright 2019 The Vitess Authors.

Licensed under the Apache License, Version 2.0 (the "License");
you may not use this file except in compliance with the License.
You may obtain a copy of the License at

    http://www.apache.org/licenses/LICENSE-2.0

Unless required by applicable law or agreed to in writing, software
distributed under the License is distributed on an "AS IS" BASIS,
WITHOUT WARRANTIES OR CONDITIONS OF ANY KIND, either express or implied.
See the License for the specific language governing permissions and
limitations under the License.
*/

package cluster

import (
	"fmt"
	"math/rand"
	"os"
	"path"

	"vitess.io/vitess/go/vt/log"
)

// DefaultCell : If no cell name is passed, then use following
const DefaultCell = "zone1"

// LocalProcessCluster Testcases need to use this to iniate a cluster
type LocalProcessCluster struct {
	Keyspaces     []Keyspace
	Cell          string
	BaseTabletUID int
	Hostname      string
	TopoPort      int
	TmpDirectory  string

	VtgateMySQLPort int
	VtgateGrpcPort  int
	VtctldHTTPPort  int

	// standalone executable
	VtctlclientProcess VtctlClientProcess
	VtctlProcess       VtctlProcess

	// background executable processes
	topoProcess   EtcdProcess
	vtctldProcess VtctldProcess
	VtgateProcess VtgateProcess

	nextPortForProcess int

	//Extra arguments for vtTablet
	VtTabletExtraArgs []string

	//Extra arguments for vtGate
	VtGateExtraArgs []string

	// To enable SemiSync for vttablets
	EnableSemiSync bool
}

// Keyspace : Cluster accepts keyspace to launch it
type Keyspace struct {
	Name      string
	SchemaSQL string
	VSchema   string
	Shards    []Shard
}

// Shard with associated vttablets
type Shard struct {
	Name      string
	Vttablets []Vttablet
}

// Vttablet stores the properties needed to start a vttablet process
type Vttablet struct {
	Type      string
	TabletUID int
	HTTPPort  int
	GrpcPort  int
	MySQLPort int
	Alias     string

	// background executable processes
	mysqlctlProcess MysqlctlProcess
	vttabletProcess VttabletProcess
}

// StartTopo starts topology server
func (cluster *LocalProcessCluster) StartTopo() (err error) {
	if cluster.Cell == "" {
		cluster.Cell = DefaultCell
	}
	cluster.TopoPort = cluster.GetAndReservePort()
	cluster.TmpDirectory = path.Join(os.Getenv("VTDATAROOT"), fmt.Sprintf("/tmp_%d", cluster.GetAndReservePort()))
	cluster.topoProcess = *EtcdProcessInstance(cluster.TopoPort, cluster.GetAndReservePort(), cluster.Hostname, "global")
	log.Info(fmt.Sprintf("Starting etcd server on port : %d", cluster.TopoPort))
	if err = cluster.topoProcess.Setup(); err != nil {
		log.Error(err.Error())
		return
	}

	log.Info("Creating topo dirs")
	if err = cluster.topoProcess.ManageTopoDir("mkdir", "/vitess/global"); err != nil {
		log.Error(err.Error())
		return
	}

	if err = cluster.topoProcess.ManageTopoDir("mkdir", "/vitess/"+cluster.Cell); err != nil {
		log.Error(err.Error())
		return
	}

	log.Info("Adding cell info")
	cluster.VtctlProcess = *VtctlProcessInstance(cluster.topoProcess.Port, cluster.Hostname)
	if err = cluster.VtctlProcess.AddCellInfo(cluster.Cell); err != nil {
		log.Error(err)
		return
	}

	cluster.vtctldProcess = *VtctldProcessInstance(cluster.GetAndReservePort(), cluster.GetAndReservePort(), cluster.topoProcess.Port, cluster.Hostname, cluster.TmpDirectory)
	log.Info(fmt.Sprintf("Starting vtctld server on port : %d", cluster.vtctldProcess.Port))
	cluster.VtctldHTTPPort = cluster.vtctldProcess.Port
	if err = cluster.vtctldProcess.Setup(cluster.Cell); err != nil {
		log.Error(err.Error())
		return
	}

	cluster.VtctlclientProcess = *VtctlClientProcessInstance("localhost", cluster.vtctldProcess.GrpcPort, cluster.TmpDirectory)
	return
}

// StartUnshardedKeyspace starts unshared keyspace with shard name as "0"
func (cluster *LocalProcessCluster) StartUnshardedKeyspace(keyspace Keyspace, replicaCount int, rdonly bool) error {
	return cluster.StartKeyspace(keyspace, []string{"0"}, replicaCount, rdonly)
}

// StartKeyspace starts required number of shard and the corresponding tablets
// keyspace : struct containing keyspace name, Sqlschema to apply, VSchema to apply
// shardName : list of shard names
// replicaCount: total number of replicas excluding master and rdonly
// rdonly: whether readonly tablets needed
func (cluster *LocalProcessCluster) StartKeyspace(keyspace Keyspace, shardNames []string, replicaCount int, rdonly bool) (err error) {
	totalTabletsRequired := replicaCount + 1 // + 1 is for master
	if rdonly {
		totalTabletsRequired = totalTabletsRequired + 1 // + 1 for rdonly
	}
	shards := make([]Shard, 0)
	log.Info("Starting keyspace : " + keyspace.Name)
	_ = cluster.VtctlProcess.CreateKeyspace(keyspace.Name)
	for _, shardName := range shardNames {
		shard := &Shard{
			Name: shardName,
		}
		log.Info("Starting shard : " + shardName)
		for i := 0; i < totalTabletsRequired; i++ {
			// instantiate vttable object with reserved ports
			tablet := &Vttablet{
				TabletUID: cluster.GetAndReserveTabletUID(),
				HTTPPort:  cluster.GetAndReservePort(),
				GrpcPort:  cluster.GetAndReservePort(),
				MySQLPort: cluster.GetAndReservePort(),
			}
			if i == 0 { // Make the first one as master
				tablet.Type = "master"
			} else if i == totalTabletsRequired-1 && rdonly { // Make the last one as rdonly if rdonly flag is passed
				tablet.Type = "rdonly"
			}
			// Start Mysqlctl process
			log.Info(fmt.Sprintf("Starting mysqlctl for table uid %d, mysql port %d", tablet.TabletUID, tablet.MySQLPort))
			tablet.mysqlctlProcess = *MysqlCtlProcessInstance(tablet.TabletUID, tablet.MySQLPort, cluster.TmpDirectory)
			if err = tablet.mysqlctlProcess.Start(); err != nil {
				log.Error(err.Error())
				return
			}

			// start vttablet process
			tablet.vttabletProcess = *VttabletProcessInstance(tablet.HTTPPort,
				tablet.GrpcPort,
				tablet.TabletUID,
				cluster.Cell,
				shardName,
				keyspace.Name,
				cluster.vtctldProcess.Port,
				tablet.Type,
				cluster.topoProcess.Port,
				cluster.Hostname,
				cluster.TmpDirectory,
<<<<<<< HEAD
				cluster.VtTabletExtraArgs)
			tablet.Alias = tablet.vttabletProcess.TabletPath
=======
				cluster.VtTabletExtraArgs,
				cluster.EnableSemiSync)
>>>>>>> f638869d
			log.Info(fmt.Sprintf("Starting vttablet for tablet uid %d, grpc port %d", tablet.TabletUID, tablet.GrpcPort))

			if err = tablet.vttabletProcess.Setup(); err != nil {
				log.Error(err.Error())
				return
			}

			shard.Vttablets = append(shard.Vttablets, *tablet)
		}

		// Make first tablet as master
		if err = cluster.VtctlclientProcess.InitShardMaster(keyspace.Name, shardName, cluster.Cell, shard.Vttablets[0].TabletUID); err != nil {
			log.Error(err.Error())
			return
		}

		shards = append(shards, *shard)
	}
	keyspace.Shards = shards
	cluster.Keyspaces = append(cluster.Keyspaces, keyspace)

	// Apply Schema SQL
	if err = cluster.VtctlclientProcess.ApplySchema(keyspace.Name, keyspace.SchemaSQL); err != nil {
		log.Error(err.Error())
		return
	}

	//Apply VSchema
	if keyspace.VSchema != "" {
		if err = cluster.VtctlclientProcess.ApplyVSchema(keyspace.Name, keyspace.VSchema); err != nil {
			log.Error(err.Error())
			return
		}
	}

	log.Info("Done creating keyspace : " + keyspace.Name)
	return
}

// StartVtgate starts vtgate
func (cluster *LocalProcessCluster) StartVtgate() (err error) {
	vtgateHTTPPort := cluster.GetAndReservePort()
	vtgateGrpcPort := cluster.GetAndReservePort()
	cluster.VtgateMySQLPort = cluster.GetAndReservePort()
	log.Info(fmt.Sprintf("Starting vtgate on port %d", vtgateHTTPPort))
	cluster.VtgateProcess = *VtgateProcessInstance(
		vtgateHTTPPort,
		vtgateGrpcPort,
		cluster.VtgateMySQLPort,
		cluster.Cell,
		cluster.Cell,
		cluster.Hostname,
		"MASTER,REPLICA",
		cluster.topoProcess.Port,
		cluster.TmpDirectory,
		cluster.VtGateExtraArgs)

	log.Info(fmt.Sprintf("Vtgate started, connect to mysql using : mysql -h 127.0.0.1 -P %d", cluster.VtgateMySQLPort))
	return cluster.VtgateProcess.Setup()
}

// ReStartVtgate starts vtgate with updated configs
func (cluster *LocalProcessCluster) ReStartVtgate() (err error) {
	err = cluster.VtgateProcess.TearDown()
	if err != nil {
		log.Error(err.Error())
		return
	}
	err = cluster.StartVtgate()
	if err != nil {
		log.Error(err.Error())
		return
	}
	return err
}

// Teardown brings down the cluster by invoking teardown for individual processes
func (cluster *LocalProcessCluster) Teardown() (err error) {
	if err = cluster.VtgateProcess.TearDown(); err != nil {
		log.Error(err.Error())
		return
	}

	for _, keyspace := range cluster.Keyspaces {
		for _, shard := range keyspace.Shards {
			for _, tablet := range shard.Vttablets {
				if err = tablet.mysqlctlProcess.Stop(); err != nil {
					log.Error(err.Error())
					return
				}

				if err = tablet.vttabletProcess.TearDown(); err != nil {
					log.Error(err.Error())
					return
				}
			}
		}
	}

	if err = cluster.vtctldProcess.TearDown(); err != nil {
		log.Error(err.Error())
		return
	}

	if err = cluster.topoProcess.TearDown(cluster.Cell); err != nil {
		log.Error(err.Error())
		return
	}
	return err
}

// GetAndReservePort gives port for required process
func (cluster *LocalProcessCluster) GetAndReservePort() int {
	if cluster.nextPortForProcess == 0 {
		cluster.nextPortForProcess = getRandomNumber(20000, 15000)
	}
	cluster.nextPortForProcess = cluster.nextPortForProcess + 1
	return cluster.nextPortForProcess
}

// GetAndReserveTabletUID gives tablet uid
func (cluster *LocalProcessCluster) GetAndReserveTabletUID() int {
	if cluster.BaseTabletUID == 0 {
		cluster.BaseTabletUID = getRandomNumber(10000, 0)
	}
	cluster.BaseTabletUID = cluster.BaseTabletUID + 1
	return cluster.BaseTabletUID
}

func getRandomNumber(maxNumber int32, baseNumber int) int {
	return int(rand.Int31n(maxNumber)) + baseNumber
}<|MERGE_RESOLUTION|>--- conflicted
+++ resolved
@@ -190,13 +190,9 @@
 				cluster.topoProcess.Port,
 				cluster.Hostname,
 				cluster.TmpDirectory,
-<<<<<<< HEAD
-				cluster.VtTabletExtraArgs)
-			tablet.Alias = tablet.vttabletProcess.TabletPath
-=======
 				cluster.VtTabletExtraArgs,
 				cluster.EnableSemiSync)
->>>>>>> f638869d
+			tablet.Alias = tablet.vttabletProcess.TabletPath
 			log.Info(fmt.Sprintf("Starting vttablet for tablet uid %d, grpc port %d", tablet.TabletUID, tablet.GrpcPort))
 
 			if err = tablet.vttabletProcess.Setup(); err != nil {
