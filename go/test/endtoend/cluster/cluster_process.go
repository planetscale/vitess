--- conflicted
+++ resolved
@@ -168,13 +168,8 @@
 			}
 			// Start Mysqlctl process
 			log.Info(fmt.Sprintf("Starting mysqlctl for table uid %d, mysql port %d", tablet.TabletUID, tablet.MySQLPort))
-<<<<<<< HEAD
-			tablet.MysqlctlProcess = *MysqlCtlProcessInstance(tablet.TabletUID, tablet.MySQLPort)
+			tablet.MysqlctlProcess = *MysqlCtlProcessInstance(tablet.TabletUID, tablet.MySQLPort, cluster.TmpDirectory)
 			if err = tablet.MysqlctlProcess.Start(); err != nil {
-=======
-			tablet.mysqlctlProcess = *MysqlCtlProcessInstance(tablet.TabletUID, tablet.MySQLPort, cluster.TmpDirectory)
-			if err = tablet.mysqlctlProcess.Start(); err != nil {
->>>>>>> 00ae4b37
 				log.Error(err.Error())
 				return
 			}
@@ -243,7 +238,7 @@
 		cluster.VtgateMySQLPort,
 		cluster.Cell,
 		cluster.Cell,
-    cluster.Hostname,
+		cluster.Hostname,
 		"MASTER,REPLICA",
 		cluster.topoProcess.Port,
 		cluster.TmpDirectory,
