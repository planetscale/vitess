--- conflicted
+++ resolved
@@ -22,10 +22,7 @@
 	"math/rand"
 	"os"
 	"path"
-<<<<<<< HEAD
-=======
 	"time"
->>>>>>> 4c21a142
 
 	"vitess.io/vitess/go/vt/log"
 )
@@ -39,14 +36,6 @@
 
 // LocalProcessCluster Testcases need to use this to iniate a cluster
 type LocalProcessCluster struct {
-<<<<<<< HEAD
-	Keyspaces     []Keyspace
-	Cell          string
-	BaseTabletUID int
-	Hostname      string
-	TopoPort      int
-	TmpDirectory  string
-=======
 	Keyspaces          []Keyspace
 	Cell               string
 	BaseTabletUID      int
@@ -55,7 +44,6 @@
 	TmpDirectory       string
 	OriginalVTDATAROOT string
 	CurrentVTDATAROOT  string
->>>>>>> 4c21a142
 
 	VtgateMySQLPort int
 	VtgateGrpcPort  int
@@ -335,11 +323,7 @@
 					return
 				}
 
-<<<<<<< HEAD
-				if err = tablet.VttabletProcess.TearDown(true); err != nil {
-=======
 				if err = tablet.VttabletProcess.TearDown(); err != nil {
->>>>>>> 4c21a142
 					log.Error(err.Error())
 					return
 				}
@@ -352,11 +336,7 @@
 		return
 	}
 
-<<<<<<< HEAD
-	if err = cluster.TopoProcess.TearDown(cluster.Cell); err != nil {
-=======
 	if err = cluster.TopoProcess.TearDown(cluster.Cell, cluster.OriginalVTDATAROOT, cluster.CurrentVTDATAROOT, *keepData); err != nil {
->>>>>>> 4c21a142
 		log.Error(err.Error())
 		return
 	}
