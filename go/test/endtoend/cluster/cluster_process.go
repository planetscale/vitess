--- conflicted
+++ resolved
@@ -58,13 +58,9 @@
 	//Extra arguments for vtGate
 	VtGateExtraArgs []string
 
-<<<<<<< HEAD
-	//Extra arguments for vtctld
 	VtctldExtraArgs []string
-=======
-	// To enable SemiSync for vttablets
+
 	EnableSemiSync bool
->>>>>>> ae542e38
 }
 
 // Keyspace : Cluster accepts keyspace to launch it
@@ -195,17 +191,13 @@
 				cluster.topoProcess.Port,
 				cluster.Hostname,
 				cluster.TmpDirectory,
-<<<<<<< HEAD
+        cluster.EnableSemiSync,
 				cluster.VtTabletExtraArgs)
 			if _, err = tablet.VttabletProcess.QueryTablet(fmt.Sprintf("create database vt_%s", keyspace.Name), keyspace.Name, false); err != nil {
 				log.Error(err.Error())
 				return
 			}
-=======
-				cluster.VtTabletExtraArgs,
-				cluster.EnableSemiSync)
 			tablet.Alias = tablet.vttabletProcess.TabletPath
->>>>>>> ae542e38
 			log.Info(fmt.Sprintf("Starting vttablet for tablet uid %d, grpc port %d", tablet.TabletUID, tablet.GrpcPort))
 
 			if err = tablet.VttabletProcess.Setup(); err != nil {
