/*
Copyright 2019 The Vitess Authors.

Licensed under the Apache License, Version 2.0 (the "License");
you may not use this file except in compliance with the License.
You may obtain a copy of the License at

    http://www.apache.org/licenses/LICENSE-2.0

Unless required by applicable law or agreed to in writing, software
distributed under the License is distributed on an "AS IS" BASIS,
WITHOUT WARRANTIES OR CONDITIONS OF ANY KIND, either express or implied.
See the License for the specific language governing permissions and
limitations under the License.
*/

package cluster

import (
	"flag"
	"fmt"
	"math/rand"
	"os"
	"os/exec"
	"path"
	"time"

	"vitess.io/vitess/go/vt/log"
)

// DefaultCell : If no cell name is passed, then use following
const DefaultCell = "zone1"

var (
	keepData = flag.Bool("keep-data", false, "don't delete the per-test VTDATAROOT subfolders")
)

// LocalProcessCluster Testcases need to use this to iniate a cluster
type LocalProcessCluster struct {
	Keyspaces          []Keyspace
	Cell               string
	BaseTabletUID      int
	Hostname           string
	TopoPort           int
	TmpDirectory       string
	OriginalVTDATAROOT string
	CurrentVTDATAROOT  string

	VtgateMySQLPort int
	VtgateGrpcPort  int
	VtctldHTTPPort  int

	// standalone executable
	VtctlclientProcess VtctlClientProcess
	VtctlProcess       VtctlProcess

	// background executable processes
	TopoProcess     EtcdProcess
	VtctldProcess   VtctldProcess
	VtgateProcess   VtgateProcess
	VtworkerProcess VtworkerProcess

	nextPortForProcess int

	//Extra arguments for vtTablet
	VtTabletExtraArgs []string

	//Extra arguments for vtGate
	VtGateExtraArgs []string

	VtctldExtraArgs []string

	EnableSemiSync bool
}

// Keyspace : Cluster accepts keyspace to launch it
type Keyspace struct {
	Name      string
	SchemaSQL string
	VSchema   string
	Shards    []Shard
}

// Shard with associated vttablets
type Shard struct {
	Name      string
	Vttablets []*Vttablet
}

// MasterTablet get the 1st tablet which is master
func (shard *Shard) MasterTablet() *Vttablet {
	return shard.Vttablets[0]
}

// Rdonly get the last tablet which is rdonly
func (shard *Shard) Rdonly() *Vttablet {
	if len(shard.Vttablets) > 2 {
		return shard.Vttablets[len(shard.Vttablets)-1]
	}
	return nil
}

// Replica get the last but one tablet which is replica
// Mostly we have either 3 tablet setup [master, replica], [master, replica, rdonly]
func (shard *Shard) Replica() *Vttablet {
	if len(shard.Vttablets) > 1 {
		return shard.Vttablets[len(shard.Vttablets)-2]
	}
	return nil
}

// Vttablet stores the properties needed to start a vttablet process
type Vttablet struct {
	Type      string
	TabletUID int
	HTTPPort  int
	GrpcPort  int
	MySQLPort int
	Alias     string
	Cell      string

	// background executable processes
	MysqlctlProcess MysqlctlProcess
	VttabletProcess *VttabletProcess
}

// StartTopo starts topology server
func (cluster *LocalProcessCluster) StartTopo() (err error) {
	if cluster.Cell == "" {
		cluster.Cell = DefaultCell
	}
	cluster.TopoPort = cluster.GetAndReservePort()
	cluster.TmpDirectory = path.Join(os.Getenv("VTDATAROOT"), fmt.Sprintf("/tmp_%d", cluster.GetAndReservePort()))
	cluster.TopoProcess = *EtcdProcessInstance(cluster.TopoPort, cluster.GetAndReservePort(), cluster.Hostname, "global")
	log.Info(fmt.Sprintf("Starting etcd server on port : %d", cluster.TopoPort))
	if err = cluster.TopoProcess.Setup(); err != nil {
		log.Error(err.Error())
		return
	}

	log.Info("Creating topo dirs")
	if err = cluster.TopoProcess.ManageTopoDir("mkdir", "/vitess/global"); err != nil {
		log.Error(err.Error())
		return
	}

	if err = cluster.TopoProcess.ManageTopoDir("mkdir", "/vitess/"+cluster.Cell); err != nil {
		log.Error(err.Error())
		return
	}

	log.Info("Adding cell info")
	cluster.VtctlProcess = *VtctlProcessInstance(cluster.TopoProcess.Port, cluster.Hostname)
	if err = cluster.VtctlProcess.AddCellInfo(cluster.Cell); err != nil {
		log.Error(err)
		return
	}

	cluster.VtctldProcess = *VtctldProcessInstance(cluster.GetAndReservePort(), cluster.GetAndReservePort(), cluster.TopoProcess.Port, cluster.Hostname, cluster.TmpDirectory)
	log.Info(fmt.Sprintf("Starting vtctld server on port : %d", cluster.VtctldProcess.Port))
	cluster.VtctldHTTPPort = cluster.VtctldProcess.Port
	if err = cluster.VtctldProcess.Setup(cluster.Cell, cluster.VtctldExtraArgs...); err != nil {

		log.Error(err.Error())
		return
	}

	cluster.VtctlclientProcess = *VtctlClientProcessInstance("localhost", cluster.VtctldProcess.GrpcPort, cluster.TmpDirectory)
	return
}

// StartUnshardedKeyspace starts unshared keyspace with shard name as "0"
func (cluster *LocalProcessCluster) StartUnshardedKeyspace(keyspace Keyspace, replicaCount int, rdonly bool) error {
	return cluster.StartKeyspace(keyspace, []string{"0"}, replicaCount, rdonly)
}

// StartKeyspace starts required number of shard and the corresponding tablets
// keyspace : struct containing keyspace name, Sqlschema to apply, VSchema to apply
// shardName : list of shard names
// replicaCount: total number of replicas excluding master and rdonly
// rdonly: whether readonly tablets needed
func (cluster *LocalProcessCluster) StartKeyspace(keyspace Keyspace, shardNames []string, replicaCount int, rdonly bool) (err error) {
	totalTabletsRequired := replicaCount + 1 // + 1 is for master
	if rdonly {
		totalTabletsRequired = totalTabletsRequired + 1 // + 1 for rdonly
	}

	log.Info("Starting keyspace : " + keyspace.Name)
	_ = cluster.VtctlProcess.CreateKeyspace(keyspace.Name)
	var mysqlctlProcessList []*exec.Cmd
	for _, shardName := range shardNames {
		shard := &Shard{
			Name: shardName,
		}
		log.Info("Starting shard : " + shardName)
		mysqlctlProcessList = []*exec.Cmd{}
		for i := 0; i < totalTabletsRequired; i++ {
			// instantiate vttablet object with reserved ports
			tabletUID := cluster.GetAndReserveTabletUID()
			tablet := &Vttablet{
				TabletUID: tabletUID,
				HTTPPort:  cluster.GetAndReservePort(),
				GrpcPort:  cluster.GetAndReservePort(),
				MySQLPort: cluster.GetAndReservePort(),
				Alias:     fmt.Sprintf("%s-%010d", cluster.Cell, tabletUID),
			}
			if i == 0 { // Make the first one as master
				tablet.Type = "master"
			} else if i == totalTabletsRequired-1 && rdonly { // Make the last one as rdonly if rdonly flag is passed
				tablet.Type = "rdonly"
			}
			// Start Mysqlctl process
			log.Info(fmt.Sprintf("Starting mysqlctl for table uid %d, mysql port %d", tablet.TabletUID, tablet.MySQLPort))
			tablet.MysqlctlProcess = *MysqlCtlProcessInstance(tablet.TabletUID, tablet.MySQLPort, cluster.TmpDirectory)
			if proc, err := tablet.MysqlctlProcess.StartProcess(); err != nil {
				log.Error(err.Error())
				return err
			} else {
				mysqlctlProcessList = append(mysqlctlProcessList, proc)
			}

			// start vttablet process
			tablet.VttabletProcess = VttabletProcessInstance(tablet.HTTPPort,
				tablet.GrpcPort,
				tablet.TabletUID,
				cluster.Cell,
				shardName,
				keyspace.Name,
				cluster.VtctldProcess.Port,
				tablet.Type,
				cluster.TopoProcess.Port,
				cluster.Hostname,
				cluster.TmpDirectory,
				cluster.VtTabletExtraArgs,
				cluster.EnableSemiSync)
			tablet.Alias = tablet.VttabletProcess.TabletPath
			shard.Vttablets = append(shard.Vttablets, *tablet)
		}

<<<<<<< HEAD
			shard.Vttablets = append(shard.Vttablets, tablet)
		}

=======
>>>>>>> 24245808
		// wait till all mysqlctl is instantiated
		for _, proc := range mysqlctlProcessList {
			if err = proc.Wait(); err != nil {
				log.Errorf("Unable to start mysql , error %v", err.Error())
				return err
			}
		}
		for _, tablet := range shard.Vttablets {
			if _, err = tablet.VttabletProcess.QueryTablet(fmt.Sprintf("create database vt_%s", keyspace.Name), keyspace.Name, false); err != nil {
				log.Error(err.Error())
				return
			}

			log.Info(fmt.Sprintf("Starting vttablet for tablet uid %d, grpc port %d", tablet.TabletUID, tablet.GrpcPort))

			if err = tablet.VttabletProcess.Setup(); err != nil {
				log.Error(err.Error())
				return
			}
		}

		// Make first tablet as master
		if err = cluster.VtctlclientProcess.InitShardMaster(keyspace.Name, shardName, cluster.Cell, shard.Vttablets[0].TabletUID); err != nil {
			log.Error(err.Error())
			return
		}
		keyspace.Shards = append(keyspace.Shards, *shard)
	}
	// if the keyspace is present then append the shard info
	existingKeyspace := false
	for idx, ks := range cluster.Keyspaces {
		if ks.Name == keyspace.Name {
			cluster.Keyspaces[idx].Shards = append(cluster.Keyspaces[idx].Shards, keyspace.Shards...)
			existingKeyspace = true
		}
	}
	if !existingKeyspace {
		cluster.Keyspaces = append(cluster.Keyspaces, keyspace)
	}

	// Apply Schema SQL
	if keyspace.SchemaSQL != "" {
		if err = cluster.VtctlclientProcess.ApplySchema(keyspace.Name, keyspace.SchemaSQL); err != nil {
			log.Error(err.Error())
			return
		}
	}

	//Apply VSchema
	if keyspace.VSchema != "" {
		if err = cluster.VtctlclientProcess.ApplyVSchema(keyspace.Name, keyspace.VSchema); err != nil {
			log.Error(err.Error())
			return
		}
	}

	log.Info("Done creating keyspace : " + keyspace.Name)
	return
}

// LaunchCluster Initiate required number of shard and the corresponding tablets
// replicaCount: total number of replicas
// rdonlyCount: total number of replicas
func (cluster *LocalProcessCluster) LaunchCluster(keyspace *Keyspace, shards []Shard) (err error) {

	log.Info("Starting keyspace : " + keyspace.Name)

	// Start topo server
	//err = cluster.StartTopo()
	//if err != nil {
	//	log.Error(err)
	//	return
	//}

	// Create Keyspace
	err = cluster.VtctlProcess.CreateKeyspace(keyspace.Name)
	if err != nil {
		log.Error(err)
		return
	}

	// Create shard
	for _, shard := range shards {
		for _, tablet := range shard.Vttablets {
			//tablet := cluster.GetVttabletInstance("replica", 0)
			err = cluster.VtctlclientProcess.InitTablet(tablet, tablet.Cell, keyspace.Name, cluster.Hostname, shard.Name)
			if err != nil {
				log.Error(err)
				return
			}

			// Setup MysqlctlProcess
			tablet.MysqlctlProcess = *MysqlCtlProcessInstance(tablet.TabletUID, tablet.MySQLPort, cluster.TmpDirectory)
			// Setup VttabletProcess
			tablet.VttabletProcess = VttabletProcessInstance(
				tablet.HTTPPort,
				tablet.GrpcPort,
				tablet.TabletUID,
				tablet.Cell,
				shard.Name,
				keyspace.Name,
				cluster.VtctldProcess.Port,
				tablet.Type,
				cluster.TopoProcess.Port,
				cluster.Hostname,
				cluster.TmpDirectory,
				cluster.VtTabletExtraArgs,
				cluster.EnableSemiSync)

			//shard.Vttablets = append(shard.Vttablets, tablet)
		}

		keyspace.Shards = append(keyspace.Shards, shard)
	}
	// Do Not Start Mysqlctl process
	// Do Not Start vttablet process
	// No database created
	// No Init shard master

	// if the keyspace is present then append the shard info
	existingKeyspace := false
	for idx, ks := range cluster.Keyspaces {
		if ks.Name == keyspace.Name {
			cluster.Keyspaces[idx].Shards = append(cluster.Keyspaces[idx].Shards, keyspace.Shards...)
			existingKeyspace = true
		}
	}
	if !existingKeyspace {
		cluster.Keyspaces = append(cluster.Keyspaces, *keyspace)
	}

	// Do NOT Apply Schema SQL
	// Do Not Apply VSchema

	log.Info("Done launching keyspace : " + keyspace.Name)
	return err
}

// StartVtgate starts vtgate
func (cluster *LocalProcessCluster) StartVtgate() (err error) {
	vtgateInstance := *cluster.GetVtgateInstance()
	cluster.VtgateProcess = vtgateInstance
	//cluster.VtgateMySQLPort = vtgateInstance.MySQLServerPort
	log.Info(fmt.Sprintf("Starting vtgate on port %d", vtgateInstance.Port))
	log.Info(fmt.Sprintf("Vtgate started, connect to mysql using : mysql -h 127.0.0.1 -P %d", cluster.VtgateMySQLPort))
	return cluster.VtgateProcess.Setup()
}

// GetVtgateInstance returns an instance of vtgateprocess
func (cluster *LocalProcessCluster) GetVtgateInstance() *VtgateProcess {
	vtgateHTTPPort := cluster.GetAndReservePort()
	vtgateGrpcPort := cluster.GetAndReservePort()
	cluster.VtgateMySQLPort = cluster.GetAndReservePort()
	vtgateProcInstance := VtgateProcessInstance(
		vtgateHTTPPort,
		vtgateGrpcPort,
		cluster.VtgateMySQLPort,
		cluster.Cell,
		cluster.Cell,
		cluster.Hostname,
		"MASTER,REPLICA",
		cluster.TopoProcess.Port,
		cluster.TmpDirectory,
		cluster.VtGateExtraArgs)
	return vtgateProcInstance
}

// NewCluster instantiates a new cluster
func NewCluster(cell string, hostname string) *LocalProcessCluster {
	cluster := &LocalProcessCluster{Cell: cell, Hostname: hostname}
	cluster.OriginalVTDATAROOT = os.Getenv("VTDATAROOT")
	cluster.CurrentVTDATAROOT = path.Join(os.Getenv("VTDATAROOT"), fmt.Sprintf("vtroot_%d", cluster.GetAndReservePort()))
	_ = createDirectory(cluster.CurrentVTDATAROOT, 0700)
	_ = os.Setenv("VTDATAROOT", cluster.CurrentVTDATAROOT)
	rand.Seed(time.Now().UTC().UnixNano())
	return cluster
}

// NewCluster instantiates a new cluster
func NewCluster(cell string, hostname string) *LocalProcessCluster {
	cluster := &LocalProcessCluster{Cell: cell, Hostname: hostname}
	cluster.OriginalVTDATAROOT = os.Getenv("VTDATAROOT")
	cluster.CurrentVTDATAROOT = path.Join(os.Getenv("VTDATAROOT"), fmt.Sprintf("vtroot_%d", cluster.GetAndReservePort()))
	_ = createDirectory(cluster.CurrentVTDATAROOT, 0700)
	_ = os.Setenv("VTDATAROOT", cluster.CurrentVTDATAROOT)
	rand.Seed(time.Now().UTC().UnixNano())
	return cluster
}

// ReStartVtgate starts vtgate with updated configs
func (cluster *LocalProcessCluster) ReStartVtgate() (err error) {
	err = cluster.VtgateProcess.TearDown()
	if err != nil {
		log.Error(err.Error())
		return
	}
	err = cluster.StartVtgate()
	if err != nil {
		log.Error(err.Error())
		return
	}
	return err
}

// WaitForTabletsToHealthyInVtgate waits for all tablets in all shards to be healthy as per vtgate
func (cluster *LocalProcessCluster) WaitForTabletsToHealthyInVtgate() (err error) {
	var isRdOnlyPresent bool
	for _, keyspace := range cluster.Keyspaces {
		for _, shard := range keyspace.Shards {
			isRdOnlyPresent = false
			if err = cluster.VtgateProcess.WaitForStatusOfTabletInShard(fmt.Sprintf("%s.%s.master", keyspace.Name, shard.Name)); err != nil {
				return err
			}
			if err = cluster.VtgateProcess.WaitForStatusOfTabletInShard(fmt.Sprintf("%s.%s.replica", keyspace.Name, shard.Name)); err != nil {
				return err
			}
			for _, tablet := range shard.Vttablets {
				if tablet.Type == "rdonly" {
					isRdOnlyPresent = true
				}
			}
			if isRdOnlyPresent {
				err = cluster.VtgateProcess.WaitForStatusOfTabletInShard(fmt.Sprintf("%s.%s.rdonly", keyspace.Name, shard.Name))
			}
			if err != nil {
				return err
			}
		}
	}
	return nil
}

// Teardown brings down the cluster by invoking teardown for individual processes
func (cluster *LocalProcessCluster) Teardown() {
	if err := cluster.VtgateProcess.TearDown(); err != nil {
		log.Errorf("Error in vtgate teardown - %s", err.Error())
	}
<<<<<<< HEAD

	mysqlctlProcessList := []*exec.Cmd{}

	for _, keyspace := range cluster.Keyspaces {
		for _, shard := range keyspace.Shards {
			for _, tablet := range shard.Vttablets {
				if proc, err := tablet.MysqlctlProcess.StopProcess(); err != nil {
					log.Error(err.Error())
					return err
				} else {
					mysqlctlProcessList = append(mysqlctlProcessList, proc)
				}

				if err = tablet.VttabletProcess.TearDown(); err != nil {
					log.Error(err.Error())
					return
=======
	var mysqlctlProcessList []*exec.Cmd
	for _, keyspace := range cluster.Keyspaces {
		for _, shard := range keyspace.Shards {
			for _, tablet := range shard.Vttablets {
				if tablet.MysqlctlProcess.TabletUID > 0 {
					if proc, err := tablet.MysqlctlProcess.StopProcess(); err != nil {
						log.Errorf("Error in mysqlctl teardown - %s", err.Error())
					} else {
						mysqlctlProcessList = append(mysqlctlProcessList, proc)
					}
				}
				if err := tablet.VttabletProcess.TearDown(); err != nil {
					log.Errorf("Error in vttablet teardown - %s", err.Error())
>>>>>>> 24245808
				}
			}
		}
	}

	for _, proc := range mysqlctlProcessList {
<<<<<<< HEAD
		proc.Wait()
	}

	if err = cluster.VtctldProcess.TearDown(); err != nil {
		log.Error(err.Error())
		return
	}

	if err = cluster.TopoProcess.TearDown(cluster.Cell, cluster.OriginalVTDATAROOT, cluster.CurrentVTDATAROOT, *keepData); err != nil {
		log.Error(err.Error())
		return
=======
		if err := proc.Wait(); err != nil {
			log.Errorf("Error in mysqlctl teardown wait - %s", err.Error())
		}
	}

	if err := cluster.VtctldProcess.TearDown(); err != nil {
		log.Errorf("Error in vtctld teardown - %s", err.Error())
	}

	if err := cluster.TopoProcess.TearDown(cluster.Cell, cluster.OriginalVTDATAROOT, cluster.CurrentVTDATAROOT, *keepData); err != nil {
		log.Errorf("Error in etcd teardown - %s", err.Error())
>>>>>>> 24245808
	}
}

// StartVtworker starts a vtworker
func (cluster *LocalProcessCluster) StartVtworker(cell string, extraArgs ...string) error {
	httpPort := cluster.GetAndReservePort()
	grpcPort := cluster.GetAndReservePort()
	log.Info(fmt.Sprintf("Starting vtworker on port %d", httpPort))
	cluster.VtworkerProcess = *VtworkerProcessInstance(
		httpPort,
		grpcPort,
		cluster.TopoPort,
		cluster.Hostname,
		cluster.TmpDirectory)
	cluster.VtworkerProcess.ExtraArgs = extraArgs
	return cluster.VtworkerProcess.Setup(cell)

}

// GetAndReservePort gives port for required process
func (cluster *LocalProcessCluster) GetAndReservePort() int {
	if cluster.nextPortForProcess == 0 {
		cluster.nextPortForProcess = getRandomNumber(20000, 15000)
	}
	cluster.nextPortForProcess = cluster.nextPortForProcess + 1
	return cluster.nextPortForProcess
}

// GetAndReserveTabletUID gives tablet uid
func (cluster *LocalProcessCluster) GetAndReserveTabletUID() int {
	if cluster.BaseTabletUID == 0 {
		cluster.BaseTabletUID = getRandomNumber(10000, 0)
	}
	cluster.BaseTabletUID = cluster.BaseTabletUID + 1
	return cluster.BaseTabletUID
}

func getRandomNumber(maxNumber int32, baseNumber int) int {
	return int(rand.Int31n(maxNumber)) + baseNumber
}

<<<<<<< HEAD
// GetVttabletInstance create a new vttablet object
func (cluster *LocalProcessCluster) GetVttabletInstance(tabletType string, UID int, cell string) *Vttablet {
=======
// GetVttabletInstance creates a new vttablet object
func (cluster *LocalProcessCluster) GetVttabletInstance(UID int) *Vttablet {
>>>>>>> 24245808
	if UID == 0 {
		UID = cluster.GetAndReserveTabletUID()
	}
	if cell == "" {
		cell = cluster.Cell
	}
	return &Vttablet{
		TabletUID: UID,
		HTTPPort:  cluster.GetAndReservePort(),
		GrpcPort:  cluster.GetAndReservePort(),
		MySQLPort: cluster.GetAndReservePort(),
		Type:      tabletType,
		Cell:      cell,
		Alias:     fmt.Sprintf("%s-%010d", cell, UID),
	}
}

// StartVttablet starts a new tablet
func (cluster *LocalProcessCluster) StartVttablet(tablet *Vttablet, servingStatus string,
	supportBackup bool, cell string, keyspaceName string, hostname string, shardName string) error {
	tablet.VttabletProcess = VttabletProcessInstance(
		tablet.HTTPPort,
		tablet.GrpcPort,
		tablet.TabletUID,
		cell,
		shardName,
		keyspaceName,
		cluster.VtctldProcess.Port,
		tablet.Type,
		cluster.TopoProcess.Port,
		hostname,
		cluster.TmpDirectory,
		cluster.VtTabletExtraArgs,
		cluster.EnableSemiSync)

	tablet.VttabletProcess.SupportsBackup = supportBackup
	tablet.VttabletProcess.ServingStatus = servingStatus
	return tablet.VttabletProcess.Setup()
}<|MERGE_RESOLUTION|>--- conflicted
+++ resolved
@@ -234,15 +234,9 @@
 				cluster.VtTabletExtraArgs,
 				cluster.EnableSemiSync)
 			tablet.Alias = tablet.VttabletProcess.TabletPath
-			shard.Vttablets = append(shard.Vttablets, *tablet)
-		}
-
-<<<<<<< HEAD
 			shard.Vttablets = append(shard.Vttablets, tablet)
 		}
 
-=======
->>>>>>> 24245808
 		// wait till all mysqlctl is instantiated
 		for _, proc := range mysqlctlProcessList {
 			if err = proc.Wait(); err != nil {
@@ -421,17 +415,6 @@
 	return cluster
 }
 
-// NewCluster instantiates a new cluster
-func NewCluster(cell string, hostname string) *LocalProcessCluster {
-	cluster := &LocalProcessCluster{Cell: cell, Hostname: hostname}
-	cluster.OriginalVTDATAROOT = os.Getenv("VTDATAROOT")
-	cluster.CurrentVTDATAROOT = path.Join(os.Getenv("VTDATAROOT"), fmt.Sprintf("vtroot_%d", cluster.GetAndReservePort()))
-	_ = createDirectory(cluster.CurrentVTDATAROOT, 0700)
-	_ = os.Setenv("VTDATAROOT", cluster.CurrentVTDATAROOT)
-	rand.Seed(time.Now().UTC().UnixNano())
-	return cluster
-}
-
 // ReStartVtgate starts vtgate with updated configs
 func (cluster *LocalProcessCluster) ReStartVtgate() (err error) {
 	err = cluster.VtgateProcess.TearDown()
@@ -480,24 +463,7 @@
 	if err := cluster.VtgateProcess.TearDown(); err != nil {
 		log.Errorf("Error in vtgate teardown - %s", err.Error())
 	}
-<<<<<<< HEAD
-
-	mysqlctlProcessList := []*exec.Cmd{}
-
-	for _, keyspace := range cluster.Keyspaces {
-		for _, shard := range keyspace.Shards {
-			for _, tablet := range shard.Vttablets {
-				if proc, err := tablet.MysqlctlProcess.StopProcess(); err != nil {
-					log.Error(err.Error())
-					return err
-				} else {
-					mysqlctlProcessList = append(mysqlctlProcessList, proc)
-				}
-
-				if err = tablet.VttabletProcess.TearDown(); err != nil {
-					log.Error(err.Error())
-					return
-=======
+
 	var mysqlctlProcessList []*exec.Cmd
 	for _, keyspace := range cluster.Keyspaces {
 		for _, shard := range keyspace.Shards {
@@ -511,26 +477,12 @@
 				}
 				if err := tablet.VttabletProcess.TearDown(); err != nil {
 					log.Errorf("Error in vttablet teardown - %s", err.Error())
->>>>>>> 24245808
 				}
 			}
 		}
 	}
 
 	for _, proc := range mysqlctlProcessList {
-<<<<<<< HEAD
-		proc.Wait()
-	}
-
-	if err = cluster.VtctldProcess.TearDown(); err != nil {
-		log.Error(err.Error())
-		return
-	}
-
-	if err = cluster.TopoProcess.TearDown(cluster.Cell, cluster.OriginalVTDATAROOT, cluster.CurrentVTDATAROOT, *keepData); err != nil {
-		log.Error(err.Error())
-		return
-=======
 		if err := proc.Wait(); err != nil {
 			log.Errorf("Error in mysqlctl teardown wait - %s", err.Error())
 		}
@@ -542,7 +494,6 @@
 
 	if err := cluster.TopoProcess.TearDown(cluster.Cell, cluster.OriginalVTDATAROOT, cluster.CurrentVTDATAROOT, *keepData); err != nil {
 		log.Errorf("Error in etcd teardown - %s", err.Error())
->>>>>>> 24245808
 	}
 }
 
@@ -584,13 +535,8 @@
 	return int(rand.Int31n(maxNumber)) + baseNumber
 }
 
-<<<<<<< HEAD
 // GetVttabletInstance create a new vttablet object
 func (cluster *LocalProcessCluster) GetVttabletInstance(tabletType string, UID int, cell string) *Vttablet {
-=======
-// GetVttabletInstance creates a new vttablet object
-func (cluster *LocalProcessCluster) GetVttabletInstance(UID int) *Vttablet {
->>>>>>> 24245808
 	if UID == 0 {
 		UID = cluster.GetAndReserveTabletUID()
 	}
