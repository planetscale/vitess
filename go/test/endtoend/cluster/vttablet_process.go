--- conflicted
+++ resolved
@@ -124,7 +124,6 @@
 		vttablet.exit <- vttablet.proc.Wait()
 	}()
 
-<<<<<<< HEAD
 	err = vttablet.WaitForTabletType(vttablet.ServingStatus)
 	if err != nil {
 		return fmt.Errorf("process '%s' timed out after 60s (err: %s)", vttablet.Name, <-vttablet.exit)
@@ -139,19 +138,6 @@
 		return reflect.ValueOf(resultMap["TabletStateName"]).String()
 	} else {
 		return ""
-=======
-	timeout := time.Now().Add(60 * time.Second)
-	for time.Now().Before(timeout) {
-		if vttablet.WaitForStatus(vttablet.ServingStatus) {
-			return nil
-		}
-		select {
-		case err := <-vttablet.exit:
-			return fmt.Errorf("process '%s' exited prematurely (err: %s)", vttablet.Name, err)
-		default:
-			time.Sleep(300 * time.Millisecond)
-		}
->>>>>>> f48be23d
 	}
 }
 
@@ -170,23 +156,15 @@
 	return ""
 }
 
-<<<<<<< HEAD
-func (vttablet *VttabletProcess) GetVars() map[string]interface{} {
-	resp, err := http.Get(vttablet.VerifyURL)
-	if err != nil {
-		return nil
-=======
 // WaitForStatus function checks if vttablet process is up and running
 func (vttablet *VttabletProcess) WaitForStatus(status string) bool {
 	return vttablet.GetTabletStatus() == status
 }
 
-// GetTabletStatus function checks if vttablet process is up and running
-func (vttablet *VttabletProcess) GetTabletStatus() string {
+func (vttablet *VttabletProcess) GetVars() map[string]interface{} {
 	resp, err := http.Get(vttablet.VerifyURL)
 	if err != nil {
-		return ""
->>>>>>> f48be23d
+		return nil
 	}
 	if resp.StatusCode == 200 {
 		resultMap := make(map[string]interface{})
@@ -197,15 +175,8 @@
 		} else {
 			return resultMap
 		}
-<<<<<<< HEAD
 	}
 	return nil
-=======
-		status := reflect.ValueOf(resultMap["TabletStateName"]).String()
-		return status
-	}
-	return ""
->>>>>>> f48be23d
 }
 
 func (vttablet *VttabletProcess) WaitForTabletType(expectedType string) error {
@@ -247,22 +218,13 @@
 }
 
 // TearDown shuts down the running vttablet service
-func (vttablet *VttabletProcess) TearDown(cleanDir bool) error {
+func (vttablet *VttabletProcess) TearDown() error {
 	if vttablet.proc == nil || vttablet.exit == nil {
 		return nil
 	}
 	// Attempt graceful shutdown with SIGTERM first
 	vttablet.proc.Process.Signal(syscall.SIGTERM)
 
-<<<<<<< HEAD
-	if cleanDir {
-		os.RemoveAll(vttablet.Directory)
-	} else {
-		os.RemoveAll(vttablet.PidFile)
-	}
-
-=======
->>>>>>> f48be23d
 	select {
 	case <-vttablet.exit:
 		vttablet.proc = nil
@@ -275,14 +237,11 @@
 	}
 }
 
-<<<<<<< HEAD
 func (vttablet *VttabletProcess) CreateDB(keyspace string) error {
 	_, err := vttablet.QueryTablet(fmt.Sprintf("create database vt_%s", keyspace), keyspace, false)
 	return err
 }
 
-=======
->>>>>>> f48be23d
 // QueryTablet lets you execute query in this tablet and get the result
 func (vttablet *VttabletProcess) QueryTablet(query string, keyspace string, useDb bool) (*sqltypes.Result, error) {
 	dbParams := mysql.ConnParams{
@@ -292,7 +251,6 @@
 	if useDb {
 		dbParams.DbName = "vt_" + keyspace
 	}
-<<<<<<< HEAD
 	return executeQuery(dbParams, query)
 }
 
@@ -307,8 +265,6 @@
 }
 
 func executeQuery(dbParams mysql.ConnParams, query string) (*sqltypes.Result, error) {
-=======
->>>>>>> f48be23d
 	ctx := context.Background()
 	dbConn, err := mysql.Connect(ctx, &dbParams)
 	if err != nil {
@@ -326,11 +282,7 @@
 	vttablet := &VttabletProcess{
 		Name:                        "vttablet",
 		Binary:                      "vttablet",
-<<<<<<< HEAD
-		FileToLogQueries:            path.Join(tmpDirectory, fmt.Sprintf("/vt_%010d/vttable.pid", tabletUID)),
-=======
 		FileToLogQueries:            path.Join(tmpDirectory, fmt.Sprintf("/vt_%010d/querylog.txt", tabletUID)),
->>>>>>> f48be23d
 		Directory:                   path.Join(os.Getenv("VTDATAROOT"), fmt.Sprintf("/vt_%010d", tabletUID)),
 		TabletPath:                  fmt.Sprintf("%s-%010d", cell, tabletUID),
 		ServiceMap:                  "grpc-queryservice,grpc-tabletmanager,grpc-updatestream",
