--- conflicted
+++ resolved
@@ -126,10 +126,7 @@
 			vttablet.exit <- vttablet.proc.Wait()
 		}
 	}()
-<<<<<<< HEAD
-=======
-
->>>>>>> fe2a649f
+
 	if vttablet.ServingStatus != "" {
 		if err = vttablet.WaitForTabletType(vttablet.ServingStatus); err != nil {
 			return fmt.Errorf("process '%s' timed out after 10s (err: %s)", vttablet.Name, err)
