/*
Copyright 2019 The Vitess Authors.

Licensed under the Apache License, Version 2.0 (the "License");
you may not use this file except in compliance with the License.
You may obtain a copy of the License at

    http://www.apache.org/licenses/LICENSE-2.0

Unless required by applicable law or agreed to in writing, software
distributed under the License is distributed on an "AS IS" BASIS,
WITHOUT WARRANTIES OR CONDITIONS OF ANY KIND, either express or implied.
See the License for the specific language governing permissions and
limitations under the License.

*/

package cluster

import (
	"context"
	"encoding/json"
	"fmt"
	"io/ioutil"
	"net/http"
	"os"
	"os/exec"
	"path"
	"reflect"
	"strings"
	"syscall"
	"time"

	"vitess.io/vitess/go/mysql"
	"vitess.io/vitess/go/sqltypes"

	"vitess.io/vitess/go/vt/log"
)

// VttabletProcess is a generic handle for a running vttablet .
// It can be spawned manually
type VttabletProcess struct {
	Name                        string
	Binary                      string
	FileToLogQueries            string
	TabletUID                   int
	TabletPath                  string
	Cell                        string
	Port                        int
	GrpcPort                    int
	PidFile                     string
	Shard                       string
	CommonArg                   VtctlProcess
	LogDir                      string
	TabletHostname              string
	Keyspace                    string
	TabletType                  string
	HealthCheckInterval         int
	BackupStorageImplementation string
	FileBackupStorageRoot       string
	ServiceMap                  string
	VtctldAddress               string
	Directory                   string
	VerifyURL                   string
	EnableSemiSync              bool
	SupportBackup               bool
	ServingStatus               string
	//Extra Args to be set before starting the vttablet process
	ExtraArgs []string

	proc *exec.Cmd
	exit chan error
}

// Setup starts vtctld process with required arguements
func (vttablet *VttabletProcess) Setup() (err error) {

	vttablet.proc = exec.Command(
		vttablet.Binary,
		"-topo_implementation", vttablet.CommonArg.TopoImplementation,
		"-topo_global_server_address", vttablet.CommonArg.TopoGlobalAddress,
		"-topo_global_root", vttablet.CommonArg.TopoGlobalRoot,
		"-log_queries_to_file", vttablet.FileToLogQueries,
		"-tablet-path", vttablet.TabletPath,
		"-port", fmt.Sprintf("%d", vttablet.Port),
		"-grpc_port", fmt.Sprintf("%d", vttablet.GrpcPort),
		"-pid_file", vttablet.PidFile,
		"-init_shard", vttablet.Shard,
		"-log_dir", vttablet.LogDir,
		"-tablet_hostname", vttablet.TabletHostname,
		"-init_keyspace", vttablet.Keyspace,
		"-init_tablet_type", vttablet.TabletType,
		"-health_check_interval", fmt.Sprintf("%ds", vttablet.HealthCheckInterval),
		"-enable_replication_reporter",
		"-backup_storage_implementation", vttablet.BackupStorageImplementation,
		"-file_backup_storage_root", vttablet.FileBackupStorageRoot,
		"-service_map", vttablet.ServiceMap,
		"-vtctld_addr", vttablet.VtctldAddress,
	)

	if vttablet.SupportBackup {
		vttablet.proc.Args = append(vttablet.proc.Args, "-restore_from_backup")
	}
	if vttablet.EnableSemiSync {
		vttablet.proc.Args = append(vttablet.proc.Args, "-enable_semi_sync")
	}

	vttablet.proc.Args = append(vttablet.proc.Args, vttablet.ExtraArgs...)

	vttablet.proc.Stderr = os.Stderr
	vttablet.proc.Stdout = os.Stdout

	vttablet.proc.Env = append(vttablet.proc.Env, os.Environ()...)

	log.Infof("%v %v", strings.Join(vttablet.proc.Args, " "))

	err = vttablet.proc.Start()
	if err != nil {
		return
	}

	vttablet.exit = make(chan error)
	go func() {
		vttablet.exit <- vttablet.proc.Wait()
	}()

	timeout := time.Now().Add(60 * time.Second)
	for time.Now().Before(timeout) {
		if vttablet.WaitForStatus(vttablet.ServingStatus) {
			return nil
		}
		select {
		case err := <-vttablet.exit:
			return fmt.Errorf("process '%s' exited prematurely (err: %s)", vttablet.Name, err)
		default:
			time.Sleep(300 * time.Millisecond)
		}
	}

	return fmt.Errorf("process '%s' timed out after 60s (err: %s)", vttablet.Name, <-vttablet.exit)
}

// WaitForStatus function checks if vttablet process is up and running
func (vttablet *VttabletProcess) WaitForStatus(status string) bool {
	return vttablet.GetTabletStatus() == status
}

// GetTabletStatus function checks if vttablet process is up and running
func (vttablet *VttabletProcess) GetTabletStatus() string {
	resp, err := http.Get(vttablet.VerifyURL)
	if err != nil {
		return ""
	}
	if resp.StatusCode == 200 {
		resultMap := make(map[string]interface{})
		respByte, _ := ioutil.ReadAll(resp.Body)
		err := json.Unmarshal(respByte, &resultMap)
		if err != nil {
			panic(err)
		}
		status := reflect.ValueOf(resultMap["TabletStateName"]).String()
		return status
	}
	return ""
}

// TearDown shuts down the running vttablet service
func (vttablet *VttabletProcess) TearDown(cleanDir bool) error {
	if vttablet.proc == nil {
		fmt.Printf("No process found for vttablet %d", vttablet.TabletUID)
	}
	if vttablet.proc == nil || vttablet.exit == nil {
		return nil
	}
	// Attempt graceful shutdown with SIGTERM first
	vttablet.proc.Process.Signal(syscall.SIGTERM)

<<<<<<< HEAD
	if cleanDir {
		os.RemoveAll(vttablet.Directory)
	} else {
		os.RemoveAll(vttablet.PidFile)
	}

=======
>>>>>>> 4c21a142
	select {
	case <-vttablet.exit:
		vttablet.proc = nil
		return nil

	case <-time.After(10 * time.Second):
		vttablet.proc.Process.Kill()
		vttablet.proc = nil
		return <-vttablet.exit
	}
}

// QueryTablet lets you execute query in this tablet and get the result
func (vttablet *VttabletProcess) QueryTablet(query string, keyspace string, useDb bool) (*sqltypes.Result, error) {
	dbParams := mysql.ConnParams{
		Uname:      "vt_dba",
		UnixSocket: path.Join(vttablet.Directory, "mysql.sock"),
	}
	if useDb {
		dbParams.DbName = "vt_" + keyspace
	}
	ctx := context.Background()
	dbConn, err := mysql.Connect(ctx, &dbParams)
	if err != nil {
		return nil, err
	}
	defer dbConn.Close()
	return dbConn.ExecuteFetch(query, 1000, true)
}

// VttabletProcessInstance returns a VttabletProcess handle for vttablet process
// configured with the given Config.
// The process must be manually started by calling setup()
func VttabletProcessInstance(port int, grpcPort int, tabletUID int, cell string, shard string, keyspace string, vtctldPort int, tabletType string, topoPort int, hostname string, tmpDirectory string, extraArgs []string, enableSemiSync bool) *VttabletProcess {
	vtctl := VtctlProcessInstance(topoPort, hostname)
	vttablet := &VttabletProcess{
		Name:                        "vttablet",
		Binary:                      "vttablet",
<<<<<<< HEAD
		FileToLogQueries:            path.Join(tmpDirectory, fmt.Sprintf("/vt_%010d/vttable.pid", tabletUID)),
=======
		FileToLogQueries:            path.Join(tmpDirectory, fmt.Sprintf("/vt_%010d/querylog.txt", tabletUID)),
>>>>>>> 4c21a142
		Directory:                   path.Join(os.Getenv("VTDATAROOT"), fmt.Sprintf("/vt_%010d", tabletUID)),
		TabletPath:                  fmt.Sprintf("%s-%010d", cell, tabletUID),
		ServiceMap:                  "grpc-queryservice,grpc-tabletmanager,grpc-updatestream",
		LogDir:                      tmpDirectory,
		Shard:                       shard,
		TabletHostname:              hostname,
		Keyspace:                    keyspace,
		TabletType:                  "replica",
		CommonArg:                   *vtctl,
		HealthCheckInterval:         5,
		BackupStorageImplementation: "file",
		FileBackupStorageRoot:       path.Join(os.Getenv("VTDATAROOT"), "/backups"),
		Port:                        port,
		GrpcPort:                    grpcPort,
		PidFile:                     path.Join(os.Getenv("VTDATAROOT"), fmt.Sprintf("/vt_%010d/vttablet.pid", tabletUID)),
		VtctldAddress:               fmt.Sprintf("http://%s:%d", hostname, vtctldPort),
		ExtraArgs:                   extraArgs,
		EnableSemiSync:              enableSemiSync,
		SupportBackup:               true,
		ServingStatus:               "NOT_SERVING",
	}

	if tabletType == "rdonly" {
		vttablet.TabletType = tabletType
	}
	vttablet.VerifyURL = fmt.Sprintf("http://%s:%d/debug/vars", hostname, port)

	return vttablet
}<|MERGE_RESOLUTION|>--- conflicted
+++ resolved
@@ -165,7 +165,7 @@
 }
 
 // TearDown shuts down the running vttablet service
-func (vttablet *VttabletProcess) TearDown(cleanDir bool) error {
+func (vttablet *VttabletProcess) TearDown() error {
 	if vttablet.proc == nil {
 		fmt.Printf("No process found for vttablet %d", vttablet.TabletUID)
 	}
@@ -175,15 +175,6 @@
 	// Attempt graceful shutdown with SIGTERM first
 	vttablet.proc.Process.Signal(syscall.SIGTERM)
 
-<<<<<<< HEAD
-	if cleanDir {
-		os.RemoveAll(vttablet.Directory)
-	} else {
-		os.RemoveAll(vttablet.PidFile)
-	}
-
-=======
->>>>>>> 4c21a142
 	select {
 	case <-vttablet.exit:
 		vttablet.proc = nil
@@ -222,11 +213,7 @@
 	vttablet := &VttabletProcess{
 		Name:                        "vttablet",
 		Binary:                      "vttablet",
-<<<<<<< HEAD
-		FileToLogQueries:            path.Join(tmpDirectory, fmt.Sprintf("/vt_%010d/vttable.pid", tabletUID)),
-=======
 		FileToLogQueries:            path.Join(tmpDirectory, fmt.Sprintf("/vt_%010d/querylog.txt", tabletUID)),
->>>>>>> 4c21a142
 		Directory:                   path.Join(os.Getenv("VTDATAROOT"), fmt.Sprintf("/vt_%010d", tabletUID)),
 		TabletPath:                  fmt.Sprintf("%s-%010d", cell, tabletUID),
 		ServiceMap:                  "grpc-queryservice,grpc-tabletmanager,grpc-updatestream",
