--- conflicted
+++ resolved
@@ -56,12 +56,9 @@
 	VtctldAddress               string
 	Directory                   string
 	VerifyURL                   string
-<<<<<<< HEAD
+	EnableSemiSync              bool
 	SupportBackup               bool
 	ServingStatus               string
-=======
-	EnableSemiSync              bool
->>>>>>> 7c3bfa41
 	//Extra Args to be set before starting the vttablet process
 	ExtraArgs []string
 
@@ -94,15 +91,14 @@
 		"-service_map", vttablet.ServiceMap,
 		"-vtctld_addr", vttablet.VtctldAddress,
 	)
-<<<<<<< HEAD
 
 	if vttablet.SupportBackup {
 		vttablet.proc.Args = append(vttablet.proc.Args, "-restore_from_backup")
-=======
+	}
 	if vttablet.EnableSemiSync {
 		vttablet.proc.Args = append(vttablet.proc.Args, "-enable_semi_sync")
->>>>>>> 7c3bfa41
-	}
+	}
+
 	vttablet.proc.Args = append(vttablet.proc.Args, vttablet.ExtraArgs...)
 
 	vttablet.proc.Stderr = os.Stderr
@@ -232,12 +228,9 @@
 		PidFile:                     path.Join(os.Getenv("VTDATAROOT"), fmt.Sprintf("/vt_%010d/vttable.pid", tabletUID)),
 		VtctldAddress:               fmt.Sprintf("http://%s:%d", hostname, vtctldPort),
 		ExtraArgs:                   extraArgs,
-<<<<<<< HEAD
+		EnableSemiSync:              enableSemiSync,
 		SupportBackup:               true,
 		ServingStatus:               "NOT_SERVING",
-=======
-		EnableSemiSync:              enableSemiSync,
->>>>>>> 7c3bfa41
 	}
 
 	if tabletType == "rdonly" {
