/*
Copyright 2019 The Vitess Authors.

Licensed under the Apache License, Version 2.0 (the "License");
you may not use this file except in compliance with the License.
You may obtain a copy of the License at

    http://www.apache.org/licenses/LICENSE-2.0

Unless required by applicable law or agreed to in writing, software
distributed under the License is distributed on an "AS IS" BASIS,
WITHOUT WARRANTIES OR CONDITIONS OF ANY KIND, either express or implied.
See the License for the specific language governing permissions and
limitations under the License.

*/

package cluster

import (
	"context"
	"encoding/json"
	"fmt"
	"io/ioutil"
	"net/http"
	"os"
	"os/exec"
	"path"
	"reflect"
	"strings"
	"syscall"
	"time"

	"vitess.io/vitess/go/mysql"
	"vitess.io/vitess/go/sqltypes"

	"vitess.io/vitess/go/vt/log"
)

// VttabletProcess is a generic handle for a running vttablet .
// It can be spawned manually
type VttabletProcess struct {
	Name                        string
	Binary                      string
	FileToLogQueries            string
	TabletUID                   int
	TabletPath                  string
	Cell                        string
	Port                        int
	GrpcPort                    int
	PidFile                     string
	Shard                       string
	CommonArg                   VtctlProcess
	LogDir                      string
	TabletHostname              string
	Keyspace                    string
	TabletType                  string
	HealthCheckInterval         int
	BackupStorageImplementation string
	FileBackupStorageRoot       string
	ServiceMap                  string
	VtctldAddress               string
	Directory                   string
	VerifyURL                   string
	EnableSemiSync              bool
	SupportsBackup              bool
	ServingStatus               string
	DbPassword                  string
	DbPort                      int
	//Extra Args to be set before starting the vttablet process
	ExtraArgs []string

	proc *exec.Cmd
	exit chan error
}

// Setup starts vtctld process with required arguements
func (vttablet *VttabletProcess) Setup() (err error) {

	vttablet.proc = exec.Command(
		vttablet.Binary,
		"-topo_implementation", vttablet.CommonArg.TopoImplementation,
		"-topo_global_server_address", vttablet.CommonArg.TopoGlobalAddress,
		"-topo_global_root", vttablet.CommonArg.TopoGlobalRoot,
		"-log_queries_to_file", vttablet.FileToLogQueries,
		"-tablet-path", vttablet.TabletPath,
		"-port", fmt.Sprintf("%d", vttablet.Port),
		"-grpc_port", fmt.Sprintf("%d", vttablet.GrpcPort),
		"-pid_file", vttablet.PidFile,
		"-init_shard", vttablet.Shard,
		"-log_dir", vttablet.LogDir,
		"-tablet_hostname", vttablet.TabletHostname,
		"-init_keyspace", vttablet.Keyspace,
		"-init_tablet_type", vttablet.TabletType,
		"-health_check_interval", fmt.Sprintf("%ds", vttablet.HealthCheckInterval),
		"-enable_replication_reporter",
		"-backup_storage_implementation", vttablet.BackupStorageImplementation,
		"-file_backup_storage_root", vttablet.FileBackupStorageRoot,
		"-service_map", vttablet.ServiceMap,
		"-vtctld_addr", vttablet.VtctldAddress,
	)

  if vttablet.SupportsBackup {
		vttablet.proc.Args = append(vttablet.proc.Args, "-restore_from_backup")
	}
	if vttablet.EnableSemiSync {
		vttablet.proc.Args = append(vttablet.proc.Args, "-enable_semi_sync")
	}

	vttablet.proc.Args = append(vttablet.proc.Args, vttablet.ExtraArgs...)

	errFile, _ := os.Create(path.Join(vttablet.LogDir, vttablet.TabletPath+"-vttablet-stderr.txt"))
	vttablet.proc.Stderr = errFile

	vttablet.proc.Env = append(vttablet.proc.Env, os.Environ()...)

	log.Infof("%v %v", strings.Join(vttablet.proc.Args, " "))

	err = vttablet.proc.Start()
	if err != nil {
		return
	}

	vttablet.exit = make(chan error)
	go func() {
		if vttablet.proc != nil {
			vttablet.exit <- vttablet.proc.Wait()
		}
	}()

	if vttablet.ServingStatus != "" {
		if err = vttablet.WaitForTabletType(vttablet.ServingStatus); err != nil {
			return fmt.Errorf("process '%s' timed out after 60s (err: %s)", vttablet.Name, <-vttablet.exit)
		}
	}
	return nil
}

// GetStatus returns /debug/status endpoint result
func (vttablet *VttabletProcess) GetStatus() string {
	URL := fmt.Sprintf("http://%s:%d/debug/status", vttablet.TabletHostname, vttablet.Port)
	resp, err := http.Get(URL)
	if err != nil {
		return ""
	}
	if resp.StatusCode == 200 {
		respByte, _ := ioutil.ReadAll(resp.Body)
		defer resp.Body.Close()
		return string(respByte)
	}
	return ""
}

<<<<<<< HEAD
// WaitForStatus function checks if vttablet process is up and running
func (vttablet *VttabletProcess) WaitForStatus(status string) bool {
	return vttablet.GetTabletStatus() == status
}

=======
// GetVars gets the debug vars as map
>>>>>>> b14ecc45
func (vttablet *VttabletProcess) GetVars() map[string]interface{} {
	resp, err := http.Get(vttablet.VerifyURL)
	if err != nil {
		return nil
	}
	if resp.StatusCode == 200 {
		resultMap := make(map[string]interface{})
		respByte, _ := ioutil.ReadAll(resp.Body)
		err := json.Unmarshal(respByte, &resultMap)
		if err != nil {
			return nil
		}
		return resultMap
	}
	return nil
}

// WaitForStatus waits till desired status of tablet is reached
func (vttablet *VttabletProcess) WaitForStatus(status string) bool {
	return vttablet.GetTabletStatus() == status
}

// GetTabletStatus returns the tablet state as seen in /debug/vars TabletStateName
func (vttablet *VttabletProcess) GetTabletStatus() string {
	resultMap := vttablet.GetVars()
	if resultMap != nil {
		return reflect.ValueOf(resultMap["TabletStateName"]).String()
	}
	return ""
}

// WaitForTabletType waits till the tablet status reaches desired type
func (vttablet *VttabletProcess) WaitForTabletType(expectedType string) error {
	timeout := time.Now().Add(10 * time.Second)
	for time.Now().Before(timeout) {
		if vttablet.GetTabletStatus() == expectedType {
			return nil
		}
		select {
		case err := <-vttablet.exit:
			return fmt.Errorf("process '%s' exited prematurely (err: %s)", vttablet.Name, err)
		default:
			time.Sleep(300 * time.Millisecond)
		}
	}
	return fmt.Errorf("Vttablet %s, expected status not reached", vttablet.TabletPath)
}

// WaitForBinLogPlayerCount waits till binlog player count var matches
func (vttablet *VttabletProcess) WaitForBinLogPlayerCount(expectedCount int) error {
	timeout := time.Now().Add(10 * time.Second)
	for time.Now().Before(timeout) {
		if vttablet.getVReplStreamCount() == fmt.Sprintf("%d", expectedCount) {
			return nil
		}
		select {
		case err := <-vttablet.exit:
			return fmt.Errorf("process '%s' exited prematurely (err: %s)", vttablet.Name, err)
		default:
			time.Sleep(300 * time.Millisecond)
		}
	}
	return fmt.Errorf("vttablet %s, expected status not reached", vttablet.TabletPath)
}

func (vttablet *VttabletProcess) getVReplStreamCount() string {
	resultMap := vttablet.GetVars()
	object := reflect.ValueOf(resultMap["VReplicationStreamCount"])
	return fmt.Sprintf("%v", object)
<<<<<<< HEAD
=======

>>>>>>> b14ecc45
}

// TearDown shuts down the running vttablet service
func (vttablet *VttabletProcess) TearDown() error {
	if vttablet.proc == nil || vttablet.exit == nil {
		return nil
	}
	// Attempt graceful shutdown with SIGTERM first
	vttablet.proc.Process.Signal(syscall.SIGTERM)

	select {
	case <-vttablet.exit:
		vttablet.proc = nil
		return nil

	case <-time.After(10 * time.Second):
		vttablet.proc.Process.Kill()
		vttablet.proc = nil
		return <-vttablet.exit
	}
}


// CreateDB creates the database for keyspace
func (vttablet *VttabletProcess) CreateDB(keyspace string) error {
	_, err := vttablet.QueryTablet(fmt.Sprintf("create database vt_%s", keyspace), keyspace, false)
	return err
}

// QueryTablet lets you execute a query in this tablet and get the result
func (vttablet *VttabletProcess) QueryTablet(query string, keyspace string, useDb bool) (*sqltypes.Result, error) {
	dbParams := mysql.ConnParams{
		Uname: "vt_dba",
	}
	if vttablet.DbPort > 0 {
		dbParams.Port = vttablet.DbPort
	} else {
		dbParams.UnixSocket = path.Join(vttablet.Directory, "mysql.sock")
	}
	if useDb {
		dbParams.DbName = "vt_" + keyspace
	}
<<<<<<< HEAD
	return executeQuery(dbParams, query)
}

// QueryTabletWithDB lets you execute query on a specific DB in this tablet and get the result
func (vttablet *VttabletProcess) QueryTabletWithDB(query string, dbname string) (*sqltypes.Result, error) {
	dbParams := mysql.ConnParams{
		Uname:      "vt_dba",
		UnixSocket: path.Join(vttablet.Directory, "mysql.sock"),
		DbName:     dbname,
	}
	return executeQuery(dbParams, query)
}

func executeQuery(dbParams mysql.ConnParams, query string) (*sqltypes.Result, error) {
=======
	if vttablet.DbPassword != "" {
		dbParams.Pass = vttablet.DbPassword
	}
>>>>>>> b14ecc45
	ctx := context.Background()
	dbConn, err := mysql.Connect(ctx, &dbParams)
	if err != nil {
		return nil, err
	}
	defer dbConn.Close()
	return dbConn.ExecuteFetch(query, 1000, true)
}

// VttabletProcessInstance returns a VttabletProcess handle for vttablet process
// configured with the given Config.
// The process must be manually started by calling setup()
func VttabletProcessInstance(port int, grpcPort int, tabletUID int, cell string, shard string, keyspace string, vtctldPort int, tabletType string, topoPort int, hostname string, tmpDirectory string, extraArgs []string, enableSemiSync bool) *VttabletProcess {
	vtctl := VtctlProcessInstance(topoPort, hostname)
	vttablet := &VttabletProcess{
		Name:                        "vttablet",
		Binary:                      "vttablet",
		FileToLogQueries:            path.Join(tmpDirectory, fmt.Sprintf("/vt_%010d/querylog.txt", tabletUID)),
		Directory:                   path.Join(os.Getenv("VTDATAROOT"), fmt.Sprintf("/vt_%010d", tabletUID)),
		TabletPath:                  fmt.Sprintf("%s-%010d", cell, tabletUID),
		ServiceMap:                  "grpc-queryservice,grpc-tabletmanager,grpc-updatestream",
		LogDir:                      tmpDirectory,
		Shard:                       shard,
		TabletHostname:              hostname,
		Keyspace:                    keyspace,
		TabletType:                  "replica",
		CommonArg:                   *vtctl,
		HealthCheckInterval:         5,
		BackupStorageImplementation: "file",
		FileBackupStorageRoot:       path.Join(os.Getenv("VTDATAROOT"), "/backups"),
		Port:                        port,
		GrpcPort:                    grpcPort,
		PidFile:                     path.Join(os.Getenv("VTDATAROOT"), fmt.Sprintf("/vt_%010d/vttablet.pid", tabletUID)),
		VtctldAddress:               fmt.Sprintf("http://%s:%d", hostname, vtctldPort),
		ExtraArgs:                   extraArgs,
		EnableSemiSync:              enableSemiSync,
		SupportsBackup:              true,
		ServingStatus:               "NOT_SERVING",
	}

	if tabletType == "rdonly" {
		vttablet.TabletType = tabletType
	}
	vttablet.VerifyURL = fmt.Sprintf("http://%s:%d/debug/vars", hostname, port)

	return vttablet
}<|MERGE_RESOLUTION|>--- conflicted
+++ resolved
@@ -100,7 +100,7 @@
 		"-vtctld_addr", vttablet.VtctldAddress,
 	)
 
-  if vttablet.SupportsBackup {
+	if vttablet.SupportsBackup {
 		vttablet.proc.Args = append(vttablet.proc.Args, "-restore_from_backup")
 	}
 	if vttablet.EnableSemiSync {
@@ -151,15 +151,7 @@
 	return ""
 }
 
-<<<<<<< HEAD
-// WaitForStatus function checks if vttablet process is up and running
-func (vttablet *VttabletProcess) WaitForStatus(status string) bool {
-	return vttablet.GetTabletStatus() == status
-}
-
-=======
 // GetVars gets the debug vars as map
->>>>>>> b14ecc45
 func (vttablet *VttabletProcess) GetVars() map[string]interface{} {
 	resp, err := http.Get(vttablet.VerifyURL)
 	if err != nil {
@@ -229,10 +221,6 @@
 	resultMap := vttablet.GetVars()
 	object := reflect.ValueOf(resultMap["VReplicationStreamCount"])
 	return fmt.Sprintf("%v", object)
-<<<<<<< HEAD
-=======
-
->>>>>>> b14ecc45
 }
 
 // TearDown shuts down the running vttablet service
@@ -255,7 +243,6 @@
 	}
 }
 
-
 // CreateDB creates the database for keyspace
 func (vttablet *VttabletProcess) CreateDB(keyspace string) error {
 	_, err := vttablet.QueryTablet(fmt.Sprintf("create database vt_%s", keyspace), keyspace, false)
@@ -275,7 +262,9 @@
 	if useDb {
 		dbParams.DbName = "vt_" + keyspace
 	}
-<<<<<<< HEAD
+	if vttablet.DbPassword != "" {
+		dbParams.Pass = vttablet.DbPassword
+	}
 	return executeQuery(dbParams, query)
 }
 
@@ -290,11 +279,6 @@
 }
 
 func executeQuery(dbParams mysql.ConnParams, query string) (*sqltypes.Result, error) {
-=======
-	if vttablet.DbPassword != "" {
-		dbParams.Pass = vttablet.DbPassword
-	}
->>>>>>> b14ecc45
 	ctx := context.Background()
 	dbConn, err := mysql.Connect(ctx, &dbParams)
 	if err != nil {
