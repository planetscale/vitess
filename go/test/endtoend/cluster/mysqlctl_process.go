--- conflicted
+++ resolved
@@ -91,10 +91,6 @@
 		return err
 	}
 	return tmpProcess.Wait()
-<<<<<<< HEAD
-=======
-
->>>>>>> 44df5402
 }
 
 // StopProcess executes mysqlctl command to stop mysql instance and returns process reference
