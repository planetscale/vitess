--- conflicted
+++ resolved
@@ -76,10 +76,7 @@
 	}
 	tmpProcess.Args = append(tmpProcess.Args, "init",
 		"-init_db_sql_file", mysqlctl.InitDBFile)
-<<<<<<< HEAD
-=======
 
->>>>>>> 8f42811c
 	return tmpProcess, tmpProcess.Start()
 }
 
@@ -98,18 +95,12 @@
 		mysqlctl.Binary,
 		"-tablet_uid", fmt.Sprintf("%d", mysqlctl.TabletUID),
 	)
-<<<<<<< HEAD
-=======
 
->>>>>>> 8f42811c
 	if len(mysqlctl.ExtraArgs) > 0 {
 		tmpProcess.Args = append(tmpProcess.Args, mysqlctl.ExtraArgs...)
 	}
 	tmpProcess.Args = append(tmpProcess.Args, "shutdown")
-<<<<<<< HEAD
-=======
 
->>>>>>> 8f42811c
 	return tmpProcess, tmpProcess.Start()
 }
 
@@ -136,11 +127,8 @@
 	return mysqlctl
 }
 
-<<<<<<< HEAD
-// StartMySQL create a connection to tablet mysql
-=======
+
 // StartMySQL starts mysqlctl process
->>>>>>> 8f42811c
 func StartMySQL(ctx context.Context, tablet *Vttablet, username string, tmpDirectory string) error {
 	tablet.MysqlctlProcess = *MysqlCtlProcessInstance(tablet.TabletUID, tablet.MySQLPort, tmpDirectory)
 	err := tablet.MysqlctlProcess.Start()
