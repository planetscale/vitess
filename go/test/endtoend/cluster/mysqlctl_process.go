/*
Copyright 2019 The Vitess Authors.

Licensed under the Apache License, Version 2.0 (the "License");
you may not use this file except in compliance with the License.
You may obtain a copy of the License at

    http://www.apache.org/licenses/LICENSE-2.0

Unless required by applicable law or agreed to in writing, software
distributed under the License is distributed on an "AS IS" BASIS,
WITHOUT WARRANTIES OR CONDITIONS OF ANY KIND, either express or implied.
See the License for the specific language governing permissions and
limitations under the License.
*/

package cluster

import (
	"context"
	"fmt"
	"os"
	"os/exec"
	"path"
<<<<<<< HEAD

	"vitess.io/vitess/go/mysql"
=======
	"strings"

	"vitess.io/vitess/go/mysql"
	"vitess.io/vitess/go/vt/log"
>>>>>>> f48be23d
)

// MysqlctlProcess is a generic handle for a running mysqlctl command .
// It can be spawned manually
type MysqlctlProcess struct {
	Name         string
	Binary       string
	LogDirectory string
	TabletUID    int
	MySQLPort    int
	InitDBFile   string
}

// InitDb executes mysqlctl command to add cell info
func (mysqlctl *MysqlctlProcess) InitDb() (err error) {
	tmpProcess := exec.Command(
		mysqlctl.Binary,
		"-log_dir", mysqlctl.LogDirectory,
		"-tablet_uid", fmt.Sprintf("%d", mysqlctl.TabletUID),
		"-mysql_port", fmt.Sprintf("%d", mysqlctl.MySQLPort),
		"init",
		"-init_db_sql_file", mysqlctl.InitDBFile,
	)
	return tmpProcess.Run()
}

// Start executes mysqlctl command to start mysql instance
func (mysqlctl *MysqlctlProcess) Start() (err error) {
	if tmpProcess, err := mysqlctl.StartProcess(); err != nil {
		return err
	} else {
		return tmpProcess.Wait()
	}
}

// StartProcess starts the mysqlctl and returns the process reference
func (mysqlctl *MysqlctlProcess) StartProcess() (*exec.Cmd, error) {
	tmpProcess := exec.Command(
		mysqlctl.Binary,
		"-log_dir", mysqlctl.LogDirectory,
		"-tablet_uid", fmt.Sprintf("%d", mysqlctl.TabletUID),
		"-mysql_port", fmt.Sprintf("%d", mysqlctl.MySQLPort),
		"init",
		"-init_db_sql_file", mysqlctl.InitDBFile,
	)
	return tmpProcess, tmpProcess.Start()
}

// Stop executes mysqlctl command to stop mysql instance
func (mysqlctl *MysqlctlProcess) Stop() (err error) {
	if tmpProcess, err := mysqlctl.StopProcess(); err != nil {
		return err
	} else {
		return tmpProcess.Wait()
	}
}

// StopProcess executes mysqlctl command to stop mysql instance and returns process reference
func (mysqlctl *MysqlctlProcess) StopProcess() (*exec.Cmd, error) {
	tmpProcess := exec.Command(
		mysqlctl.Binary,
		"-tablet_uid", fmt.Sprintf("%d", mysqlctl.TabletUID),
		"shutdown",
	)
<<<<<<< HEAD
	return tmpProcess, tmpProcess.Start()
=======
	return tmpProcess.Start()
>>>>>>> f48be23d
}

// CleanupFiles clean the mysql files to make sure we can start the same process again
func (mysqlctl *MysqlctlProcess) CleanupFiles(tabletUID int) {
	os.RemoveAll(path.Join(os.Getenv("VTDATAROOT"), fmt.Sprintf("/vt_%010d/data", tabletUID)))
	os.RemoveAll(path.Join(os.Getenv("VTDATAROOT"), fmt.Sprintf("/vt_%010d/relay-logs", tabletUID)))
	os.RemoveAll(path.Join(os.Getenv("VTDATAROOT"), fmt.Sprintf("/vt_%010d/tmp", tabletUID)))
	os.RemoveAll(path.Join(os.Getenv("VTDATAROOT"), fmt.Sprintf("/vt_%010d/bin-logs", tabletUID)))
	os.RemoveAll(path.Join(os.Getenv("VTDATAROOT"), fmt.Sprintf("/vt_%010d/innodb", tabletUID)))
}

// MysqlCtlProcessInstance returns a Mysqlctl handle for mysqlctl process
// configured with the given Config.
func MysqlCtlProcessInstance(tabletUID int, mySQLPort int, tmpDirectory string) *MysqlctlProcess {
	mysqlctl := &MysqlctlProcess{
		Name:         "mysqlctl",
		Binary:       "mysqlctl",
		LogDirectory: tmpDirectory,
		InitDBFile:   path.Join(os.Getenv("VTROOT"), "/config/init_db.sql"),
	}
	mysqlctl.MySQLPort = mySQLPort
	mysqlctl.TabletUID = tabletUID
	return mysqlctl
}

// StartMySQL create a connection to tablet mysql
func StartMySQL(ctx context.Context, tablet *Vttablet, username string, tmpDirectory string) (*mysql.Conn, error) {
	tablet.MysqlctlProcess = *MysqlCtlProcessInstance(tablet.TabletUID, tablet.MySQLPort, tmpDirectory)
	err := tablet.MysqlctlProcess.Start()
	if err != nil {
		return nil, err
	}
	params := mysql.ConnParams{
		Uname:      username,
<<<<<<< HEAD
		UnixSocket: fmt.Sprintf(path.Join(os.Getenv("VTDATAROOT"), fmt.Sprintf("/vt_%010d", tablet.TabletUID), "/mysql.sock")),
=======
		UnixSocket: path.Join(os.Getenv("VTDATAROOT"), fmt.Sprintf("/vt_%010d", tablet.TabletUID), "/mysql.sock"),
>>>>>>> f48be23d
	}

	conn, err := mysql.Connect(ctx, &params)
	return conn, err
<<<<<<< HEAD
=======
}

// ExecuteCommandWithOutput executes any mysqlctl command and returns output
func (mysqlctl *MysqlctlProcess) ExecuteCommandWithOutput(args ...string) (result string, err error) {
	tmpProcess := exec.Command(
		mysqlctl.Binary,
		args...,
	)
	println(fmt.Sprintf("Executing mysqlctl with arguments %v", strings.Join(tmpProcess.Args, " ")))
	log.Info(fmt.Sprintf("Executing mysqlctl with arguments %v", strings.Join(tmpProcess.Args, " ")))
	resultByte, err := tmpProcess.CombinedOutput()
	return string(resultByte), err
>>>>>>> f48be23d
}<|MERGE_RESOLUTION|>--- conflicted
+++ resolved
@@ -22,15 +22,10 @@
 	"os"
 	"os/exec"
 	"path"
-<<<<<<< HEAD
-
-	"vitess.io/vitess/go/mysql"
-=======
 	"strings"
 
 	"vitess.io/vitess/go/mysql"
 	"vitess.io/vitess/go/vt/log"
->>>>>>> f48be23d
 )
 
 // MysqlctlProcess is a generic handle for a running mysqlctl command .
@@ -95,11 +90,7 @@
 		"-tablet_uid", fmt.Sprintf("%d", mysqlctl.TabletUID),
 		"shutdown",
 	)
-<<<<<<< HEAD
 	return tmpProcess, tmpProcess.Start()
-=======
-	return tmpProcess.Start()
->>>>>>> f48be23d
 }
 
 // CleanupFiles clean the mysql files to make sure we can start the same process again
@@ -134,17 +125,11 @@
 	}
 	params := mysql.ConnParams{
 		Uname:      username,
-<<<<<<< HEAD
-		UnixSocket: fmt.Sprintf(path.Join(os.Getenv("VTDATAROOT"), fmt.Sprintf("/vt_%010d", tablet.TabletUID), "/mysql.sock")),
-=======
 		UnixSocket: path.Join(os.Getenv("VTDATAROOT"), fmt.Sprintf("/vt_%010d", tablet.TabletUID), "/mysql.sock"),
->>>>>>> f48be23d
 	}
 
 	conn, err := mysql.Connect(ctx, &params)
 	return conn, err
-<<<<<<< HEAD
-=======
 }
 
 // ExecuteCommandWithOutput executes any mysqlctl command and returns output
@@ -157,5 +142,4 @@
 	log.Info(fmt.Sprintf("Executing mysqlctl with arguments %v", strings.Join(tmpProcess.Args, " ")))
 	resultByte, err := tmpProcess.CombinedOutput()
 	return string(resultByte), err
->>>>>>> f48be23d
 }