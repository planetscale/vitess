--- conflicted
+++ resolved
@@ -93,11 +93,7 @@
 // Stop executes mysqlctl command to stop mysql instance
 func (mysqlctl *MysqlctlProcess) Stop() (err error) {
 	log.Infof("Shutting down MySQL: %d", mysqlctl.TabletUID)
-<<<<<<< HEAD
-	defer log.Infof("MySQL shurdown complete: %d", mysqlctl.TabletUID)
-=======
 	defer log.Infof("MySQL shutdown complete: %d", mysqlctl.TabletUID)
->>>>>>> 0ffebf56
 	tmpProcess, err := mysqlctl.StopProcess()
 	if err != nil {
 		return err
