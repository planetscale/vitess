--- conflicted
+++ resolved
@@ -151,7 +151,16 @@
 	}
 }
 
-<<<<<<< HEAD
+// ReadMigrations reads migration entries
+func ReadMigrations(t *testing.T, vtParams *mysql.ConnParams, like string) *sqltypes.Result {
+	query, err := sqlparser.ParseAndBind("show vitess_migrations like %a",
+		sqltypes.StringBindVariable(like),
+	)
+	require.NoError(t, err)
+
+	return VtgateExecQuery(t, vtParams, query, "")
+}
+
 // WaitForMigration waits for a given migration to either complete or fail.
 // Waiting times out after given duration.
 // The caller decides whether timeout is allowed; if not, the calling test fails.
@@ -182,14 +191,4 @@
 		require.NoError(t, fmt.Errorf("timeout in waitForMigration(%s). status is: %s", uuid, status))
 	}
 	return nil
-=======
-// ReadMigrations reads migration entries
-func ReadMigrations(t *testing.T, vtParams *mysql.ConnParams, like string) *sqltypes.Result {
-	query, err := sqlparser.ParseAndBind("show vitess_migrations like %a",
-		sqltypes.StringBindVariable(like),
-	)
-	require.NoError(t, err)
-
-	return VtgateExecQuery(t, vtParams, query, "")
->>>>>>> 0bf14678
 }