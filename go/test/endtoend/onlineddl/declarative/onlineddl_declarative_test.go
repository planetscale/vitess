--- conflicted
+++ resolved
@@ -454,13 +454,12 @@
 		checkTable(t, tableName, true)
 		testSelectTableMetrics(t)
 	})
-<<<<<<< HEAD
 
 	// ### The following tests are not strictly 'declarative' but are best served under this endtoend test
 
 	// Test duplicate context/SQL
 	t.Run("Trivial statement with request context is successful", func(t *testing.T) {
-		uuid := testOnlineDDLStatement(t, trivialAlterStatement, "online", "vtctl", "")
+		uuid := testOnlineDDLStatement(t, trivialAlterStatement, "online", "vtctl", "", "")
 		uuids = append(uuids, uuid)
 		onlineddl.CheckMigrationStatus(t, &vtParams, shards, uuid, schema.OnlineDDLStatusComplete)
 		// the table existed, so we expect no changes in this non-declarative DDL
@@ -474,7 +473,7 @@
 		}
 	})
 	t.Run("Duplicate trivial statement with request context is successful", func(t *testing.T) {
-		uuid := testOnlineDDLStatement(t, trivialAlterStatement, "online", "vtctl", "")
+		uuid := testOnlineDDLStatement(t, trivialAlterStatement, "online", "vtctl", "", "")
 		uuids = append(uuids, uuid)
 		onlineddl.CheckMigrationStatus(t, &vtParams, shards, uuid, schema.OnlineDDLStatusComplete)
 		// the table existed, so we expect no changes in this non-declarative DDL
@@ -488,7 +487,6 @@
 			require.Contains(t, message, "duplicate DDL")
 		}
 	})
-=======
 	// Piggyride this test suite, let's also test --allow-zero-in-date for 'direct' strategy
 	t.Run("drop non_online", func(t *testing.T) {
 		_ = testOnlineDDLStatement(t, dropZeroDateStatement, "direct", "vtctl", "", "")
@@ -503,7 +501,6 @@
 		checkTable(t, "zerodate_test", true)
 	})
 
->>>>>>> b80402fe
 }
 
 // testOnlineDDLStatement runs an online DDL, ALTER statement
@@ -514,12 +511,7 @@
 			uuid = row.AsString("uuid", "")
 		}
 	} else {
-<<<<<<< HEAD
-		var err error
-		uuid, err = clusterInstance.VtctlclientProcess.ApplySchemaWithOutput(keyspaceName, alterStatement, cluster.VtctlClientParams{DDLStrategy: ddlStrategy, RequestContext: requestContext})
-		assert.NoError(t, err)
-=======
-		output, err := clusterInstance.VtctlclientProcess.ApplySchemaWithOutput(keyspaceName, alterStatement, cluster.VtctlClientParams{DDLStrategy: ddlStrategy, SkipPreflight: true})
+		output, err := clusterInstance.VtctlclientProcess.ApplySchemaWithOutput(keyspaceName, alterStatement, cluster.VtctlClientParams{DDLStrategy: ddlStrategy, RequestContext: requestContext, SkipPreflight: true})
 		if expectError == "" {
 			assert.NoError(t, err)
 			uuid = output
@@ -528,7 +520,6 @@
 			assert.Contains(t, output, expectError)
 			return
 		}
->>>>>>> b80402fe
 	}
 	uuid = strings.TrimSpace(uuid)
 	fmt.Println("# Generated UUID (for debug purposes):")
