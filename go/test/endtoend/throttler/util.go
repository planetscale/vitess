/*
Copyright 2023 The Vitess Authors.

Licensed under the Apache License, Version 2.0 (the "License");
you may not use this file except in compliance with the License.
You may obtain a copy of the License at

    http://www.apache.org/licenses/LICENSE-2.0

Unless required by applicable law or agreed to in writing, software
distributed under the License is distributed on an "AS IS" BASIS,
WITHOUT WARRANTIES OR CONDITIONS OF ANY KIND, either express or implied.
See the License for the specific language governing permissions and
limitations under the License.
*/

package throttler

import (
	"context"
	"fmt"
	"io"
	"net/http"
	"strings"
	"testing"
	"time"

	"github.com/stretchr/testify/assert"
	"github.com/stretchr/testify/require"
	"github.com/tidwall/gjson"
	"google.golang.org/protobuf/encoding/protojson"

	"vitess.io/vitess/go/protoutil"
	"vitess.io/vitess/go/test/endtoend/cluster"
	"vitess.io/vitess/go/vt/concurrency"
	"vitess.io/vitess/go/vt/log"
	"vitess.io/vitess/go/vt/vttablet/tabletserver/throttle"
	"vitess.io/vitess/go/vt/vttablet/tabletserver/throttle/base"
	"vitess.io/vitess/go/vt/vttablet/tabletserver/throttle/throttlerapp"

	tabletmanagerdatapb "vitess.io/vitess/go/vt/proto/tabletmanagerdata"
	topodatapb "vitess.io/vitess/go/vt/proto/topodata"
	vtctldatapb "vitess.io/vitess/go/vt/proto/vtctldata"
)

type Config struct {
	Query     string
	Threshold float64
}

const (
	DefaultQuery     = "select unix_timestamp(now(6))-max(ts/1000000000) as replication_lag from _vt.heartbeat"
	DefaultThreshold = 5 * time.Second
	ConfigTimeout    = 60 * time.Second
)

var DefaultConfig = &Config{
	Query:     DefaultQuery,
	Threshold: DefaultThreshold.Seconds(),
}

// CheckThrottlerRaw runs vtctldclient CheckThrottler
func CheckThrottlerRaw(vtctldProcess *cluster.VtctldClientProcess, tablet *cluster.Vttablet, appName throttlerapp.Name, flags *throttle.CheckFlags) (result string, err error) {
	args := []string{}
	args = append(args, "CheckThrottler")
	if flags == nil {
		flags = &throttle.CheckFlags{
			Scope: base.SelfScope,
		}
	}
	if appName != "" {
		args = append(args, "--app-name", appName.String())
	}
	if flags.Scope != base.UndefinedScope {
		args = append(args, "--scope", flags.Scope.String())
	}
	if flags.OKIfNotExists {
		args = append(args, "--ok-if-not-exists")
	}
	if !flags.SkipRequestHeartbeats {
		args = append(args, "--request-heartbeats")
	}
	args = append(args, tablet.Alias)

	result, err = vtctldProcess.ExecuteCommandWithOutput(args...)
	return result, err
}

// GetThrottlerStatusRaw runs vtctldclient GetThrottlerStatus
func GetThrottlerStatusRaw(vtctldProcess *cluster.VtctldClientProcess, tablet *cluster.Vttablet) (result string, err error) {
	args := []string{}
	args = append(args, "GetThrottlerStatus")
	args = append(args, tablet.Alias)

	result, err = vtctldProcess.ExecuteCommandWithOutput(args...)
	return result, err
}

// UpdateThrottlerTopoConfig runs vtctldclient UpdateThrottlerConfig.
// This retries the command until it succeeds or times out as the
// SrvKeyspace record may not yet exist for a newly created
// Keyspace that is still initializing before it becomes serving.
func UpdateThrottlerTopoConfigRaw(
	vtctldProcess *cluster.VtctldClientProcess,
	keyspaceName string,
	opts *vtctldatapb.UpdateThrottlerConfigRequest,
	appRule *topodatapb.ThrottledAppRule,
	appCheckedMetrics map[string]*topodatapb.ThrottlerConfig_MetricNames,
) (result string, err error) {
	args := []string{}
	args = append(args, "UpdateThrottlerConfig")
	if opts.Enable {
		args = append(args, "--enable")
	}
	if opts.Disable {
		args = append(args, "--disable")
	}
	if opts.MetricName != "" {
		args = append(args, "--metric-name", opts.MetricName)
	}
	if opts.Threshold > 0 || opts.MetricName != "" {
		args = append(args, "--threshold", fmt.Sprintf("%f", opts.Threshold))
	}
	args = append(args, "--custom-query", opts.CustomQuery)
	if appRule != nil {
		args = append(args, "--throttle-app", appRule.Name)
		args = append(args, "--throttle-app-duration", time.Until(protoutil.TimeFromProto(appRule.ExpiresAt).UTC()).String())
		args = append(args, "--throttle-app-ratio", fmt.Sprintf("%f", appRule.Ratio))
		if appRule.Exempt {
			args = append(args, "--throttle-app-exempt")
		}
	}
	if appCheckedMetrics != nil {
		if len(appCheckedMetrics) != 1 {
			return "", fmt.Errorf("appCheckedMetrics must either be nil or have exactly one entry")
		}
		for app, metrics := range appCheckedMetrics {
			args = append(args, "--app-name", app)
			args = append(args, "--app-metrics", strings.Join(metrics.Names, ","))
		}
	}
	args = append(args, keyspaceName)

	ctx, cancel := context.WithTimeout(context.Background(), ConfigTimeout)
	defer cancel()

	ticker := time.NewTicker(time.Second)
	defer ticker.Stop()

	for {
		result, err = vtctldProcess.ExecuteCommandWithOutput(args...)
		if err == nil {
			return result, nil
		}
		select {
		case <-ctx.Done():
			return "", fmt.Errorf("timed out waiting for UpdateThrottlerConfig to succeed after %v; last seen value: %+v, error: %v", ConfigTimeout, result, err)
		case <-ticker.C:
		}
	}
}

// CheckThrottler runs vtctldclient CheckThrottler.
func CheckThrottler(vtctldProcess *cluster.VtctldClientProcess, tablet *cluster.Vttablet, appName throttlerapp.Name, flags *throttle.CheckFlags) (*vtctldatapb.CheckThrottlerResponse, error) {
	output, err := CheckThrottlerRaw(vtctldProcess, tablet, appName, flags)
	if err != nil {
		return nil, err
	}
	var resp vtctldatapb.CheckThrottlerResponse
	if err := protojson.Unmarshal([]byte(output), &resp); err != nil {
		return nil, err
	}
	return &resp, err
}

// GetThrottlerStatus runs vtctldclient CheckThrottler.
func GetThrottlerStatus(vtctldProcess *cluster.VtctldClientProcess, tablet *cluster.Vttablet) (*tabletmanagerdatapb.GetThrottlerStatusResponse, error) {
	output, err := GetThrottlerStatusRaw(vtctldProcess, tablet)
	if err != nil {
		return nil, err
	}
	var resp vtctldatapb.GetThrottlerStatusResponse
	if err := protojson.Unmarshal([]byte(output), &resp); err != nil {
		return nil, err
	}
	return resp.Status, err
}

// UpdateThrottlerTopoConfig runs vtctldclient UpdateThrottlerConfig.
// This retries the command until it succeeds or times out as the
// SrvKeyspace record may not yet exist for a newly created
// Keyspace that is still initializing before it becomes serving.
func UpdateThrottlerTopoConfig(
	clusterInstance *cluster.LocalProcessCluster,
	opts *vtctldatapb.UpdateThrottlerConfigRequest,
	appRule *topodatapb.ThrottledAppRule,
	appCheckedMetrics map[string]*topodatapb.ThrottlerConfig_MetricNames,
) (string, error) {
	rec := concurrency.AllErrorRecorder{}
	var (
		err error
		res strings.Builder
	)
	for _, ks := range clusterInstance.Keyspaces {
		ires, err := UpdateThrottlerTopoConfigRaw(&clusterInstance.VtctldClientProcess, ks.Name, opts, appRule, appCheckedMetrics)
		if err != nil {
			rec.RecordError(err)
		}
		res.WriteString(ires)
	}
	if rec.HasErrors() {
		err = rec.Error()
	}
	return res.String(), err
}

// WaitForSrvKeyspace waits until the given srvkeyspace entry is found in the given cell
func WaitForSrvKeyspace(clusterInstance *cluster.LocalProcessCluster, cell, keyspace string) error {
	args := []string{"GetSrvKeyspaceNames", cell}

	ctx, cancel := context.WithTimeout(context.Background(), ConfigTimeout)
	defer cancel()

	ticker := time.NewTicker(time.Second)
	defer ticker.Stop()

	for {
		result, err := clusterInstance.VtctldClientProcess.ExecuteCommandWithOutput(args...)
		if err != nil {
			return err
		}
		if strings.Contains(result, `"`+keyspace+`"`) {
			return nil
		}
		select {
		case <-ctx.Done():
			return fmt.Errorf("timed out waiting for GetSrvKeyspaceNames to contain '%v'", keyspace)
		case <-ticker.C:
		}
	}
}

// throttleAppRaw runs vtctldclient UpdateThrottlerConfig with --throttle-app flags
// This retries the command until it succeeds or times out as the
// SrvKeyspace record may not yet exist for a newly created
// Keyspace that is still initializing before it becomes serving.
func throttleAppRaw(vtctldProcess *cluster.VtctldClientProcess, keyspaceName string, throttlerApp throttlerapp.Name, throttle bool) (result string, err error) {
	args := []string{}
	args = append(args, "UpdateThrottlerConfig")
	if throttle {
		args = append(args, "--throttle-app", throttlerApp.String())
		args = append(args, "--throttle-app-duration", "1h")
	} else {
		args = append(args, "--unthrottle-app", throttlerApp.String())
	}
	args = append(args, keyspaceName)

	ctx, cancel := context.WithTimeout(context.Background(), ConfigTimeout)
	defer cancel()

	ticker := time.NewTicker(time.Second)
	defer ticker.Stop()

	for {
		result, err = vtctldProcess.ExecuteCommandWithOutput(args...)
		if err == nil {
			return result, nil
		}
		select {
		case <-ctx.Done():
			return "", fmt.Errorf("timed out waiting for UpdateThrottlerConfig to succeed after %v; last seen value: %+v, error: %v", ConfigTimeout, result, err)
		case <-ticker.C:
		}
	}
}

// throttleApp throttles or unthrottles an app
func throttleApp(clusterInstance *cluster.LocalProcessCluster, throttlerApp throttlerapp.Name, throttle bool) (string, error) {
	rec := concurrency.AllErrorRecorder{}
	var (
		err error
		res strings.Builder
	)
	for _, ks := range clusterInstance.Keyspaces {
		ires, err := throttleAppRaw(&clusterInstance.VtctldClientProcess, ks.Name, throttlerApp, throttle)
		if err != nil {
			rec.RecordError(err)
		}
		res.WriteString(ires)
	}
	if rec.HasErrors() {
		err = rec.Error()
	}
	return res.String(), err
}

// ThrottleKeyspaceApp throttles given app name for the next hour
func ThrottleKeyspaceApp(vtctldProcess *cluster.VtctldClientProcess, keyspaceName string, throttlerApp throttlerapp.Name) error {
	_, err := throttleAppRaw(vtctldProcess, keyspaceName, throttlerApp, true)
	return err
}

// ThrottleApp unthrottles given app name
func UnthrottleKeyspaceApp(vtctldProcess *cluster.VtctldClientProcess, keyspaceName string, throttlerApp throttlerapp.Name) error {
	_, err := throttleAppRaw(vtctldProcess, keyspaceName, throttlerApp, false)
	return err
}

func WaitUntilTabletsConfirmThrottledApp(t *testing.T, clusterInstance *cluster.LocalProcessCluster, throttlerApp throttlerapp.Name, expectThrottled bool) {
	for _, ks := range clusterInstance.Keyspaces {
		for _, shard := range ks.Shards {
			for _, tablet := range shard.Vttablets {
				WaitForThrottledApp(t, &clusterInstance.VtctldClientProcess, tablet, throttlerApp, expectThrottled, ConfigTimeout)
			}
		}
	}
}

// ThrottleAppAndWaitUntilTabletsConfirm
func ThrottleAppAndWaitUntilTabletsConfirm(t *testing.T, clusterInstance *cluster.LocalProcessCluster, throttlerApp throttlerapp.Name) (string, error) {
	res, err := throttleApp(clusterInstance, throttlerApp, true)
	if err != nil {
		return res, err
	}
	WaitUntilTabletsConfirmThrottledApp(t, clusterInstance, throttlerApp, true)
	return res, nil
}

// UnthrottleAppAndWaitUntilTabletsConfirm
func UnthrottleAppAndWaitUntilTabletsConfirm(t *testing.T, clusterInstance *cluster.LocalProcessCluster, throttlerApp throttlerapp.Name) (string, error) {
	res, err := throttleApp(clusterInstance, throttlerApp, false)
	if err != nil {
		return res, err
	}
	WaitUntilTabletsConfirmThrottledApp(t, clusterInstance, throttlerApp, false)
	return res, nil
}

// WaitForThrottlerStatusEnabled waits for a tablet to report its throttler status as
// enabled/disabled and have the provided config (if any) until the specified timeout.
func WaitForThrottlerStatusEnabled(t *testing.T, vtctldProcess *cluster.VtctldClientProcess, tablet *cluster.Vttablet, enabled bool, config *Config, timeout time.Duration) {
	ctx, cancel := context.WithTimeout(context.Background(), timeout)
	defer cancel()
	ticker := time.NewTicker(time.Second)
	defer ticker.Stop()

	tabletURL := fmt.Sprintf("http://localhost:%d/debug/status_details", tablet.HTTPPort)

	for {
		// If the tablet is Not Serving due to e.g. being involved in a
		// Reshard where its QueryService is explicitly disabled, then
		// we should not fail the test as the throttler will not be Open.
		tabletBody := getHTTPBody(tabletURL)
		class := strings.ToLower(gjson.Get(tabletBody, "0.Class").String())
		value := strings.ToLower(gjson.Get(tabletBody, "0.Value").String())
		if class == "unhappy" && strings.Contains(value, "not serving") {
			log.Infof("tablet %s is Not Serving, so ignoring throttler status as the throttler will not be Opened", tablet.Alias)
			return
		}

		status, err := GetThrottlerStatus(vtctldProcess, tablet)
		good := func() bool {
			if err != nil {
				log.Errorf("GetThrottlerStatus failed: %v", err)
				return false
			}
			if status.IsEnabled != enabled {
				return false
			}
			if status.IsEnabled && len(status.MetricsHealth) == 0 {
				// throttler is enabled, but no metrics collected yet. Wait for something to be collected.
				return false
			}
			if config == nil {
				return true
			}
			if status.LagMetricQuery == config.Query && status.DefaultThreshold == config.Threshold {
				return true
			}
			return false
		}
		if good() {
			return
		}
		select {
		case <-ctx.Done():
			assert.Fail(t, "timeout", "waiting for the %s tablet's throttler status enabled to be %t with the correct config after %v; last seen status: %+v",
				tablet.Alias, enabled, timeout, status)
			return
		case <-ticker.C:
		}
	}
}

// WaitForThrottlerStatusEnabled waits for a tablet to report its throttler status as
// enabled/disabled and have the provided config (if any) until the specified timeout.
func WaitForThrottledApp(t *testing.T, vtctldProcess *cluster.VtctldClientProcess, tablet *cluster.Vttablet, throttlerApp throttlerapp.Name, expectThrottled bool, timeout time.Duration) {
	tabletURL := fmt.Sprintf("http://localhost:%d/debug/status_details", tablet.HTTPPort)
	ctx, cancel := context.WithTimeout(context.Background(), timeout)
	defer cancel()
	ticker := time.NewTicker(time.Second)
	defer ticker.Stop()

	for {
		status, err := GetThrottlerStatus(vtctldProcess, tablet)
		require.NoError(t, err)
		throttledApps := status.ThrottledApps
		require.NotEmpty(t, throttledApps) // "always-throttled-app" is always there.
		appFoundThrottled := false
		for _, throttledApp := range throttledApps {
			expiresAt := protoutil.TimeFromProto(throttledApp.ExpiresAt)
			if throttledApp.Name == throttlerApp.String() && expiresAt.After(time.Now()) {
				appFoundThrottled = true
				break
			}
		}
		if appFoundThrottled == expectThrottled {
			return
		}
		// If the tablet is Not Serving due to e.g. being involved in a
		// Reshard where its QueryService is explicitly disabled, then
		// we should not fail the test as the throttler will not be Open.
		tabletBody := getHTTPBody(tabletURL)
		class := strings.ToLower(gjson.Get(tabletBody, "0.Class").String())
		value := strings.ToLower(gjson.Get(tabletBody, "0.Value").String())
		if class == "unhappy" && strings.Contains(value, "not serving") {
			log.Infof("tablet %s is Not Serving, so ignoring throttler status as the throttler will not be Opened", tablet.Alias)
			return
		}
		select {
		case <-ctx.Done():
			assert.Fail(t, "timeout", "waiting for the %s tablet's throttled apps with the correct config (expecting %s to be %v) after %v; last seen throttled apps: %+v",
				tablet.Alias, throttlerApp.String(), expectThrottled, timeout, throttledApps)
			return
		case <-ticker.C:
		}
	}
}

// EnableLagThrottlerAndWaitForStatus is a utility function to enable the throttler at the beginning of an endtoend test.
// The throttler is configued to use the standard replication lag metric. The function waits until the throttler is confirmed
// to be running on all tablets.
func EnableLagThrottlerAndWaitForStatus(t *testing.T, clusterInstance *cluster.LocalProcessCluster) {
	req := &vtctldatapb.UpdateThrottlerConfigRequest{Enable: true}
	_, err := UpdateThrottlerTopoConfig(clusterInstance, req, nil, nil)
	require.NoError(t, err)

	for _, ks := range clusterInstance.Keyspaces {
		for _, shard := range ks.Shards {
			for _, tablet := range shard.Vttablets {
				WaitForThrottlerStatusEnabled(t, &clusterInstance.VtctldClientProcess, tablet, true, nil, time.Minute)
			}
		}
	}
}

<<<<<<< HEAD
func WaitForCheckThrottlerResult(t *testing.T, clusterInstance *cluster.LocalProcessCluster, tablet *cluster.Vttablet, appName throttlerapp.Name, flags *throttle.CheckFlags, expect tabletmanagerdatapb.CheckThrottlerResponseCode, timeout time.Duration) (*vtctldatapb.CheckThrottlerResponse, error) {
=======
func WaitForCheckThrottlerResult(t *testing.T, vtctldProcess *cluster.VtctldClientProcess, tablet *cluster.Vttablet, appName throttlerapp.Name, flags *throttle.CheckFlags, wantCode tabletmanagerdatapb.CheckThrottlerResponseCode, timeout time.Duration) (*vtctldatapb.CheckThrottlerResponse, bool) {
>>>>>>> 123e309b
	ctx, cancel := context.WithTimeout(context.Background(), timeout)
	defer cancel()
	ticker := time.NewTicker(time.Second)
	defer ticker.Stop()
	for {
		resp, err := CheckThrottler(vtctldProcess, tablet, appName, flags)
		require.NoError(t, err)
<<<<<<< HEAD
		if resp.Check.StatusCode == int32(expect) {
			return resp, nil
		}
		if resp.Check.ResponseCode == expect {
			return resp, nil
=======
		if resp.Check.ResponseCode == wantCode {
			return resp, true
>>>>>>> 123e309b
		}
		select {
		case <-ctx.Done():
			assert.Failf(t, "timeout", "waiting for %s tablet's throttler to return a %v check result after %v; last seen value: %+v", tablet.Alias, wantCode, timeout, resp.Check.ResponseCode)
			return resp, false
		case <-ticker.C:
		}
	}
}

func getHTTPBody(url string) string {
	resp, err := http.Get(url)
	if err != nil {
		log.Infof("http Get returns %+v", err)
		return ""
	}
	defer resp.Body.Close()
	if resp.StatusCode != 200 {
		log.Infof("http Get returns status %d", resp.StatusCode)
		return ""
	}
	respByte, _ := io.ReadAll(resp.Body)
	body := string(respByte)
	return body
}<|MERGE_RESOLUTION|>--- conflicted
+++ resolved
@@ -454,11 +454,7 @@
 	}
 }
 
-<<<<<<< HEAD
-func WaitForCheckThrottlerResult(t *testing.T, clusterInstance *cluster.LocalProcessCluster, tablet *cluster.Vttablet, appName throttlerapp.Name, flags *throttle.CheckFlags, expect tabletmanagerdatapb.CheckThrottlerResponseCode, timeout time.Duration) (*vtctldatapb.CheckThrottlerResponse, error) {
-=======
 func WaitForCheckThrottlerResult(t *testing.T, vtctldProcess *cluster.VtctldClientProcess, tablet *cluster.Vttablet, appName throttlerapp.Name, flags *throttle.CheckFlags, wantCode tabletmanagerdatapb.CheckThrottlerResponseCode, timeout time.Duration) (*vtctldatapb.CheckThrottlerResponse, bool) {
->>>>>>> 123e309b
 	ctx, cancel := context.WithTimeout(context.Background(), timeout)
 	defer cancel()
 	ticker := time.NewTicker(time.Second)
@@ -466,16 +462,8 @@
 	for {
 		resp, err := CheckThrottler(vtctldProcess, tablet, appName, flags)
 		require.NoError(t, err)
-<<<<<<< HEAD
-		if resp.Check.StatusCode == int32(expect) {
-			return resp, nil
-		}
-		if resp.Check.ResponseCode == expect {
-			return resp, nil
-=======
 		if resp.Check.ResponseCode == wantCode {
 			return resp, true
->>>>>>> 123e309b
 		}
 		select {
 		case <-ctx.Done():
