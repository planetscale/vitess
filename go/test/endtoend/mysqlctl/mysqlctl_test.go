--- conflicted
+++ resolved
@@ -118,10 +118,7 @@
 				clusterInstance.VtTabletExtraArgs,
 				clusterInstance.EnableSemiSync)
 			tablet.Alias = tablet.VttabletProcess.TabletPath
-<<<<<<< HEAD
 
-=======
->>>>>>> f56ae63a
 			shard.Vttablets = append(shard.Vttablets, tablet)
 		}
 		for _, proc := range mysqlCtlProcessList {
