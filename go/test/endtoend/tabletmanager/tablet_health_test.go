--- conflicted
+++ resolved
@@ -54,10 +54,7 @@
 
 	//Create new tablet
 	rTablet := clusterInstance.GetVttabletInstance("replica", 0, "")
-<<<<<<< HEAD
-
-=======
->>>>>>> f56ae63a
+
 	//Init Tablets
 	err = clusterInstance.VtctlclientProcess.InitTablet(rTablet, cell, keyspaceName, hostname, shardName)
 	require.NoError(t, err)
