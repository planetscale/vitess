/*
Copyright 2019 The Vitess Authors.

Licensed under the Apache License, Version 2.0 (the "License");
you may not use this file except in compliance with the License.
You may obtain a copy of the License at

    http://www.apache.org/licenses/LICENSE-2.0

Unless required by applicable law or agreed to in writing, software
distributed under the License is distributed on an "AS IS" BASIS,
WITHOUT WARRANTIES OR CONDITIONS OF ANY KIND, either express or implied.
See the License for the specific language governing permissions and
limitations under the License.
*/

package tabletmanager

import (
	"bufio"
	"context"
	"fmt"
	"net/http"
	"strings"
	"testing"
	"time"

	"github.com/stretchr/testify/require"

	"github.com/stretchr/testify/assert"
	"vitess.io/vitess/go/json2"
	"vitess.io/vitess/go/mysql"
	"vitess.io/vitess/go/test/endtoend/cluster"
	querypb "vitess.io/vitess/go/vt/proto/query"
	topodatapb "vitess.io/vitess/go/vt/proto/topodata"
)

// TabletReshuffle test if a vttablet can be pointed at an existing mysql
func TestTabletReshuffle(t *testing.T) {
	ctx := context.Background()

	masterConn, err := mysql.Connect(ctx, &masterTabletParams)
	require.NoError(t, err)
	defer masterConn.Close()

	replicaConn, err := mysql.Connect(ctx, &replicaTabletParams)
	require.NoError(t, err)
	defer replicaConn.Close()

	// Sanity Check
	exec(t, masterConn, "delete from t1")
	exec(t, masterConn, "insert into t1(id, value) values(1,'a'), (2,'b')")
	checkDataOnReplica(t, replicaConn, `[[VARCHAR("a")] [VARCHAR("b")]]`)

	//Create new tablet
	rTablet := clusterInstance.GetVttabletInstance("replica", 0, "")

	//Init Tablets
	err = clusterInstance.VtctlclientProcess.InitTablet(rTablet, cell, keyspaceName, hostname, shardName)
	require.NoError(t, err)

	// mycnf_server_id prevents vttablet from reading the mycnf
	// Pointing to masterTablet's socket file
	clusterInstance.VtTabletExtraArgs = []string{
		"-lock_tables_timeout", "5s",
		"-mycnf_server_id", fmt.Sprintf("%d", rTablet.TabletUID),
		"-db_socket", fmt.Sprintf("%s/mysql.sock", masterTablet.VttabletProcess.Directory),
	}
	// SupportBackup=False prevents vttablet from trying to restore
	// Start vttablet process
	err = clusterInstance.StartVttablet(rTablet, "SERVING", false, cell, keyspaceName, hostname, shardName)
	assert.Nil(t, err)

	sql := "select value from t1"
	args := []string{
		"VtTabletExecute",
		"-options", "included_fields:TYPE_ONLY",
		"-json",
		rTablet.Alias,
		sql,
	}
	result, err := clusterInstance.VtctlclientProcess.ExecuteCommandWithOutput(args...)
	assertExcludeFields(t, result)

	err = clusterInstance.VtctlclientProcess.ExecuteCommand("Backup", rTablet.Alias)
	assert.Error(t, err, "cannot perform backup without my.cnf")

	// Reset the VtTabletExtraArgs
	clusterInstance.VtTabletExtraArgs = []string{}
	killTablets(t, rTablet)
}

func TestHealthCheck(t *testing.T) {
	// Add one replica that starts not initialized
	// (for the replica, we let vttablet do the InitTablet)
	ctx := context.Background()

	rTablet := clusterInstance.GetVttabletInstance("replica", 0, "")

	// Start Mysql Processes and return connection
	replicaConn, err := cluster.StartMySQLAndGetConnection(ctx, rTablet, username, clusterInstance.TmpDirectory)
	assert.Nil(t, err)
<<<<<<< HEAD

=======
>>>>>>> 921edc8a
	defer replicaConn.Close()

	// Create database in mysql
	exec(t, replicaConn, fmt.Sprintf("create database vt_%s", keyspaceName))

	//Init Replica Tablet
	err = clusterInstance.VtctlclientProcess.InitTablet(rTablet, cell, keyspaceName, hostname, shardName)

	// start vttablet process, should be in SERVING state as we already have a master
	err = clusterInstance.StartVttablet(rTablet, "SERVING", false, cell, keyspaceName, hostname, shardName)
	assert.Nil(t, err, "error should be Nil")

	masterConn, err := mysql.Connect(ctx, &masterTabletParams)
	require.NoError(t, err)
	defer masterConn.Close()

	err = clusterInstance.VtctlclientProcess.ExecuteCommand("RunHealthCheck", rTablet.Alias)
	assert.Nil(t, err)
	checkHealth(t, replicaTablet.HTTPPort, false)

	// Make sure the master is still master
	checkTabletType(t, masterTablet.Alias, "MASTER")
	exec(t, masterConn, "stop slave")

	// stop replication, make sure we don't go unhealthy.
	err = clusterInstance.VtctlclientProcess.ExecuteCommand("StopSlave", rTablet.Alias)
	assert.Nil(t, err)
	err = clusterInstance.VtctlclientProcess.ExecuteCommand("RunHealthCheck", rTablet.Alias)
	assert.Nil(t, err)

	// make sure the health stream is updated
	result, err := clusterInstance.VtctlclientProcess.ExecuteCommandWithOutput("VtTabletStreamHealth", "-count", "1", rTablet.Alias)
	assert.Nil(t, err)
	verifyStreamHealth(t, result)

	// then restart replication, make sure we stay healthy
	err = clusterInstance.VtctlclientProcess.ExecuteCommand("StopSlave", rTablet.Alias)
	assert.Nil(t, err)
	err = clusterInstance.VtctlclientProcess.ExecuteCommand("RunHealthCheck", rTablet.Alias)
	assert.Nil(t, err)
	checkHealth(t, replicaTablet.HTTPPort, false)

	// now test VtTabletStreamHealth returns the right thing
	result, err = clusterInstance.VtctlclientProcess.ExecuteCommandWithOutput("VtTabletStreamHealth", "-count", "2", rTablet.Alias)
	scanner := bufio.NewScanner(strings.NewReader(result))
	for scanner.Scan() {
		// fmt.Println() // Println will add back the final '\n'
		verifyStreamHealth(t, scanner.Text())
	}

	// Manual cleanup of processes
	killTablets(t, rTablet)
}

func checkHealth(t *testing.T, port int, shouldError bool) {
	url := fmt.Sprintf("http://localhost:%d/healthz", port)
	resp, err := http.Get(url)
	assert.Nil(t, err)
	if shouldError {
		assert.True(t, resp.StatusCode > 400)
	} else {
		assert.Equal(t, 200, resp.StatusCode)
	}
}

func checkTabletType(t *testing.T, tabletAlias string, typeWant string) {
	result, err := clusterInstance.VtctlclientProcess.ExecuteCommandWithOutput("GetTablet", tabletAlias)
	assert.Nil(t, err)

	var tablet topodatapb.Tablet
	err = json2.Unmarshal([]byte(result), &tablet)
	assert.Nil(t, err)

	actualType := tablet.GetType()
	got := fmt.Sprintf("%d", actualType)

	tabletType := topodatapb.TabletType_value[typeWant]
	want := fmt.Sprintf("%d", tabletType)

	assert.Equal(t, want, got)
}

func verifyStreamHealth(t *testing.T, result string) {
	var streamHealthResponse querypb.StreamHealthResponse
	err := json2.Unmarshal([]byte(result), &streamHealthResponse)
	require.NoError(t, err)
	serving := streamHealthResponse.GetServing()
	UID := streamHealthResponse.GetTabletAlias().GetUid()
	realTimeStats := streamHealthResponse.GetRealtimeStats()
	secondsBehindMaster := realTimeStats.GetSecondsBehindMaster()
	assert.True(t, serving, "Tablet should be in serving state")
	assert.True(t, UID > 0, "Tablet should contain uid")
	// secondsBehindMaster varies till 7200 so setting safe limit
	assert.True(t, secondsBehindMaster < 10000, "Slave should not be behind master")
}

func TestHealthCheckDrainedStateDoesNotShutdownQueryService(t *testing.T) {
	// This test is similar to test_health_check, but has the following differences:
	// - the second tablet is an 'rdonly' and not a 'replica'
	// - the second tablet will be set to 'drained' and we expect that
	// - the query service won't be shutdown

	//Wait if tablet is not in service state
	waitForTabletStatus(rdonlyTablet, "SERVING")

	// Check tablet health
	checkHealth(t, rdonlyTablet.HTTPPort, false)
	assert.Equal(t, "SERVING", rdonlyTablet.VttabletProcess.GetTabletStatus())

	// Change from rdonly to drained and stop replication. (These
	// actions are similar to the SplitClone vtworker command
	// implementation.)  The tablet will stay healthy, and the
	// query service is still running.
	err := clusterInstance.VtctlclientProcess.ExecuteCommand("ChangeSlaveType", rdonlyTablet.Alias, "drained")
	assert.Nil(t, err)
	// Trying to drain the same tablet again, should error
	err = clusterInstance.VtctlclientProcess.ExecuteCommand("ChangeSlaveType", rdonlyTablet.Alias, "drained")
	assert.Error(t, err, "already drained")

	err = clusterInstance.VtctlclientProcess.ExecuteCommand("StopSlave", rdonlyTablet.Alias)
	assert.Nil(t, err)
	// Trigger healthcheck explicitly to avoid waiting for the next interval.
	err = clusterInstance.VtctlclientProcess.ExecuteCommand("RunHealthCheck", rdonlyTablet.Alias)
	assert.Nil(t, err)

	checkTabletType(t, rdonlyTablet.Alias, "DRAINED")

	// Query service is still running.
	waitForTabletStatus(rdonlyTablet, "SERVING")

	// Restart replication. Tablet will become healthy again.
	err = clusterInstance.VtctlclientProcess.ExecuteCommand("ChangeSlaveType", rdonlyTablet.Alias, "rdonly")
	assert.Nil(t, err)
	err = clusterInstance.VtctlclientProcess.ExecuteCommand("StartSlave", rdonlyTablet.Alias)
	assert.Nil(t, err)
	err = clusterInstance.VtctlclientProcess.ExecuteCommand("RunHealthCheck", rdonlyTablet.Alias)
	assert.Nil(t, err)
	checkHealth(t, rdonlyTablet.HTTPPort, false)
}

func waitForTabletStatus(tablet cluster.Vttablet, status string) error {
	timeout := time.Now().Add(10 * time.Second)
	for time.Now().Before(timeout) {
		if tablet.VttabletProcess.WaitForStatus(status) {
			return nil
		}
		time.Sleep(300 * time.Millisecond)
	}
	return fmt.Errorf("Tablet status is not %s ", status)
}

func TestIgnoreHealthError(t *testing.T) {
	ctx := context.Background()
	mTablet := clusterInstance.GetVttabletInstance("replica", masterUID, "")

	//Init Tablets
	err := clusterInstance.VtctlclientProcess.InitTablet(mTablet, cell, keyspaceName, hostname, shardName)
	assert.Nil(t, err)

	// Start Mysql Processes
	masterConn, err := cluster.StartMySQLAndGetConnection(ctx, mTablet, username, clusterInstance.TmpDirectory)
	defer masterConn.Close()
	assert.Nil(t, err)

	mTablet.MysqlctlProcess.Stop()
	// Clean dir for mysql files
	mTablet.MysqlctlProcess.CleanupFiles(mTablet.TabletUID)

	// Start Vttablet, it should be NOT_SERVING state as mysql is stopped
	err = clusterInstance.StartVttablet(mTablet, "NOT_SERVING", false, cell, keyspaceName, hostname, shardName)
	assert.Nil(t, err)

	// Force it healthy.
	err = clusterInstance.VtctlclientProcess.ExecuteCommand("IgnoreHealthError", mTablet.Alias, ".*no slave status.*")
	assert.Nil(t, err)
	err = clusterInstance.VtctlclientProcess.ExecuteCommand("RunHealthCheck", mTablet.Alias)
	assert.Nil(t, err)
	waitForTabletStatus(*mTablet, "SERVING")

	// Turn off the force-healthy.
	err = clusterInstance.VtctlclientProcess.ExecuteCommand("IgnoreHealthError", mTablet.Alias, "")
	assert.Nil(t, err)
	err = clusterInstance.VtctlclientProcess.ExecuteCommand("RunHealthCheck", mTablet.Alias)
	assert.Nil(t, err)
	waitForTabletStatus(*mTablet, "NOT_SERVING")
	checkHealth(t, mTablet.HTTPPort, true)

	// Tear down custom processes
	killTablets(t, mTablet)
}

func killTablets(t *testing.T, tablets ...*cluster.Vttablet) {
	for _, tablet := range tablets {
		//Stop Mysqld
		tablet.MysqlctlProcess.Stop()

		//Tear down Tablet
		tablet.VttabletProcess.TearDown()

	}
}<|MERGE_RESOLUTION|>--- conflicted
+++ resolved
@@ -100,10 +100,6 @@
 	// Start Mysql Processes and return connection
 	replicaConn, err := cluster.StartMySQLAndGetConnection(ctx, rTablet, username, clusterInstance.TmpDirectory)
 	assert.Nil(t, err)
-<<<<<<< HEAD
-
-=======
->>>>>>> 921edc8a
 	defer replicaConn.Close()
 
 	// Create database in mysql
