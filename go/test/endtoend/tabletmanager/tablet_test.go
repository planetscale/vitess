--- conflicted
+++ resolved
@@ -107,20 +107,12 @@
 	err = clusterInstance.StartVttablet(rTablet2, "SERVING", false, cell, keyspaceName, hostname, shardName)
 	require.NoError(t, err)
 
-<<<<<<< HEAD
-	// check that tablet did _not_ get populated
-	//qr, err := rTablet2.VttabletProcess.QueryTablet("select * from _vt.local_metadata", keyspaceName, false)
-	//require.NoError(t, err)
-	//require.Nil(t, qr.Rows)
-
-=======
 	if false { // FIXME local_metedata has been deleted
 		// check that tablet did _not_ get populated
 		qr, err := rTablet2.VttabletProcess.QueryTablet("select * from _vt.local_metadata", keyspaceName, false)
 		require.NoError(t, err)
 		require.Nil(t, qr.Rows)
 	}
->>>>>>> 8ae7d250
 	// Reset the VtTabletExtraArgs and kill tablets
 	clusterInstance.VtTabletExtraArgs = []string{}
 	killTablets(t, rTablet, rTablet2)
