--- conflicted
+++ resolved
@@ -35,11 +35,4 @@
 # VTTOP sanity check
 if [[ "$VTTOP" == "${VTTOP/\/src\/vitess.io\/vitess/}" ]]; then
   echo "WARNING: VTTOP($VTTOP) does not contain src/vitess.io/vitess"
-<<<<<<< HEAD
-fi
-
-# For Legacy scripts
-export MYSQL_FLAVOR=MySQL56
-=======
-fi
->>>>>>> 1b9b36b4
+fi